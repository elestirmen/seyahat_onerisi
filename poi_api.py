--- conflicted
+++ resolved
@@ -4029,11 +4029,8 @@
     try:
         cur = conn.cursor(cursor_factory=RealDictCursor)
         try:
-<<<<<<< HEAD
             cur.execute("SELECT 1 FROM public.routes WHERE id=%s", (route_id,))
-=======
-            cur.execute("SELECT 1 FROM routes WHERE id=%s", (route_id,))
->>>>>>> 1d20e428
+
             if cur.fetchone() is None:
                 abort(404, "Route not found")
 
@@ -4050,11 +4047,8 @@
                     is_primary,
                     media_type,
                     uploaded_at
-<<<<<<< HEAD
                 FROM public.route_media
-=======
-                FROM route_media
->>>>>>> 1d20e428
+
                 WHERE route_id=%s
                 ORDER BY is_primary DESC, uploaded_at DESC, id DESC
                 """,
@@ -4079,12 +4073,10 @@
             return jsonify(out)
         finally:
             cur.close()
-<<<<<<< HEAD
     except psycopg2.Error as e:
         logger.error(f"Database error fetching route media {route_id}: {e}")
         abort(500, "Database error")
-=======
->>>>>>> 1d20e428
+
     finally:
         conn.close()
 
