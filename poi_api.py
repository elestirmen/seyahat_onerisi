--- conflicted
+++ resolved
@@ -286,16 +286,12 @@
 
                     let redirectUrl = '/';
                     try {
-<<<<<<< HEAD
                         if (nextUrl) {
                             const parsed = new URL(nextUrl, window.location.origin);
                             if (parsed.origin === window.location.origin) {
                                 redirectUrl = parsed.pathname + parsed.search + parsed.hash;
                             }
-=======
-                        if (nextUrl && nextUrl.startsWith('/') && !nextUrl.includes('://') && !nextUrl.includes('\\')) {
-                            redirectUrl = nextUrl;
->>>>>>> 957be8e8
+
                         }
                     } catch (err) {}
 
