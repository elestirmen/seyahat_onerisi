from flask import Flask, request, jsonify, send_from_directory, session, redirect, url_for, Blueprint
from flask_cors import CORS
from poi_database_adapter import POIDatabaseFactory
from poi_media_manager import POIMediaManager
from psycopg2.extras import RealDictCursor
import os
import json
import uuid
import unicodedata
import re
import secrets
from datetime import datetime
from werkzeug.utils import secure_filename
from auth_middleware import auth_middleware
from auth_config import auth_config
from session_config import configure_session

app = Flask(__name__)
CORS(app, origins=["*"], supports_credentials=True)

# Configure session management
configure_session(app)

# Initialize authentication middleware
auth_middleware.init_app(app)

# Create authentication blueprint
auth_bp = Blueprint('auth', __name__, url_prefix='/auth')

@auth_bp.route('/login', methods=['GET'])
def login_page():
    """Serve the login page."""
    if auth_middleware.is_authenticated():
        return redirect('/')
    
    # Serve embedded login page
    login_html = '''<!DOCTYPE html>
<html lang="tr">
<head>
    <meta charset="UTF-8">
    <meta name="viewport" content="width=device-width, initial-scale=1.0">
    <title>POI Yönetim Paneli - Giriş</title>
    <style>
        * { margin: 0; padding: 0; box-sizing: border-box; }
        body {
            font-family: 'Segoe UI', Tahoma, Geneva, Verdana, sans-serif;
            background: linear-gradient(135deg, #667eea 0%, #764ba2 100%);
            min-height: 100vh;
            display: flex;
            align-items: center;
            justify-content: center;
        }
        .login-container {
            background: white;
            padding: 40px;
            border-radius: 10px;
            box-shadow: 0 15px 35px rgba(0, 0, 0, 0.1);
            width: 100%;
            max-width: 400px;
        }
        .login-header {
            text-align: center;
            margin-bottom: 30px;
        }
        .login-header h1 {
            color: #333;
            margin-bottom: 10px;
        }
        .login-header p {
            color: #666;
            font-size: 14px;
        }
        .form-group {
            margin-bottom: 20px;
        }
        .form-group label {
            display: block;
            margin-bottom: 5px;
            color: #333;
            font-weight: 500;
        }
        .form-group input {
            width: 100%;
            padding: 12px;
            border: 2px solid #ddd;
            border-radius: 5px;
            font-size: 16px;
            transition: border-color 0.3s;
        }
        .form-group input:focus {
            outline: none;
            border-color: #667eea;
        }
        .login-btn {
            width: 100%;
            padding: 12px;
            background: linear-gradient(135deg, #667eea 0%, #764ba2 100%);
            color: white;
            border: none;
            border-radius: 5px;
            font-size: 16px;
            font-weight: 500;
            cursor: pointer;
            transition: transform 0.2s;
        }
        .login-btn:hover {
            transform: translateY(-2px);
        }
        .login-btn:disabled {
            opacity: 0.6;
            cursor: not-allowed;
            transform: none;
        }
        .message {
            margin-top: 15px;
            padding: 10px;
            border-radius: 5px;
            text-align: center;
            font-size: 14px;
        }
        .message.success {
            background-color: #d4edda;
            color: #155724;
            border: 1px solid #c3e6cb;
        }
        .message.error {
            background-color: #f8d7da;
            color: #721c24;
            border: 1px solid #f5c6cb;
        }
        .loading {
            display: inline-block;
            width: 20px;
            height: 20px;
            border: 3px solid #ffffff;
            border-radius: 50%;
            border-top-color: transparent;
            animation: spin 1s ease-in-out infinite;
        }
        @keyframes spin {
            to { transform: rotate(360deg); }
        }
    </style>
</head>
<body>
    <div class="login-container">
        <div class="login-header">
            <h1>🗺️ POI Yönetim Paneli</h1>
            <p>Devam etmek için giriş yapın</p>
        </div>
        
        <form id="loginForm">
            <div class="form-group">
                <label for="password">Şifre</label>
                <input type="password" id="password" name="password" required placeholder="Şifrenizi girin">
            </div>
            
            <button type="submit" class="login-btn" id="loginBtn">
                <span id="btnText">Giriş Yap</span>
                <span id="btnLoading" style="display: none;"><span class="loading"></span> Giriş yapılıyor...</span>
            </button>
        </form>
        
        <div id="message"></div>
    </div>

    <script>
        const loginForm = document.getElementById('loginForm');
        const passwordInput = document.getElementById('password');
        const loginBtn = document.getElementById('loginBtn');
        const btnText = document.getElementById('btnText');
        const btnLoading = document.getElementById('btnLoading');
        const messageDiv = document.getElementById('message');
        
        function showMessage(text, type = 'info') {
            messageDiv.innerHTML = `<div class="message ${type}">${text}</div>`;
        }
        
        function setLoading(loading) {
            if (loading) {
                btnText.style.display = 'none';
                btnLoading.style.display = 'inline';
                loginBtn.disabled = true;
            } else {
                btnText.style.display = 'inline';
                btnLoading.style.display = 'none';
                loginBtn.disabled = false;
            }
        }
        
        loginForm.addEventListener('submit', async function(e) {
            e.preventDefault();
            
            const password = passwordInput.value.trim();
            
            if (!password) {
                showMessage('Lütfen şifrenizi girin.', 'error');
                return;
            }
            
            setLoading(true);
            showMessage('Giriş yapılıyor...', 'info');
            
            try {
                const response = await fetch('/auth/login', {
                    method: 'POST',
                    headers: {
                        'Content-Type': 'application/json',
                    },
                    body: JSON.stringify({
                        password: password,
                        remember_me: false,
                        csrf_token: null
                    }),
                    credentials: 'same-origin'
                });
                
                const data = await response.json();
                
                if (response.ok && data.success) {
                    showMessage('✅ Giriş başarılı! Yönlendiriliyorsunuz...', 'success');
                    setTimeout(() => {
                        window.location.href = '/';
                    }, 1500);
                } else {
                    let errorMessage = data.error || data.message || 'Giriş başarısız';
                    
                    if (response.status === 401) {
                        errorMessage = 'Hatalı şifre. Lütfen tekrar deneyin.';
                    } else if (response.status === 429) {
                        errorMessage = 'Çok fazla deneme. Lütfen bekleyin.';
                    } else if (response.status === 403) {
                        errorMessage = 'Güvenlik hatası. Sayfa yenilenecek.';
                        setTimeout(() => window.location.reload(), 2000);
                    }
                    
                    showMessage(`❌ ${errorMessage}`, 'error');
                    passwordInput.value = '';
                    passwordInput.focus();
                }
                
            } catch (error) {
                console.error('Login error:', error);
                showMessage('❌ Bağlantı hatası. Lütfen tekrar deneyin.', 'error');
            } finally {
                setLoading(false);
            }
        });
        
        // Auto-focus password field
        passwordInput.focus();
    </script>
</body>
</html>'''
    
    return login_html

@auth_bp.route('/debug', methods=['GET'])
def debug_page():
    """Serve the debug page."""
    try:
        with open('static/debug.html', 'r', encoding='utf-8') as f:
            return f.read()
    except FileNotFoundError:
        return jsonify({'error': 'Debug page not found'}), 404

@auth_bp.route('/login', methods=['POST', 'OPTIONS'])
def login():
    """Handle user login."""
    # Handle preflight OPTIONS request
    if request.method == 'OPTIONS':
        response = jsonify({'status': 'ok'})
        response.headers.add('Access-Control-Allow-Origin', '*')
        response.headers.add('Access-Control-Allow-Headers', 'Content-Type')
        response.headers.add('Access-Control-Allow-Methods', 'POST, OPTIONS')
        return response
    
    try:
        # Get client IP for rate limiting
        client_ip = request.environ.get('HTTP_X_FORWARDED_FOR', request.remote_addr)
        
        # Check rate limiting
        is_allowed, remaining_attempts, lockout_time, delay_seconds = auth_middleware.check_rate_limit(client_ip)
        
        if not is_allowed:
            if lockout_time:
                return jsonify({
                    'error': 'Too many failed attempts. Account temporarily locked.',
                    'lockout_time': lockout_time,
                    'remaining_attempts': 0
                }), 429
            elif delay_seconds > 0:
                return jsonify({
                    'error': f'Please wait {int(delay_seconds)} seconds before trying again.',
                    'delay_seconds': int(delay_seconds),
                    'remaining_attempts': remaining_attempts
                }), 429
        
        # Get form data
        data = request.get_json() if request.is_json else request.form
        password = data.get('password', '').strip()
        remember_me = data.get('remember_me', False)
        csrf_token = data.get('csrf_token', '')
        
        # Basic validation
        if not password:
            return jsonify({'error': 'Password is required'}), 400
        
        # Validate CSRF token if session exists (for subsequent login attempts)
        # Skip CSRF validation for initial login attempt when no session exists
        if session.get('csrf_token') and csrf_token and not auth_middleware.validate_csrf_token(csrf_token):
            return jsonify({'error': 'Invalid CSRF token'}), 403
        
        # Validate password
        if not auth_middleware.validate_password(password):
            # Record failed attempt with user agent for security tracking
            user_agent = request.headers.get('User-Agent', 'Unknown')
            auth_middleware.record_failed_attempt(client_ip, user_agent)
            
            # Get updated rate limit info
            _, remaining_attempts, _, _ = auth_middleware.check_rate_limit(client_ip)
            
            return jsonify({
                'error': 'Invalid password',
                'remaining_attempts': remaining_attempts
            }), 401
        
        # Clear failed attempts on successful login
        auth_middleware.clear_failed_attempts(client_ip)
        
        # Create session
        if auth_middleware.create_session(remember_me):
            response_data = {
                'success': True,
                'message': 'Login successful',
                'csrf_token': auth_middleware.get_csrf_token(),
                'session_info': auth_middleware.get_session_info()
            }
            
            response = jsonify(response_data)
            response.headers.add('Access-Control-Allow-Origin', '*')
            response.headers.add('Access-Control-Allow-Credentials', 'true')
            return response
        else:
            error_response = jsonify({'error': 'Failed to create session'})
            error_response.headers.add('Access-Control-Allow-Origin', '*')
            return error_response, 500
            
    except Exception as e:
        print(f"Login error: {e}")
        return jsonify({'error': 'Internal server error'}), 500

@auth_bp.route('/logout', methods=['POST'])
def logout():
    """Handle user logout."""
    try:
        # Validate CSRF token
        data = request.get_json() if request.is_json else request.form
        csrf_token = data.get('csrf_token', '')
        
        if not auth_middleware.validate_csrf_token(csrf_token):
            return jsonify({'error': 'Invalid CSRF token'}), 403
        
        # Destroy session
        if auth_middleware.destroy_session():
            return jsonify({
                'success': True,
                'message': 'Logout successful'
            })
        else:
            return jsonify({'error': 'Failed to logout'}), 500
            
    except Exception as e:
        print(f"Logout error: {e}")
        return jsonify({'error': 'Internal server error'}), 500

@auth_bp.route('/status', methods=['GET'])
def auth_status():
    """Check authentication status."""
    try:
        if auth_middleware.is_authenticated():
            session_info = auth_middleware.get_session_info()
            response_data = {
                'authenticated': True,
                'session_info': session_info,
                'csrf_token': auth_middleware.get_csrf_token()
            }
        else:
            response_data = {
                'authenticated': False,
                'csrf_token': None
            }
        
        return jsonify(response_data)
        
    except Exception as e:
        print(f"Auth status error: {e}")
        return jsonify({'error': 'Internal server error'}), 500

@auth_bp.route('/csrf-token', methods=['GET'])
def csrf_token():
    """Get CSRF token for forms."""
    try:
        # Generate a CSRF token even for non-authenticated users (for login form)
        if not session.get('csrf_token'):
            session['csrf_token'] = secrets.token_hex(16)
        
        return jsonify({
            'csrf_token': session.get('csrf_token')
        })
        
    except Exception as e:
        print(f"CSRF token error: {e}")
        return jsonify({'error': 'Internal server error'}), 500

@auth_bp.route('/change-password', methods=['POST'])
@auth_middleware.require_auth
def change_password():
    """Handle password change for authenticated users."""
    try:
        # Get form data
        data = request.get_json() if request.is_json else request.form
        current_password = data.get('current_password', '').strip()
        new_password = data.get('new_password', '').strip()
        confirm_password = data.get('confirm_password', '').strip()
        csrf_token = data.get('csrf_token', '')
        
        # Validate CSRF token
        if not auth_middleware.validate_csrf_token(csrf_token):
            return jsonify({'error': 'Invalid CSRF token'}), 403
        
        # Basic validation
        if not current_password:
            return jsonify({'error': 'Current password is required'}), 400
        
        if not new_password:
            return jsonify({'error': 'New password is required'}), 400
        
        if not confirm_password:
            return jsonify({'error': 'Password confirmation is required'}), 400
        
        # Check if new password matches confirmation
        if new_password != confirm_password:
            return jsonify({'error': 'New password and confirmation do not match'}), 400
        
        # Validate current password
        if not auth_middleware.validate_password(current_password):
            return jsonify({'error': 'Current password is incorrect'}), 401
        
        # Password strength validation
        password_validation = validate_password_strength(new_password)
        if not password_validation['valid']:
            return jsonify({'error': password_validation['message']}), 400
        
        # Check if new password is different from current
        if current_password == new_password:
            return jsonify({'error': 'New password must be different from current password'}), 400
        
        # Hash the new password
        new_password_hash = auth_config.hash_password(new_password)
        
        # Update password hash in configuration
        # Note: In a production system, this would update a database
        # For this implementation, we'll update the environment variable approach
        if not update_password_hash(new_password_hash):
            return jsonify({'error': 'Failed to update password'}), 500
        
        # Terminate all active sessions (force re-login)
        terminate_all_sessions()
        
        return jsonify({
            'success': True,
            'message': 'Password changed successfully. Please log in again.'
        })
        
    except Exception as e:
        print(f"Change password error: {e}")
        return jsonify({'error': 'Internal server error'}), 500

def validate_password_strength(password):
    """
    Validate password strength according to security requirements.
    
    Args:
        password: Password to validate
        
    Returns:
        dict: {'valid': bool, 'message': str}
    """
    if len(password) < 8:
        return {'valid': False, 'message': 'Password must be at least 8 characters long'}
    
    if len(password) > 128:
        return {'valid': False, 'message': 'Password must be less than 128 characters long'}
    
    # Check for at least one uppercase letter
    if not any(c.isupper() for c in password):
        return {'valid': False, 'message': 'Password must contain at least one uppercase letter'}
    
    # Check for at least one lowercase letter
    if not any(c.islower() for c in password):
        return {'valid': False, 'message': 'Password must contain at least one lowercase letter'}
    
    # Check for at least one digit
    if not any(c.isdigit() for c in password):
        return {'valid': False, 'message': 'Password must contain at least one number'}
    
    # Check for at least one special character
    special_chars = "!@#$%^&*()_+-=[]{}|;:,.<>?"
    if not any(c in special_chars for c in password):
        return {'valid': False, 'message': 'Password must contain at least one special character (!@#$%^&*()_+-=[]{}|;:,.<>?)'}
    
    # Check for common weak passwords
    weak_passwords = [
        'password', '12345678', 'qwerty123', 'admin123', 'password123',
        'letmein123', 'welcome123', 'changeme123'
    ]
    if password.lower() in weak_passwords:
        return {'valid': False, 'message': 'Password is too common. Please choose a stronger password'}
    
    return {'valid': True, 'message': 'Password is strong'}

def update_password_hash(new_password_hash):
    """
    Update the password hash in the system.
    
    Args:
        new_password_hash: New bcrypt password hash
        
    Returns:
        bool: True if update successful, False otherwise
    """
    try:
        # Update the auth_config instance
        auth_config.PASSWORD_HASH = new_password_hash
        
        # In a production system, you would update a database here
        # For this implementation, we'll write to a config file
        config_file_path = '.env.local'
        
        # Read existing config
        existing_config = {}
        if os.path.exists(config_file_path):
            with open(config_file_path, 'r') as f:
                for line in f:
                    line = line.strip()
                    if line and '=' in line and not line.startswith('#'):
                        key, value = line.split('=', 1)
                        existing_config[key] = value
        
        # Update password hash
        existing_config['POI_ADMIN_PASSWORD_HASH'] = new_password_hash
        
        # Write updated config
        with open(config_file_path, 'w') as f:
            f.write("# POI Authentication Configuration\n")
            f.write("# This file is automatically updated when password is changed\n\n")
            for key, value in existing_config.items():
                f.write(f"{key}={value}\n")
        
        print(f"Password hash updated in {config_file_path}")
        return True
        
    except Exception as e:
        print(f"Error updating password hash: {e}")
        return False

def terminate_all_sessions():
    """
    Terminate all active sessions to force re-authentication.
    This is called after password change for security.
    """
    try:
        # Clear current session
        session.clear()
        
        # In a production system with multiple servers, you would:
        # 1. Update a session blacklist in database
        # 2. Increment a global session version number
        # 3. Use Redis to invalidate all sessions
        
        # For this file-based session system, we'll clean up session files
        import tempfile
        import glob
        
        session_dir = os.path.join(tempfile.gettempdir(), 'poi_sessions')
        if os.path.exists(session_dir):
            session_files = glob.glob(os.path.join(session_dir, 'session:*'))
            for session_file in session_files:
                try:
                    os.remove(session_file)
                except Exception as e:
                    print(f"Error removing session file {session_file}: {e}")
        
        print("All sessions terminated after password change")
        
    except Exception as e:
        print(f"Error terminating sessions: {e}")

# Register authentication blueprint
app.register_blueprint(auth_bp)

# JSON verileri için fallback
JSON_FALLBACK = False
JSON_FILE_PATH = 'test_data.json'

# Pre-loaded walking network graph
WALKING_GRAPH = None
WALKING_GRAPH_PATH = os.path.join(os.path.dirname(os.path.abspath(__file__)),
                                  'urgup_merkez_walking.graphml')

def load_walking_graph():
    """Load walking GraphML data once and cache it."""
    global WALKING_GRAPH
    if WALKING_GRAPH is None:
        try:
            import osmnx as ox
        except Exception as e:
            raise ImportError(f"OSMnx required for walking routes: {e}")

        if not os.path.exists(WALKING_GRAPH_PATH):
            raise FileNotFoundError(f"GraphML file not found: {WALKING_GRAPH_PATH}")

        print(f"\U0001F4C1 Loading walking network from: {WALKING_GRAPH_PATH}")
        WALKING_GRAPH = ox.load_graphml(WALKING_GRAPH_PATH)
        print(f"\u2705 Network loaded: {len(WALKING_GRAPH.nodes)} nodes, {len(WALKING_GRAPH.edges)} edges")

    return WALKING_GRAPH

# Rating kategorileri (yeni POI puanlama sistemi)
RATING_CATEGORIES = {
    'tarihi': {'name': 'Tarihi', 'description': 'Tarihi önem ve değer', 'icon': 'fa-landmark', 'color': '#8B4513'},
    'sanat_kultur': {'name': 'Sanat ve Kültür', 'description': 'Sanatsal ve kültürel değer', 'icon': 'fa-palette', 'color': '#9B59B6'},
    'doga': {'name': 'Doğa', 'description': 'Doğal güzellik ve çevre', 'icon': 'fa-leaf', 'color': '#27AE60'},
    'eglence': {'name': 'Eğlence', 'description': 'Eğlence ve aktivite değeri', 'icon': 'fa-music', 'color': '#E74C3C'},
    'alisveris': {'name': 'Alışveriş', 'description': 'Alışveriş olanakları', 'icon': 'fa-shopping-cart', 'color': '#F39C12'},
    'spor': {'name': 'Spor', 'description': 'Spor aktiviteleri', 'icon': 'fa-dumbbell', 'color': '#34495E'},
    'macera': {'name': 'Macera', 'description': 'Macera ve heyecan', 'icon': 'fa-mountain', 'color': '#D35400'},
    'rahatlatici': {'name': 'Rahatlatıcı', 'description': 'Huzur ve dinlendirici', 'icon': 'fa-spa', 'color': '#1ABC9C'},
    'yemek': {'name': 'Yemek', 'description': 'Gastronomi ve lezzet', 'icon': 'fa-utensils', 'color': '#E67E22'},
    'gece_hayati': {'name': 'Gece Hayatı', 'description': 'Gece eğlencesi', 'icon': 'fa-moon', 'color': '#6C3483'}
}

# Medya yönetimi (görsel, video, ses, 3D model desteği)
media_manager = POIMediaManager()

# Desteklenen dosya uzantıları (tüm medya türleri)
ALLOWED_EXTENSIONS = set()
for media_type, config in media_manager.SUPPORTED_FORMATS.items():
    for ext in config['extensions']:
        ALLOWED_EXTENSIONS.add(ext[1:])  # nokta olmadan ekle

def allowed_file(filename):
    return '.' in filename and filename.rsplit('.', 1)[1].lower() in ALLOWED_EXTENSIONS

def normalize_turkish_text(text):
    """
    Türkçe karakterleri ve büyük/küçük harfleri normalize et
    Arama için kullanılacak
    """
    if not text:
        return ""
    
    # Küçük harfe çevir
    text = text.lower()
    
    # Türkçe karakterleri ASCII karşılıklarıyla değiştir
    turkish_map = {
        'ç': 'c', 'ğ': 'g', 'ı': 'i', 'ö': 'o', 'ş': 's', 'ü': 'u',
        'Ç': 'c', 'Ğ': 'g', 'İ': 'i', 'Ö': 'o', 'Ş': 's', 'Ü': 'u'
    }
    
    for turkish_char, ascii_char in turkish_map.items():
        text = text.replace(turkish_char, ascii_char)
    
    # Ekstra boşlukları temizle
    text = re.sub(r'\s+', ' ', text).strip()
    
    return text

def fuzzy_search_match(search_term, target_text, threshold=0.6):
    """
    Bulanık arama - kısmi eşleşme ve Türkçe karakter desteği
    """
    if not search_term or not target_text:
        return False
    
    # Her ikisini de normalize et
    norm_search = normalize_turkish_text(search_term)
    norm_target = normalize_turkish_text(target_text)
    
    # Tam eşleşme kontrolü
    if norm_search in norm_target:
        return True
    
    # Kelime kelime arama
    search_words = norm_search.split()
    target_words = norm_target.split()
    
    matched_words = 0
    for search_word in search_words:
        for target_word in target_words:
            if search_word in target_word or target_word in search_word:
                matched_words += 1
                break
    
    # Eşik değerini kontrol et
    match_ratio = matched_words / len(search_words)
    return match_ratio >= threshold

def load_test_data():
    """Test verilerini JSON dosyasından yükle"""
    try:
        with open(JSON_FILE_PATH, 'r', encoding='utf-8') as f:
            return json.load(f)
    except FileNotFoundError:
        return {}

def save_test_data(data):
    """Test verilerini JSON dosyasına kaydet"""
    try:
        with open(JSON_FILE_PATH, 'w', encoding='utf-8') as f:
            json.dump(data, f, ensure_ascii=False, indent=2)
        return True
    except Exception as e:
        print(f"JSON dosyasına yazma hatası: {e}")
        return False

def get_db():
    global JSON_FALLBACK
    try:
        db_type = os.environ.get('POI_DB_TYPE', 'postgresql')
        connection_string = os.environ.get('POI_DB_CONNECTION', 'postgresql://poi_user:poi_password@localhost/poi_db')
        database_name = os.environ.get('POI_DB_NAME', 'poi_db')
        db = POIDatabaseFactory.create_database(
            db_type,
            connection_string=connection_string,
            database_name=database_name
        )
        db.connect()
        return db
    except Exception as e:
        print(f"⚠️  Veritabanına bağlanılamadı, JSON verileri kullanılacak: {e}")
        JSON_FALLBACK = True
        return None

@app.route('/')
def index():
    """Ana sayfa - POI öneri sistemi."""
    try:
        with open('poi_recommendation_system.html', 'r', encoding='utf-8') as f:
            return f.read()
    except FileNotFoundError:
        return '<h1>❌ Hata</h1><p>poi_recommendation_system.html dosyası bulunamadı!</p>', 404

@app.route('/admin')
@auth_middleware.require_auth
def admin_panel():
    """Admin paneli - POI yönetim paneline yönlendir."""
    return redirect('/poi_manager_ui.html')

@app.route('/admin-dashboard')
@auth_middleware.require_auth
def admin_dashboard():
    return '''
    <!DOCTYPE html>
    <html lang="tr">
    <head>
        <meta charset="UTF-8">
        <meta name="viewport" content="width=device-width, initial-scale=1.0">
        <title>POI Yönetim Sistemi</title>
        <link rel="stylesheet" href="https://cdnjs.cloudflare.com/ajax/libs/font-awesome/6.0.0/css/all.min.css">
        <style>
            body { font-family: 'Segoe UI', sans-serif; margin: 0; padding: 20px; background: #f8f9fa; }
            .container { max-width: 800px; margin: 0 auto; }
            .card { background: white; border-radius: 12px; padding: 30px; margin: 20px 0; box-shadow: 0 4px 15px rgba(0,0,0,0.1); }
            .btn { display: inline-block; padding: 12px 24px; border-radius: 8px; text-decoration: none; margin: 10px 10px 10px 0; font-weight: 600; transition: all 0.3s ease; }
            .btn-primary { background: #3498db; color: white; }
            .btn-success { background: #27ae60; color: white; }
            .btn-info { background: #17a2b8; color: white; }
            .btn:hover { transform: translateY(-2px); box-shadow: 0 6px 20px rgba(0,0,0,0.15); }
            h1 { color: #2c3e50; margin-bottom: 10px; }
            .subtitle { color: #7f8c8d; margin-bottom: 30px; }
            .feature-grid { display: grid; grid-template-columns: repeat(auto-fit, minmax(250px, 1fr)); gap: 20px; margin: 30px 0; }
            .feature-card { background: #f8f9fa; padding: 20px; border-radius: 8px; border-left: 4px solid #3498db; }
            .api-list { background: #f8f9fa; padding: 20px; border-radius: 8px; margin: 20px 0; }
            .api-list ul { list-style: none; padding: 0; }
            .api-list li { padding: 8px 0; border-bottom: 1px solid #e9ecef; }
            .api-list li:last-child { border-bottom: none; }
        </style>
    </head>
    <body>
        <div class="container">
            <div class="card">
                <h1><i class="fas fa-map-marked-alt"></i> POI Yönetim Sistemi</h1>
                <p class="subtitle">Kapadokya POI'leri ve Rota Haritaları Yönetim Paneli</p>
                
                <div class="feature-grid">
                    <div class="feature-card">
                        <h3><i class="fas fa-cogs"></i> POI Yönetimi</h3>
                        <p>POI'leri ekle, düzenle, sil ve görsellerini yönet</p>
                        <a href="/poi_manager_ui.html" class="btn btn-primary">
                            <i class="fas fa-tools"></i> Yönetim Paneli
                        </a>
                    </div>
                    
                    <div class="feature-card">
                        <h3><i class="fas fa-map"></i> Harita Galerisi</h3>
                        <p>Oluşturulan rota haritalarını görüntüle ve indir</p>
                        <a href="/maps" class="btn btn-success">
                            <i class="fas fa-images"></i> Harita Listesi
                        </a>
                    </div>
                </div>
                
                <div class="api-list">
                    <h3><i class="fas fa-code"></i> API Dokümantasyonu</h3>
                    <h4>📌 POI Yönetimi</h4>
                    <ul>
                        <li><strong>GET</strong> <a href="/api/pois">/api/pois</a> - Tüm POI'leri listele</li>
                        <li><strong>GET</strong> <a href="/api/pois?search=ajwa">/api/pois?search=terim</a> - POI'lerde arama yap</li>
                        <li><strong>GET</strong> <a href="/api/search?q=ürgüp">/api/search?q=terim</a> - Gelişmiş arama (Türkçe karakter desteği)</li>
                        <li><strong>POST</strong> /api/poi - Yeni POI ekle</li>
                        <li><strong>PUT</strong> /api/poi/&lt;id&gt; - POI güncelle</li>
                        <li><strong>DELETE</strong> /api/poi/&lt;id&gt; - POI sil</li>
                    </ul>
                    
                    <h4>⭐ Rating Sistemi (Yeni!)</h4>
                    <ul>
                        <li><strong>GET</strong> <a href="/api/ratings/categories">/api/ratings/categories</a> - Rating kategorilerini listele</li>
                        <li><strong>GET</strong> /api/poi/&lt;id&gt;/ratings - POI rating'lerini getir</li>
                        <li><strong>PUT</strong> /api/poi/&lt;id&gt;/ratings - POI rating'lerini güncelle</li>
                        <li><strong>GET</strong> <a href="/api/pois/by-rating?category=tarihi&min_score=50">/api/pois/by-rating</a> - Rating'e göre POI ara</li>
                        <li><em>Kategoriler:</em> Tarihi, Sanat&Kültür, Doğa, Eğlence, Alışveriş, Spor, Macera, Rahatlatıcı, Yemek, Gece Hayatı</li>
                    </ul>
                    
                    <h4>🎬 Medya Yönetimi (Yeni!)</h4>
                    <ul>
                        <li><strong>GET</strong> /api/poi/&lt;id&gt;/media - POI medya dosyalarını listele</li>
                        <li><strong>POST</strong> /api/poi/&lt;id&gt;/media - POI'ye medya yükle</li>
                        <li><strong>DELETE</strong> /api/poi/&lt;id&gt;/media/&lt;filename&gt; - Medya dosyası sil</li>
                        <li><em>Desteklenen türler:</em> Görsel, Video, Ses, 3D Model</li>
                    </ul>
                    
                    <h4>🖼️ Görsel API (Geriye Uyumlu)</h4>
                    <ul>
                        <li><strong>GET</strong> /api/poi/&lt;id&gt;/images - POI görsellerini listele</li>
                        <li><strong>POST</strong> /api/poi/&lt;id&gt;/images - POI'ye görsel yükle</li>
                        <li><strong>DELETE</strong> /api/poi/&lt;id&gt;/images/&lt;filename&gt; - Görsel sil</li>
                    </ul>
                    
                    <h4>🔧 Sistem Yönetimi</h4>
                    <ul>
                        <li><strong>GET</strong> <a href="/api/system/media-info">/api/system/media-info</a> - Medya sistemi bilgileri</li>
                        <li><strong>POST</strong> /api/system/cleanup-media-folders - Gereksiz klasörleri temizle</li>
                    </ul>
                </div>
                
                <div style="text-align: center; margin-top: 30px; padding-top: 20px; border-top: 1px solid #e9ecef;">
                    <p style="color: #7f8c8d; margin: 0;">
                        <i class="fas fa-info-circle"></i> 
                        Harita oluşturmak için: <code>python category_route_planner_with_db.py</code>
                    </p>
                </div>
            </div>
        </div>
    </body>
    </html>
    '''

@app.route('/poi_manager_ui.html')
@auth_middleware.require_auth
def serve_ui():
    try:
        # HTML dosyasını oku ve görsel desteği ekle
        with open('poi_manager_ui.html', 'r', encoding='utf-8') as f:
            html_content = f.read()
        
        # Görsel desteği için JavaScript kodlarını ekle
        enhanced_js = """
        // Görsel modal ve yardımcı fonksiyonlar
        function showImageModal(imagePath, poiName, filename) {
            const modal = document.createElement('div');
            modal.className = 'modal fade';
            modal.innerHTML = `
                <div class="modal-dialog modal-lg">
                    <div class="modal-content">
                        <div class="modal-header">
                            <h5 class="modal-title fw-bold"><i class="fas fa-image me-2"></i>${filename}</h5>
                            <button type="button" class="btn-close btn-close-white" data-bs-dismiss="modal"></button>
                        </div>
                        <div class="modal-body text-center p-4">
                            <img src="${imagePath}" class="img-fluid rounded-3 shadow-lg" alt="${poiName}" style="max-height: 70vh; transition: transform 0.3s ease;" 
                                 onload="this.style.opacity='1'" style="opacity: 0;">
                            <div class="mt-3">
                                <p class="text-muted mb-1"><i class="fas fa-map-marker-alt me-1"></i>${poiName}</p>
                                <small class="text-muted">Görseli büyütmek için tıklayın</small>
                            </div>
                        </div>
                        <div class="modal-footer justify-content-center">
                            <a href="${imagePath}" target="_blank" class="btn btn-primary">
                                <i class="fas fa-external-link-alt me-1"></i> Yeni Sekmede Aç
                            </a>
                            <button type="button" class="btn btn-secondary" data-bs-dismiss="modal">
                                <i class="fas fa-times me-1"></i> Kapat
                            </button>
                        </div>
                    </div>
                </div>
            `;
            
            document.body.appendChild(modal);
            const bsModal = new bootstrap.Modal(modal);
            bsModal.show();
            
            modal.addEventListener('hidden.bs.modal', () => {
                modal.remove();
            });
        }

        function getImageTypeIcon(filename) {
            const name = filename.toLowerCase();
            if (name.includes('exterior') || name.includes('dis')) return '🏢';
            if (name.includes('interior') || name.includes('ic')) return '🏠';
            if (name.includes('food') || name.includes('yemek')) return '🍽️';
            if (name.includes('menu')) return '📋';
            if (name.includes('logo')) return '🏷️';
            return '📷';
        }

        // showPOIDetail fonksiyonunu güncelle
        async function showPOIDetail(poiId) {
            showLoading();
            try {
                const response = await fetch(`${apiBase}/poi/${poiId}`);
                if (!response.ok) throw new Error('POI not found');
                const poi = await response.json();

                selectedPOI = poi;

                // Form alanlarını doldur (düzenleme için hazır hale getir)
                document.getElementById('poiId').value = poi._id;
                document.getElementById('poiName').value = poi.name;
                document.getElementById('poiCategory').value = poi.category;
                document.getElementById('poiLat').value = poi.latitude;
                document.getElementById('poiLon').value = poi.longitude;
                document.getElementById('poiDesc').value = poi.description || '';
                document.getElementById('poiTags').value = (poi.tags || []).join(', ');

                // Formu düzenleme moduna geçir
                document.getElementById('saveBtn').innerHTML = '🔄 Güncelle';
                document.getElementById('deleteBtn').classList.remove('d-none');
                document.getElementById('cancelEditBtn').classList.remove('d-none');

                // Panel başlığını güncelle
                document.getElementById('panelTitle').textContent = `📝 ${poi.name}`;
                document.getElementById('newPoiBtn').classList.remove('d-none');

                // Detaylar tab'ını göster ve aktif yap
                document.getElementById('details-tab-container').style.display = 'block';
                
                // Bootstrap tab geçişi
                const detailsTab = new bootstrap.Tab(document.getElementById('details-tab'));
                detailsTab.show();

                let detailHtml = `
                    <div class="poi-detail-header">
                        <h5 class="mb-2 fw-bold">${poi.name}</h5>
                        <span class="badge bg-light text-dark fs-6">${getCategoryDisplayName(poi.category)}</span>
                    </div>
                    
                    <div class="poi-detail-info">
                        <p class="mb-2"><i class="fas fa-map-marker-alt text-danger me-2"></i> <strong>Konum:</strong> ${poi.latitude.toFixed(6)}, ${poi.longitude.toFixed(6)}</p>`;

                if (poi.description) {
                    detailHtml += `<p class="mb-2"><i class="fas fa-info-circle text-info me-2"></i> <strong>Açıklama:</strong> ${poi.description}</p>`;
                }
                if (poi.tags && poi.tags.length > 0) {
                    detailHtml += `<p class="mb-2"><i class="fas fa-tags text-success me-2"></i> <strong>Etiketler:</strong> ${poi.tags.join(', ')}</p>`;
                }
                
                detailHtml += `</div>`;

                // Görselleri yükle ve göster
                try {
                    const imagesResponse = await fetch(`${apiBase}/poi/${poiId}/images`);
                    if (imagesResponse.ok) {
                        const imagesData = await imagesResponse.json();
                        const images = imagesData.images || [];
                        
                        if (images.length > 0) {
                            detailHtml += `
                                <div class="poi-detail-images mt-3">
                                    <h6 class="mb-3"><i class="fas fa-images text-warning"></i> Görseller (${images.length})</h6>
                                    <div class="row g-3">`;
                            
                            images.forEach((image, index) => {
                                const imagePath = image.thumbnail_path || image.path;
                                const fullImagePath = image.path;
                                detailHtml += `
                                    <div class="col-6">
                                        <div class="image-card-enhanced" style="position: relative; border-radius: 12px; overflow: hidden; box-shadow: 0 4px 12px rgba(0,0,0,0.15);">
                                            <img src="/${imagePath}" 
                                                 class="img-fluid" 
                                                 style="height: 120px; width: 100%; object-fit: cover; cursor: pointer; transition: transform 0.3s ease;" 
                                                 alt="${image.filename}"
                                                 onclick="showImageModal('/${fullImagePath}', '${poi.name}', '${image.filename}')"
                                                 onmouseover="this.style.transform='scale(1.05)'"
                                                 onmouseout="this.style.transform='scale(1)'">
                                            <div class="image-info-overlay" style="position: absolute; bottom: 0; left: 0; right: 0; background: linear-gradient(transparent, rgba(0,0,0,0.8)); padding: 8px 12px;">
                                                <small class="text-white fw-bold">${getImageTypeIcon(image.filename)} ${(image.size / 1024).toFixed(0)}KB</small>
                                            </div>
                                            <button class="image-delete-btn-enhanced btn btn-danger" 
                                                    style="position: absolute; top: 8px; right: 8px; width: 32px; height: 32px; padding: 0; font-size: 0.9rem; z-index: 10; border-radius: 50%; display: flex; align-items: center; justify-content: center; box-shadow: 0 4px 12px rgba(220,53,69,0.4); transition: all 0.3s ease;"
                                                    onclick="deletePOIImageWithConfirm('${poi._id}', '${image.filename}', this)"
                                                    title="Görseli sil - ${image.filename}"
                                                    onmouseover="this.style.transform='scale(1.2)'; this.style.boxShadow='0 6px 16px rgba(220,53,69,0.6)'"
                                                    onmouseout="this.style.transform='scale(1)'; this.style.boxShadow='0 4px 12px rgba(220,53,69,0.4)'">
                                                <i class="fas fa-trash"></i>
                                            </button>
                                        </div>
                                    </div>`;
                            });
                            
                            detailHtml += `
                                    </div>
                                </div>`;
                        }
                    }
                } catch (imageError) {
                    console.log('Görseller yüklenemedi:', imageError);
                }


                detailHtml += `
                    <div class="poi-detail-actions">
                        <button class="btn btn-primary btn-sm" onclick="focusOnMap(${poi.latitude}, ${poi.longitude})">
                            <i class="fas fa-crosshairs me-1"></i> Haritada Göster
                        </button>
                        <button class="btn btn-secondary btn-sm" onclick="switchToFormTab()">
                            <i class="fas fa-edit me-1"></i> Düzenle
                        </button>
                        <button class="btn btn-danger btn-sm" onclick="deleteCurrentPOI()">
                            <i class="fas fa-trash me-1"></i> Sil
                        </button>
                    </div>`;

                document.getElementById('poiDetailContent').innerHTML = detailHtml;

                // Mevcut görselleri form bölümünde de yükle (eğer loadPOIImages fonksiyonu varsa)
                if (typeof loadPOIImages === 'function') {
                    await loadPOIImages(poiId);
                }

            } catch (error) {
                showToast('POI detayları yüklenirken hata oluştu', 'error');
            } finally {
                hideLoading();
            }
        }
        
        // Görsel silme fonksiyonu
        async function deletePOIImage(poiId, filename, imageCardElement) {
            if (!confirm(`'${filename}' adlı görseli silmek istediğinizden emin misiniz? Bu işlem geri alınamaz.`)) {
                return;
            }
            showLoading();
            try {
                const response = await fetch(`${apiBase}/poi/${poiId}/images/${filename}`, {
                    method: 'DELETE',
                });

                if (!response.ok) {
                    const errorData = await response.json();
                    throw new Error(errorData.error || 'Görsel silinemedi.');
                }

                showToast('Görsel başarıyla silindi', 'success');
                
                // Görsel kartını UI'dan kaldır
                if(imageCardElement) {
                    imageCardElement.remove();
                }
                
                // Eğer hiç görsel kalmadıysa, "Görseller" başlığını da kaldır
                const imageContainer = document.querySelector('.poi-detail-images .row');
                if (imageContainer && imageContainer.childElementCount === 0) {
                    document.querySelector('.poi-detail-images').remove();
                }

            } catch (error) {
                showToast(`Hata: ${error.message}`, 'error');
            } finally {
                hideLoading();
            }
        }

        // Daha güvenli görsel silme fonksiyonu - event bubbling problemini çözer
        async function deletePOIImageWithConfirm(poiId, filename, buttonElement) {
            // Tüm event propagation'ları durdur
            if (window.event) {
                window.event.stopPropagation();
                window.event.preventDefault();
            }
            
            if (!confirm(`'${filename}' adlı görseli silmek istediğinizden emin misiniz? Bu işlem geri alınamaz.`)) {
                return false;
            }
            
            showLoading();
            try {
                const response = await fetch(`${apiBase}/poi/${poiId}/images/${filename}`, {
                    method: 'DELETE',
                });

                if (!response.ok) {
                    const errorData = await response.json();
                    throw new Error(errorData.error || 'Görsel silinemedi.');
                }

                showToast('Görsel başarıyla silindi', 'success');
                
                // Görsel kartının parent container'ını bul ve kaldır
                const imageCard = buttonElement.closest('.col-6');
                if (imageCard) {
                    imageCard.remove();
                }
                
                // Eğer hiç görsel kalmadıysa, "Görseller" başlığını da kaldır
                const imageContainer = document.querySelector('.poi-detail-images .row');
                if (imageContainer && imageContainer.childElementCount === 0) {
                    document.querySelector('.poi-detail-images').remove();
                }

            } catch (error) {
                showToast(`Hata: ${error.message}`, 'error');
            } finally {
                hideLoading();
            }
            
            return false; // Prevent any further event handling
        }

        // Birleşik panel için yardımcı fonksiyonlar
        function switchToFormTab() {
            const formTab = new bootstrap.Tab(document.getElementById('form-tab'));
            formTab.show();
        }

        function deleteCurrentPOI() {
            const poiId = document.getElementById('poiId').value;
            if (poiId) {
                deletePOI(poiId);
            }
        }
        """
        
        # CSS eklemeleri
        enhanced_css = """
        /* POI Detay Görselleri için CSS */
        .poi-detail-header {
            border-bottom: 1px solid #eee;
            padding-bottom: 0.5rem;
            margin-bottom: 1rem;
        }

        .poi-detail-info {
            margin-bottom: 1rem;
        }

        .poi-detail-images .image-card {
            position: relative;
            overflow: hidden;
            border-radius: 8px;
            transition: transform 0.2s ease;
        }

        .poi-detail-images .image-card:hover {
            transform: scale(1.05);
        }

        .poi-detail-images .image-overlay {
            position: absolute;
            bottom: 0;
            left: 0;
            right: 0;
            background: linear-gradient(transparent, rgba(0,0,0,0.7));
            padding: 0.25rem;
            font-size: 0.75rem;
        }

        .poi-detail-actions {
            display: flex;
            flex-wrap: wrap;
            gap: 0.5rem;
        }

        /* Görsel silme butonu için gelişmiş stiller */
        .image-delete-btn {
            border-radius: 50% !important;
            transition: all 0.2s ease;
            background-color: #dc3545 !important;
            border: 2px solid white !important;
        }

        .image-delete-btn:hover {
            background-color: #c82333 !important;
            transform: scale(1.1);
            box-shadow: 0 4px 8px rgba(0,0,0,0.4) !important;
        }

        .image-card {
            transition: transform 0.2s ease;
        }

        .image-card:hover {
            transform: scale(1.02);
        }

        .image-card:hover .image-delete-btn {
            opacity: 1;
        }

        .image-delete-btn {
            opacity: 0.8;
        }

        /* Enhanced POI Detail Styles */
        .poi-detail-images {
            background: #f8f9fa;
            border-radius: 12px;
            padding: 16px;
            border: 1px solid #e9ecef;
        }

        .image-card-enhanced {
            transition: all 0.3s ease;
            cursor: pointer;
        }

        .image-card-enhanced:hover {
            transform: translateY(-4px);
            box-shadow: 0 8px 20px rgba(0,0,0,0.25) !important;
        }

        .image-delete-btn-enhanced {
            background: linear-gradient(135deg, #dc3545, #c82333) !important;
            border: 2px solid white !important;
            opacity: 0.9;
        }

        .image-delete-btn-enhanced:hover {
            background: linear-gradient(135deg, #c82333, #bd2130) !important;
            opacity: 1 !important;
        }

        .poi-detail-header {
            background: linear-gradient(135deg, #007bff, #0056b3);
            color: white;
            padding: 16px;
            border-radius: 12px;
            margin: -1rem -1rem 1rem -1rem;
        }

        .poi-detail-info {
            background: white;
            border-radius: 8px;
            padding: 12px;
            border-left: 4px solid #007bff;
            margin-bottom: 16px;
        }

        .poi-detail-actions {
            display: flex;
            flex-wrap: wrap;
            gap: 8px;
            padding: 12px;
            background: #f8f9fa;
            border-radius: 8px;
            border-top: 1px solid #e9ecef;
        }

        .poi-detail-actions .btn {
            transition: all 0.2s ease;
        }

        .poi-detail-actions .btn:hover {
            transform: translateY(-2px);
            box-shadow: 0 4px 12px rgba(0,0,0,0.15);
        }

        /* Image Modal Improvements */
        .modal-content {
            border: none;
            border-radius: 16px;
            overflow: hidden;
        }

        .modal-header {
            background: linear-gradient(135deg, #007bff, #0056b3);
            color: white;
            border: none;
        }

        .modal-footer {
            border: none;
            background: #f8f9fa;
        }

        /* Toast Improvements */
        .toast {
            border-radius: 12px;
            border: none;
            box-shadow: 0 8px 24px rgba(0,0,0,0.15);
        }

        .toast-success {
            background: linear-gradient(135deg, #28a745, #20c997);
            color: white;
        }

        .toast-error {
            background: linear-gradient(135deg, #dc3545, #e74c3c);
            color: white;
        }

        .toast-info {
            background: linear-gradient(135deg, #17a2b8, #007bff);
            color: white;
        }
        """
        
        # CSS'i head bölümüne ekle
        html_content = html_content.replace('</style>', enhanced_css + '\n    </style>')
        
        # JavaScript'i script bölümünün başına ekle
        html_content = html_content.replace(
            '// Sayfa yüklendiğinde',
            enhanced_js + '\n\n        // Sayfa yüklendiğinde'
        )
        
        return html_content
        
    except FileNotFoundError:
        return '<h1>❌ Hata</h1><p>poi_manager_ui.html dosyası bulunamadı!</p><p>Dosyanın API ile aynı klasörde olduğundan emin olun.</p>', 404

@app.route('/api/pois', methods=['GET'])
def list_pois():
    # Arama parametrelerini al
    search_query = request.args.get('search', '').strip()
    category = request.args.get('category')
    
    if JSON_FALLBACK:
        test_data = load_test_data()
        
        # Sadece aktif POI'leri filtrele
        filtered_data = {}
        for cat, pois in test_data.items():
            if isinstance(pois, list):
                active_pois = [poi for poi in pois if poi.get('isActive', True)]
                if active_pois:  # Sadece aktif POI'si olan kategorileri ekle
                    filtered_data[cat] = active_pois
        
        # Arama filtresi uygula
        if search_query:
            search_results = {}
            for cat, pois in filtered_data.items():
                matched_pois = []
                for poi in pois:
                    # POI adı, açıklama ve etiketlerde ara
                    search_fields = [
                        poi.get('name', ''),
                        poi.get('description', ''),
                        ', '.join(poi.get('tags', []))
                    ]
                    
                    # Herhangi bir alanda eşleşme var mı kontrol et
                    if any(fuzzy_search_match(search_query, field) for field in search_fields):
                        matched_pois.append(poi)
                
                if matched_pois:
                    search_results[cat] = matched_pois
            
            return jsonify(search_results)
        
        if category and category in filtered_data:
            return jsonify(filtered_data[category])
        return jsonify(filtered_data)
    
    db = get_db()
    if not db:
        return jsonify({'error': 'Database connection failed'}), 500
    
    try:
        if search_query:
            # Veritabanında arama yap
            search_results = perform_database_search(db, search_query, category)
            db.disconnect()
            return jsonify(search_results)
        
        if category:
            # Yeni UI için uyumlu formatta aktif POI'leri getir
            pois = db.list_pois(category)
            db.disconnect()
            return jsonify(pois)
        
        # Tüm kategorilerdeki POI'leri döndür
        categories = ['gastronomik', 'kulturel', 'sanatsal', 'doga_macera', 'konaklama']
        all_pois = {}
        for cat in categories:
            all_pois[cat] = db.list_pois(cat)
        db.disconnect()
        return jsonify(all_pois)
        
    except Exception as e:
        db.disconnect()
        return jsonify({'error': f'Search error: {str(e)}'}), 500

def perform_database_search(db, search_query, category_filter=None):
    """
    Veritabanında Türkçe karakter desteği ile POI arama
    """
    # PostgreSQL için Türkçe karakter destekli arama sorgusu
    base_query = """
        SELECT 
            id as _id,
            name, 
            category, 
            ST_Y(location::geometry) as latitude, 
            ST_X(location::geometry) as longitude, 
            description
        FROM pois
        WHERE is_active = true
        AND (
            LOWER(TRANSLATE(name, 'çÇğĞıİöÖşŞüÜ', 'ccggiiooSSuu')) 
            LIKE LOWER(TRANSLATE(%s, 'çÇğĞıİöÖşŞüÜ', 'ccggiiooSSuu'))
            OR LOWER(TRANSLATE(COALESCE(description, ''), 'çÇğĞıİöÖşŞüÜ', 'ccggiiooSSuu')) 
            LIKE LOWER(TRANSLATE(%s, 'çÇğĞıİöÖşŞüÜ', 'ccggiiooSSuu'))
        )
    """
    
    params = [f'%{search_query}%', f'%{search_query}%']
    
    if category_filter:
        base_query += " AND category = %s"
        params.append(category_filter)
    
    base_query += " ORDER BY name"
    
    with db.conn.cursor(cursor_factory=RealDictCursor) as cur:
        cur.execute(base_query, params)
        results = cur.fetchall()
    
    # Sonuçları kategorilere göre grupla
    search_results = {}
    for row in results:
        category = row['category']
        if category not in search_results:
            search_results[category] = []
        search_results[category].append(dict(row))
    
    return search_results

@app.route('/api/search', methods=['GET'])
def search_pois():
    """
    Gelişmiş POI arama endpoint'i - Türkçe karakter desteği ile
    Parametreler:
    - q: Arama terimi
    - category: Kategori filtresi
    - limit: Maksimum sonuç sayısı (varsayılan: 50)
    """
    search_query = request.args.get('q', '').strip()
    category_filter = request.args.get('category')
    limit = int(request.args.get('limit', 50))
    
    if not search_query:
        return jsonify({'error': 'Arama terimi gerekli (q parametresi)'}), 400
    
    if len(search_query) < 2:
        return jsonify({'error': 'Arama terimi en az 2 karakter olmalı'}), 400
    
    try:
        if JSON_FALLBACK:
            # JSON fallback arama
            test_data = load_test_data()
            results = []
            
            for cat, pois in test_data.items():
                if category_filter and cat != category_filter:
                    continue
                    
                if isinstance(pois, list):
                    for poi in pois:
                        if not poi.get('isActive', True):
                            continue
                            
                        # Arama alanları
                        search_fields = [
                            poi.get('name', ''),
                            poi.get('description', ''),
                            ', '.join(poi.get('tags', [])),
                            cat  # Kategori adı da arama kapsamında
                        ]
                        
                        # Herhangi bir alanda eşleşme kontrolü
                        if any(fuzzy_search_match(search_query, field) for field in search_fields):
                            poi_result = dict(poi)
                            poi_result['relevance_score'] = calculate_relevance_score(search_query, poi)
                            results.append(poi_result)
            
            # Relevans skoruna göre sırala
            results.sort(key=lambda x: x.get('relevance_score', 0), reverse=True)
            
            # Limit uygula
            results = results[:limit]
            
            return jsonify({
                'query': search_query,
                'total_results': len(results),
                'results': results
            })
        
        else:
            # Veritabanı arama
            db = get_db()
            if not db:
                return jsonify({'error': 'Database connection failed'}), 500
            
            try:
                results = perform_advanced_database_search(db, search_query, category_filter, limit)
                db.disconnect()
                
                return jsonify({
                    'query': search_query,
                    'total_results': len(results),
                    'results': results
                })
                
            finally:
                if db:
                    db.disconnect()
                    
    except Exception as e:
        return jsonify({'error': f'Arama hatası: {str(e)}'}), 500

def calculate_relevance_score(search_query, poi):
    """POI için relevans skoru hesapla"""
    score = 0
    norm_query = normalize_turkish_text(search_query)
    
    # İsim eşleşmesi (en yüksek puan)
    poi_name = normalize_turkish_text(poi.get('name', ''))
    if norm_query == poi_name:
        score += 100
    elif norm_query in poi_name:
        score += 80
    elif any(word in poi_name for word in norm_query.split()):
        score += 60
    
    # Açıklama eşleşmesi
    poi_desc = normalize_turkish_text(poi.get('description', ''))
    if norm_query in poi_desc:
        score += 40
    elif any(word in poi_desc for word in norm_query.split()):
        score += 20
    
    # Etiket eşleşmesi
    poi_tags = normalize_turkish_text(', '.join(poi.get('tags', [])))
    if norm_query in poi_tags:
        score += 30
    
    return score

def perform_advanced_database_search(db, search_query, category_filter=None, limit=50):
    """Gelişmiş veritabanı arama"""
    
    # PostgreSQL için gelişmiş arama sorgusu
    base_query = """
        SELECT 
            id as _id,
            name, 
            category, 
            ST_Y(location::geometry) as latitude, 
            ST_X(location::geometry) as longitude, 
            description,
            attributes,
            -- Relevans skoru hesaplama
            (
                CASE 
                    WHEN LOWER(TRANSLATE(name, 'çÇğĞıİöÖşŞüÜ', 'ccggiiooSSuu')) 
                         = LOWER(TRANSLATE(%s, 'çÇğĞıİöÖşŞüÜ', 'ccggiiooSSuu')) THEN 100
                    WHEN LOWER(TRANSLATE(name, 'çÇğĞıİöÖşŞüÜ', 'ccggiiooSSuu')) 
                         LIKE LOWER(TRANSLATE(%s, 'çÇğĞıİöÖşŞüÜ', 'ccggiiooSSuu')) THEN 80
                    ELSE 0
                END +
                CASE 
                    WHEN LOWER(TRANSLATE(COALESCE(description, ''), 'çÇğĞıİöÖşŞüÜ', 'ccggiiooSSuu')) 
                         LIKE LOWER(TRANSLATE(%s, 'çÇğĞıİöÖşŞüÜ', 'ccggiiooSSuu')) THEN 40
                    ELSE 0
                END
            ) as relevance_score
        FROM pois
        WHERE is_active = true
        AND (
            LOWER(TRANSLATE(name, 'çÇğĞıİöÖşŞüÜ', 'ccggiiooSSuu')) 
            LIKE LOWER(TRANSLATE(%s, 'çÇğĞıİöÖşŞüÜ', 'ccggiiooSSuu'))
            OR LOWER(TRANSLATE(COALESCE(description, ''), 'çÇğĞıİöÖşŞüÜ', 'ccggiiooSSuu')) 
            LIKE LOWER(TRANSLATE(%s, 'çÇğĞıİöÖşŞüÜ', 'ccggiiooSSuu'))
        )
    """
    
    # Parametreler: tam eşleşme, kısmi eşleşme, açıklama, name like, desc like
    params = [search_query, f'%{search_query}%', f'%{search_query}%', f'%{search_query}%', f'%{search_query}%']
    
    if category_filter:
        base_query += " AND category = %s"
        params.append(category_filter)
    
    base_query += " ORDER BY relevance_score DESC, name ASC"
    
    if limit:
        base_query += " LIMIT %s"
        params.append(limit)
    
    with db.conn.cursor(cursor_factory=RealDictCursor) as cur:
        cur.execute(base_query, params)
        results = cur.fetchall()
    
    return [dict(row) for row in results]

@app.route('/api/poi/<poi_id>', methods=['GET'])
def get_poi(poi_id):
    if JSON_FALLBACK:
        test_data = load_test_data()
        for category_pois in test_data.values():
            if isinstance(category_pois, list):
                for poi in category_pois:
                    if poi.get('_id') == poi_id and poi.get('isActive', True):
                        return jsonify(poi)
        return jsonify({'error': 'POI not found'}), 404
    
    # POI ID'nin geçerli olup olmadığını kontrol et
    try:
        poi_id = int(poi_id)
    except (ValueError, TypeError):
        return jsonify({'error': 'Invalid POI ID format'}), 400
    
    db = get_db()
    if not db:
        return jsonify({'error': 'Database connection failed'}), 500
    
    details = db.get_poi_details(poi_id)
    db.disconnect()
    if details:
        return jsonify(details)
    return jsonify({'error': 'POI not found'}), 404

@app.route('/api/poi', methods=['POST'])
@auth_middleware.require_auth
def add_poi():
    if JSON_FALLBACK:
        try:
            poi_data = request.json
            
            # Yeni POI için ID oluştur
            new_id = str(uuid.uuid4())
            
            # Yeni POI objesi oluştur
            new_poi = {
                '_id': new_id,
                'name': poi_data.get('name', ''),
                'category': poi_data.get('category', ''),
                'latitude': float(poi_data.get('latitude', 0)),
                'longitude': float(poi_data.get('longitude', 0)),
                'description': poi_data.get('description', ''),
                'tags': poi_data.get('tags', []),
                'isActive': True,
                'createdAt': datetime.now().isoformat()
            }
            
            # Mevcut verileri yükle
            test_data = load_test_data()
            
            # Kategori yoksa oluştur
            if new_poi['category'] not in test_data:
                test_data[new_poi['category']] = []
            
            # POI'yi ekle
            test_data[new_poi['category']].append(new_poi)
            
            # JSON dosyasına kaydet
            if save_test_data(test_data):
                return jsonify({'id': new_id}), 201
            else:
                return jsonify({'error': 'Failed to save POI'}), 500
                
        except Exception as e:
            return jsonify({'error': f'Error adding POI: {str(e)}'}), 500
    
    db = get_db()
    if not db:
        return jsonify({'error': 'Database connection failed'}), 500
    
    poi_data = request.json
    poi_id = db.add_poi(poi_data)
    db.disconnect()
    return jsonify({'id': poi_id}), 201

@app.route('/api/poi/<poi_id>', methods=['PUT'])
@auth_middleware.require_auth
def update_poi(poi_id):
    if JSON_FALLBACK:
        try:
            update_data = request.json
            test_data = load_test_data()
            
            # POI'yi bul ve güncelle
            for category, pois in test_data.items():
                if isinstance(pois, list):
                    for i, poi in enumerate(pois):
                        if poi.get('_id') == poi_id:
                            # Güncelleme verilerini uygula
                            for key, value in update_data.items():
                                if key != '_id':  # ID değiştirilmemeli
                                    pois[i][key] = value
                            
                            pois[i]['updatedAt'] = datetime.now().isoformat()
                            
                            # Kategori değiştiyse POI'yi taşı
                            if 'category' in update_data and update_data['category'] != category:
                                new_category = update_data['category']
                                if new_category not in test_data:
                                    test_data[new_category] = []
                                
                                # POI'yi yeni kategoriye taşı
                                updated_poi = pois.pop(i)
                                test_data[new_category].append(updated_poi)
                            
                            if save_test_data(test_data):
                                return jsonify({'success': True})
                            else:
                                return jsonify({'error': 'Failed to save changes'}), 500
            
            return jsonify({'error': 'POI not found'}), 404
            
        except Exception as e:
            return jsonify({'error': f'Error updating POI: {str(e)}'}), 500
    
    # POI ID'nin geçerli olup olmadığını kontrol et
    if poi_id == 'undefined' or poi_id is None:
        return jsonify({'error': 'Invalid POI ID'}), 400
    
    try:
        poi_id = int(poi_id)
    except (ValueError, TypeError):
        return jsonify({'error': 'Invalid POI ID format'}), 400
    
    db = get_db()
    if not db:
        return jsonify({'error': 'Database connection failed'}), 500
    
    update_data = request.json
    result = db.update_poi(poi_id, update_data)
    db.disconnect()
    if result:
        return jsonify({'success': True})
    return jsonify({'error': 'Update failed'}), 400

@app.route('/api/poi/<poi_id>', methods=['DELETE'])
@auth_middleware.require_auth
def delete_poi(poi_id):
    if JSON_FALLBACK:
        try:
            test_data = load_test_data()
            
            # POI'yi bul ve sil (soft delete)
            for category, pois in test_data.items():
                if isinstance(pois, list):
                    for poi in pois:
                        if poi.get('_id') == poi_id:
                            poi['isActive'] = False
                            poi['deletedAt'] = datetime.now().isoformat()
                            
                            if save_test_data(test_data):
                                return jsonify({'success': True})
                            else:
                                return jsonify({'error': 'Failed to save changes'}), 500
            
            return jsonify({'error': 'POI not found'}), 404
            
        except Exception as e:
            return jsonify({'error': f'Error deleting POI: {str(e)}'}), 500
    
    # POI ID'nin geçerli olup olmadığını kontrol et
    try:
        poi_id = int(poi_id)
    except (ValueError, TypeError):
        return jsonify({'error': 'Invalid POI ID format'}), 400
    
    db = get_db()
    if not db:
        return jsonify({'error': 'Database connection failed'}), 500
    
    # Silme için isActive = False yapıyoruz (soft delete)
    result = db.update_poi(poi_id, {'isActive': False})
    db.disconnect()
    if result:
        return jsonify({'success': True})
    return jsonify({'error': 'Delete failed'}), 400

# Rating sistemi endpoint'leri
@app.route('/api/poi/<poi_id>/ratings', methods=['GET'])
@auth_middleware.require_auth
def get_poi_ratings(poi_id):
    """POI'nin rating'lerini getir"""
    if JSON_FALLBACK:
        return jsonify({'error': 'Rating sistemi sadece veritabanı modunda çalışır'}), 400
    
    try:
        poi_id_int = int(poi_id)
    except (ValueError, TypeError):
        return jsonify({'error': 'Invalid POI ID format'}), 400
    
    db = get_db()
    if not db:
        return jsonify({'error': 'Database connection failed'}), 500
    
    try:
        poi_details = db.get_poi_details(poi_id_int)
        if not poi_details:
            return jsonify({'error': 'POI not found'}), 404
        
        ratings = poi_details.get('ratings', db.get_default_ratings())
        return jsonify({
            'poi_id': poi_id_int,
            'poi_name': poi_details.get('name', ''),
            'ratings': ratings,
            'rating_categories': RATING_CATEGORIES
        })
        
    except Exception as e:
        return jsonify({'error': f'Error fetching ratings: {str(e)}'}), 500
    finally:
        db.disconnect()

@app.route('/api/poi/<poi_id>/ratings', methods=['PUT'])
@auth_middleware.require_auth
def update_poi_ratings(poi_id):
    """POI rating'lerini güncelle"""
    if JSON_FALLBACK:
        return jsonify({'error': 'Rating sistemi sadece veritabanı modunda çalışır'}), 400
    
    try:
        poi_id_int = int(poi_id)
    except (ValueError, TypeError):
        return jsonify({'error': 'Invalid POI ID format'}), 400
    
    ratings_data = request.json
    if not ratings_data or 'ratings' not in ratings_data:
        return jsonify({'error': 'Ratings data required'}), 400
    
    db = get_db()
    if not db:
        return jsonify({'error': 'Database connection failed'}), 500
    
    try:
        # POI'nin var olup olmadığını kontrol et
        poi_details = db.get_poi_details(poi_id_int)
        if not poi_details:
            return jsonify({'error': 'POI not found'}), 404
        
        # Rating'leri güncelle
        result = db.update_poi(poi_id_int, {'ratings': ratings_data['ratings']})
        
        if result:
            # Güncellenmiş rating'leri geri döndür
            updated_poi = db.get_poi_details(poi_id_int)
            return jsonify({
                'success': True,
                'poi_id': poi_id_int,
                'ratings': updated_poi.get('ratings', {}),
                'message': 'Rating\'ler başarıyla güncellendi'
            })
        else:
            return jsonify({'error': 'Failed to update ratings'}), 500
            
    except Exception as e:
        return jsonify({'error': f'Error updating ratings: {str(e)}'}), 500
    finally:
        db.disconnect()

@app.route('/api/ratings/categories', methods=['GET'])
def get_rating_categories():
    """Rating kategorilerini getir"""
    return jsonify({
        'categories': RATING_CATEGORIES,
        'description': 'POI rating kategorileri ve bilgileri'
    })

@app.route('/api/pois/by-rating', methods=['GET'])
def search_pois_by_rating():
    """Rating'e göre POI arama"""
    if JSON_FALLBACK:
        return jsonify({'error': 'Rating arama sadece veritabanı modunda çalışır'}), 400
    
    category = request.args.get('category')  # Rating kategorisi (tarihi, doga, vb.)
    min_score = request.args.get('min_score', 0, type=int)  # Minimum puan
    limit = request.args.get('limit', 20, type=int)
    
    if not category or category not in RATING_CATEGORIES:
        return jsonify({
            'error': 'Valid rating category required',
            'valid_categories': list(RATING_CATEGORIES.keys())
        }), 400
    
    if min_score < 0 or min_score > 100:
        return jsonify({'error': 'min_score must be between 0-100'}), 400
    
    db = get_db()
    if not db:
        return jsonify({'error': 'Database connection failed'}), 500
    
    try:
        # Rating tablosu sorgusu
        query = """
            SELECT
                p.id as _id,
                p.name,
                p.category,
                ST_Y(p.location::geometry) as latitude,
                ST_X(p.location::geometry) as longitude,
                p.description,
                COALESCE(pr.rating, 0) as rating_score
            FROM pois p
            LEFT JOIN poi_ratings pr ON pr.poi_id = p.id AND pr.category = %s
            WHERE p.is_active = true AND COALESCE(pr.rating, 0) >= %s
            ORDER BY rating_score DESC, p.name ASC
            LIMIT %s
        """

        with db.conn.cursor(cursor_factory=RealDictCursor) as cur:
            cur.execute(query, (category, min_score, limit))
            results = cur.fetchall()
        
        # Sonuçları formatla
        formatted_results = []
        for row in results:
            poi_data = dict(row)
            # Tüm rating'leri ekle
            poi_data['ratings'] = db.get_poi_ratings(poi_data['_id']) or db.get_default_ratings()
                
            formatted_results.append(poi_data)
        
        return jsonify({
            'category': category,
            'category_info': RATING_CATEGORIES[category],
            'min_score': min_score,
            'total_results': len(formatted_results),
            'results': formatted_results
        })
        
    except Exception as e:
        return jsonify({'error': f'Error searching by rating: {str(e)}'}), 500
    finally:
        db.disconnect()

# Medya yönetimi endpoint'leri (görsel, video, ses, 3D model)
@app.route('/api/poi/<poi_id>/media', methods=['POST'])
@auth_middleware.require_auth
def upload_poi_media(poi_id):
    """POI'ye medya dosyası yükle (görsel, video, ses, 3D model)"""
    if 'media' not in request.files:
        return jsonify({'error': 'No media file provided'}), 400
    
    file = request.files['media']
    if file.filename == '':
        return jsonify({'error': 'No file selected'}), 400
    
    if not allowed_file(file.filename):
        supported_formats = []
        for media_type, config in media_manager.SUPPORTED_FORMATS.items():
            supported_formats.extend(config['extensions'])
        return jsonify({'error': f'Invalid file type. Supported formats: {", ".join(supported_formats)}'}), 400
    
    # Medya türünü tespit et
    media_type = media_manager.detect_media_type(file.filename)
    if not media_type:
        return jsonify({'error': 'Unsupported media type'}), 400
    
    # Dosya boyutu kontrolü - medya türüne göre
    max_size = media_manager.SUPPORTED_FORMATS[media_type]['max_size']
    max_size_mb = max_size / (1024 * 1024)
    
    if file.content_length and file.content_length > max_size:
        return jsonify({'error': f'Dosya boyutu {max_size_mb:.0f}MB\'dan küçük olmalıdır.'}), 400
    
    try:
        # POI bilgilerini al
        if JSON_FALLBACK:
            test_data = load_test_data()
            poi = None
            poi_category = None
            for category, pois in test_data.items():
                if isinstance(pois, list):
                    for p in pois:
                        if p.get('_id') == poi_id:
                            poi = p
                            poi_category = category
                            break
            if not poi:
                return jsonify({'error': 'POI not found'}), 404
            poi_name = poi['name']
        else:
            try:
                poi_id_int = int(poi_id)
            except (ValueError, TypeError):
                return jsonify({'error': 'Invalid POI ID format'}), 400
            
            db = get_db()
            if not db:
                return jsonify({'error': 'Database connection failed'}), 500
            
            poi_details = db.get_poi_details(poi_id_int)
            db.disconnect()
            
            if not poi_details:
                return jsonify({'error': 'POI not found'}), 404
            
            poi_name = poi_details['name']
            poi_category = poi_details['category']
        
        # Geçici dosya kaydet
        filename = secure_filename(file.filename)
        temp_path = f"/tmp/{uuid.uuid4()}_{filename}"
        file.save(temp_path)
        
        # Form verilerini al
        caption = request.form.get('caption', '')
        is_primary = request.form.get('is_primary', 'false').lower() == 'true'
        
        # Medya dosyasını işle ve kaydet - POI ID bazlı klasör yapısı
        result = media_manager.add_poi_media(
            poi_id=poi_id,
            poi_name=poi_name,
            category=poi_category,
            media_file_path=temp_path,
            media_type=media_type,
            caption=caption,
            is_primary=is_primary
        )
        
        # Geçici dosyayı sil
        if os.path.exists(temp_path):
            os.remove(temp_path)
        
        if result:
            return jsonify({
                'success': True,
                'media': result
            }), 201
        else:
            return jsonify({'error': 'Failed to process media file'}), 500
            
    except Exception as e:
        return jsonify({'error': f'Error uploading media: {str(e)}'}), 500

@app.route('/api/poi/<poi_id>/media', methods=['GET'])
def get_poi_media(poi_id):
    """POI'nin tüm medya dosyalarını listele"""
    try:
        if JSON_FALLBACK:
            test_data = load_test_data()
            poi = None
            poi_category = None
            for category, pois in test_data.items():
                if isinstance(pois, list):
                    for p in pois:
                        if p.get('_id') == poi_id:
                            poi = p
                            poi_category = category
                            break
            if not poi:
                return jsonify({'error': 'POI not found'}), 404
            poi_name = poi['name']
        else:
            try:
                poi_id_int = int(poi_id)
            except (ValueError, TypeError):
                return jsonify({'error': 'Invalid POI ID format'}), 400
            
            db = get_db()
            if not db:
                return jsonify({'error': 'Database connection failed'}), 500
            
            poi_details = db.get_poi_details(poi_id_int)
            db.disconnect()
            
            if not poi_details:
                return jsonify({'error': 'POI not found'}), 404
            
            poi_name = poi_details['name']
            poi_category = poi_details['category']
        
        # Medya türünü filtrele (opsiyonel)
        media_type = request.args.get('type')
        
        # Medya dosyalarını getir - POI ID bazlı sistem
        media_files = media_manager.get_poi_media_by_id(poi_id, media_type)
        return jsonify({'media': media_files})
        
    except Exception as e:
        return jsonify({'error': f'Error fetching media: {str(e)}'}), 500

@app.route('/api/poi/<poi_id>/media/<filename>', methods=['DELETE'])
@auth_middleware.require_auth
def delete_poi_media(poi_id, filename):
    """POI'nin belirli bir medya dosyasını sil"""
    try:
        # Dosya adının güvenli olduğundan emin ol
        if '..' in filename or filename.startswith('/'):
            return jsonify({'error': 'Invalid filename'}), 400

        # Medya dosyasını sil
        success = media_manager.delete_poi_media_by_id(poi_id, filename)

        if success:
            return jsonify({'success': True})
        else:
            return jsonify({'success': True, 'message': 'Media file not found or already deleted'}), 200

    except Exception as e:
        return jsonify({'error': f'Error deleting media: {str(e)}'}), 500

# Geriye uyumluluk için eski image endpoint'leri
@app.route('/api/poi/<poi_id>/images', methods=['POST'])
@auth_middleware.require_auth
def upload_poi_image_legacy(poi_id):
    """Geriye uyumluluk için eski görsel yükleme endpoint'i"""
    # Sadece media endpoint'ine yönlendir
    return upload_poi_media(poi_id)

@app.route('/api/poi/<poi_id>/images', methods=['GET'])
def get_poi_images_legacy(poi_id):
    """Geriye uyumluluk için eski görsel listeleme endpoint'i"""
    try:
        # Sadece görsel türündeki medyaları getir
        request.args = request.args.copy()
        request.args['type'] = 'image'
        
        response_data = get_poi_media(poi_id)
        if isinstance(response_data, tuple):
            data, status_code = response_data
        else:
            data = response_data
            status_code = 200
            
        # Response formatını eski API ile uyumlu hale getir
        if hasattr(data, 'get_json'):
            json_data = data.get_json()
        else:
            json_data = data
            
        if 'media' in json_data:
            json_data['images'] = json_data.pop('media')
            
        return jsonify(json_data), status_code
        
    except Exception as e:
        return jsonify({'error': f'Error fetching images: {str(e)}'}), 500

@app.route('/api/poi/<poi_id>/images/<filename>', methods=['DELETE'])
@auth_middleware.require_auth
def delete_poi_image_legacy(poi_id, filename):
    """Geriye uyumluluk için eski görsel silme endpoint'i"""
    return delete_poi_media(poi_id, filename)

# Medya dosyalarını serve etme endpoint'leri
@app.route('/poi_media/<path:filename>')
def serve_poi_media(filename):
    """POI medya dosyalarını serve et"""
    try:
        return send_from_directory('poi_media', filename)
    except FileNotFoundError:
        return jsonify({'error': 'Media file not found'}), 404

@app.route('/poi_images/<path:filename>')
def serve_poi_image(filename):
    """Geriye uyumluluk için POI görsellerini serve et"""
    try:
        # Önce eski klasörde ara
        if os.path.exists(os.path.join('poi_images', filename)):
            return send_from_directory('poi_images', filename)
        # Yoksa yeni medya klasöründe ara
        else:
            return send_from_directory('poi_media', filename)
    except FileNotFoundError:
        return jsonify({'error': 'Image not found'}), 404

# Statik HTML dosyalarını serve et
@app.route('/<filename>')
def serve_static_html(filename):
    """Statik HTML dosyalarını serve et"""
    try:
        # Güvenlik kontrolü - sadece HTML dosyalarına izin ver
        if not filename.endswith('.html') or filename == 'poi_manager_ui.html':
            return jsonify({'error': 'File not found'}), 404
        
        # Dosya var mı kontrol et
        if not os.path.exists(filename):
            return jsonify({'error': 'File not found'}), 404
            
        with open(filename, 'r', encoding='utf-8') as f:
            return f.read()
    except Exception as e:
        return jsonify({'error': f'Error serving file: {str(e)}'}), 500

# Maps klasörü altındaki HTML dosyalarını serve et
@app.route('/maps/<filename>')
def serve_maps_html(filename):
    """Maps klasörü altındaki HTML dosyalarını serve et"""
    try:
        # Güvenlik kontrolü - sadece HTML dosyalarına izin ver
        if not filename.endswith('.html'):
            return jsonify({'error': 'File not found'}), 404
        
        # Dosya var mı kontrol et
        if not os.path.exists(filename):
            return jsonify({'error': 'File not found'}), 404
            
        with open(filename, 'r', encoding='utf-8') as f:
            return f.read()
    except Exception as e:
        return jsonify({'error': f'Error serving file: {str(e)}'}), 500

@app.route('/maps')
def list_maps():
    """Mevcut harita dosyalarını listele"""
    try:
        import glob
        html_files = glob.glob('*.html')
        # poi_manager_ui.html'i hariç tut
        map_files = [f for f in html_files if f != 'poi_manager_ui.html']
        
        maps_html = """
        <h1>🗺️ Mevcut Harita Dosyaları</h1>
        <div style="font-family: 'Segoe UI', sans-serif; max-width: 800px; margin: 0 auto; padding: 20px;">
        """
        
        if not map_files:
            maps_html += """
            <div style="text-align: center; padding: 40px; background: #f8f9fa; border-radius: 8px; margin: 20px 0;">
                <h3>📭 Henüz harita dosyası bulunamadı</h3>
                <p>Harita oluşturmak için:</p>
                <code style="background: #e9ecef; padding: 8px 12px; border-radius: 4px; display: inline-block; margin: 10px;">
                    python category_route_planner_with_db.py gastronomik
                </code>
            </div>
            """
        else:
            for map_file in sorted(map_files):
                file_size = os.path.getsize(map_file) / 1024  # KB
                maps_html += f"""
                <div style="border: 1px solid #ddd; border-radius: 8px; padding: 20px; margin: 15px 0; background: white; box-shadow: 0 2px 4px rgba(0,0,0,0.1);">
                    <h3 style="margin: 0 0 10px 0; color: #2c3e50;">
                        <i class="fa fa-map" style="margin-right: 8px; color: #3498db;"></i>
                        {map_file}
                    </h3>
                    <p style="margin: 5px 0; color: #666; font-size: 14px;">
                        <i class="fa fa-file" style="margin-right: 5px;"></i>
                        Boyut: {file_size:.1f} KB
                    </p>
                    <div style="margin-top: 15px;">
                        <a href="/maps/{map_file}" target="_blank" 
                           style="background: #3498db; color: white; padding: 10px 20px; border-radius: 5px; 
                                  text-decoration: none; margin-right: 10px; display: inline-block;">
                            <i class="fa fa-external-link-alt" style="margin-right: 5px;"></i>
                            Haritayı Aç
                        </a>
                        <a href="/download/{map_file}" 
                           style="background: #27ae60; color: white; padding: 10px 20px; border-radius: 5px; 
                                  text-decoration: none; display: inline-block;">
                            <i class="fa fa-download" style="margin-right: 5px;"></i>
                            İndir
                        </a>
                    </div>
                </div>
                """
        
        maps_html += """
        </div>
        <link rel="stylesheet" href="https://cdnjs.cloudflare.com/ajax/libs/font-awesome/6.0.0/css/all.min.css">
        """
        
        return maps_html
        
    except Exception as e:
        return f'<h1>Hata</h1><p>Harita dosyaları listelenemedi: {str(e)}</p>', 500

@app.route('/maps/<filename>')
def serve_map(filename):
    """Harita HTML dosyalarını serve et"""
    try:
        # Güvenlik kontrolü - sadece HTML dosyalarına izin ver
        if not filename.endswith('.html'):
            return jsonify({'error': 'Invalid file type'}), 400
        
        # Dosya var mı kontrol et
        if not os.path.exists(filename):
            return jsonify({'error': 'Map file not found'}), 404
        
        return send_from_directory('.', filename)
        
    except Exception as e:
        return jsonify({'error': f'Error serving map: {str(e)}'}), 500

@app.route('/download/<filename>')
def download_map(filename):
    """Harita dosyalarını indirme"""
    try:
        # Güvenlik kontrolü
        if not filename.endswith('.html'):
            return jsonify({'error': 'Invalid file type'}), 400
        
        if not os.path.exists(filename):
            return jsonify({'error': 'File not found'}), 404
        
        return send_from_directory('.', filename, as_attachment=True)
        
    except Exception as e:
        return jsonify({'error': f'Error downloading file: {str(e)}'}), 500

# Sistem yönetimi endpoint'leri
@app.route('/api/system/cleanup-media-folders', methods=['POST'])
@auth_middleware.require_auth
def cleanup_media_folders():
    """Kullanılmayan medya klasörlerini temizle"""
    try:
        cleaned_folders = media_manager.cleanup_unused_directories()
        
        return jsonify({
            'success': True,
            'message': f'{len(cleaned_folders)} adet kullanılmayan klasör temizlendi',
            'cleaned_folders': cleaned_folders
        })
        
    except Exception as e:
        return jsonify({'error': f'Temizleme hatası: {str(e)}'}), 500

@app.route('/api/system/media-info', methods=['GET'])
@auth_middleware.require_auth
def get_media_system_info():
    """Medya sistemi hakkında bilgi ver"""
    try:
        base_path = media_manager.base_path
        info = {
            'media_structure': 'POI ID bazlı sistem kullanılıyor',
            'base_path': str(base_path),
            'supported_formats': media_manager.SUPPORTED_FORMATS,
            'directories': {
                'main': str(base_path / "by_poi_id"),
                'thumbnails': str(media_manager.thumbnails_path / "by_poi_id"),
                'previews': str(media_manager.previews_path / "by_poi_id")
            }
        }
        
        # Mevcut POI'lerin medya istatistikleri
        by_poi_dir = base_path / "by_poi_id"
        if by_poi_dir.exists():
            poi_count = len([d for d in by_poi_dir.iterdir() if d.is_dir()])
            info['active_pois'] = poi_count
        else:
            info['active_pois'] = 0
            
        return jsonify(info)
        
    except Exception as e:
        return jsonify({'error': f'Bilgi alınamadı: {str(e)}'}), 500

# Walking route endpoint
@app.route('/api/route/walking', methods=['POST'])
def create_walking_route():
    """Create walking route between POIs using OSMnx"""
    try:
        data = request.get_json()
        waypoints = data.get('waypoints', [])
        
        if len(waypoints) < 2:
            return jsonify({'error': 'At least 2 waypoints required'}), 400
        
        # Import required libraries and load walking graph
        try:
            import networkx as nx
<<<<<<< HEAD
            import osmnx as ox  # Needed for nearest node lookup
=======
>>>>>>> 8a372403
            G = load_walking_graph()
            error_msg = None
        except Exception as e:
            error_msg = str(e)
            print(f"OSMnx network error: {error_msg}")
            G = None

        if G:
            route_segments = []
            total_distance = 0

            # Create route segments between consecutive waypoints
            for i in range(len(waypoints) - 1):
                start = waypoints[i]
                end = waypoints[i + 1]

                try:
                    # Find nearest nodes
                    start_node = ox.nearest_nodes(G, start['lng'], start['lat'])
                    end_node = ox.nearest_nodes(G, end['lng'], end['lat'])

                    # Calculate shortest path
                    route_nodes = nx.shortest_path(G, start_node, end_node, weight='length')
                    segment_length = nx.shortest_path_length(G, start_node, end_node, weight='length')

                    # Convert nodes to coordinates
                    segment_coords = []
                    for node in route_nodes:
                        segment_coords.append({
                            'lat': G.nodes[node]['y'],
                            'lng': G.nodes[node]['x']
                        })

                    route_segments.append({
                        'coordinates': segment_coords,
                        'distance': segment_length / 1000.0,  # Convert to km
                        'from': start.get('name', f'Point {i+1}'),
                        'to': end.get('name', f'Point {i+2}')
                    })

                    total_distance += segment_length / 1000.0

                except Exception as e:
                    print(f"Route segment error: {e}")
                    # Fallback to direct line
                    route_segments.append({
                        'coordinates': [
                            {'lat': start['lat'], 'lng': start['lng']},
                            {'lat': end['lat'], 'lng': end['lng']}
                        ],
                        'distance': haversine_distance(start['lat'], start['lng'], end['lat'], end['lng']),
                        'from': start.get('name', f'Point {i+1}'),
                        'to': end.get('name', f'Point {i+2}'),
                        'fallback': True
                    })
                    total_distance += haversine_distance(start['lat'], start['lng'], end['lat'], end['lng'])

            return jsonify({
                'success': True,
                'route': {
                    'segments': route_segments,
                    'total_distance': round(total_distance, 2),
                    'estimated_time': round(total_distance * 12, 0),  # 12 minutes per km walking
                    'waypoint_count': len(waypoints),
                    'network_type': 'walking'
                }
            })

        else:
            print(f"OSMnx network error or load failure: {error_msg}")
            # Fallback to direct routes
            route_segments = []
            total_distance = 0
            
            for i in range(len(waypoints) - 1):
                start = waypoints[i]
                end = waypoints[i + 1]
                distance = haversine_distance(start['lat'], start['lng'], end['lat'], end['lng'])
                
                route_segments.append({
                    'coordinates': [
                        {'lat': start['lat'], 'lng': start['lng']},
                        {'lat': end['lat'], 'lng': end['lng']}
                    ],
                    'distance': distance,
                    'from': start.get('name', f'Point {i+1}'),
                    'to': end.get('name', f'Point {i+2}'),
                    'fallback': True
                })
                total_distance += distance
            
            return jsonify({
                'success': True,
                'route': {
                    'segments': route_segments,
                    'total_distance': round(total_distance, 2),
                    'estimated_time': round(total_distance * 12, 0),
                    'waypoint_count': len(waypoints),
                    'network_type': 'direct',
                    'warning': 'Walking network not available, using direct routes'
                }
            })
            
    except Exception as e:
        print(f"Walking route error: {e}")
        return jsonify({'error': f'Route calculation failed: {str(e)}'}), 500

def haversine_distance(lat1, lon1, lat2, lon2):
    """Calculate haversine distance between two points"""
    from math import radians, cos, sin, asin, sqrt
    
    # Convert to radians
    lat1, lon1, lat2, lon2 = map(radians, [lat1, lon1, lat2, lon2])
    
    # Haversine formula
    dlat = lat2 - lat1
    dlon = lon2 - lon1
    a = sin(dlat/2)**2 + cos(lat1) * cos(lat2) * sin(dlon/2)**2
    c = 2 * asin(sqrt(a))
    r = 6371  # Earth radius in km
    
    return c * r

if __name__ == '__main__':
    print("🚀 POI Yönetim Sistemi başlatılıyor...")
    print("📊 Web arayüzü: http://localhost:5505/poi_manager_ui.html")
    print("🔌 API endpoint'leri: http://localhost:5505/api/")
    
    # Test database connection to show accurate status
    db = get_db()
    if JSON_FALLBACK:
        print("⚠️  JSON fallback modu - tüm işlemler JSON dosyasında yapılacak")
    elif db is not None:
        db_type = os.environ.get('POI_DB_TYPE', 'postgresql')
        print(f"✅ {db_type.upper()} veritabanı bağlantısı aktif")
        db.disconnect()
    else:
        print("❌ Veritabanı bağlantısı başarısız")
    
    app.run(debug=True, host='0.0.0.0', port=5505)<|MERGE_RESOLUTION|>--- conflicted
+++ resolved
@@ -2391,10 +2391,9 @@
         # Import required libraries and load walking graph
         try:
             import networkx as nx
-<<<<<<< HEAD
+
             import osmnx as ox  # Needed for nearest node lookup
-=======
->>>>>>> 8a372403
+
             G = load_walking_graph()
             error_msg = None
         except Exception as e:
