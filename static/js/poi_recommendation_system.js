// Rate limiting bilgilendirme mesajı
if (window.rateLimiter) {
    console.log('✅ Rate limiting aktif - POI recommendation system API çağrıları sınırlandırılacak');
}

// Debug: Test geometry API endpoint
window.testGeometryAPI = async function(routeId) {
    console.log('🧪 Testing geometry API for route:', routeId);
    try {
        const response = await fetch(`${apiBase}/routes/${routeId}/geometry`);
        console.log('📡 Response status:', response.status);
        console.log('📡 Response headers:', [...response.headers.entries()]);
        
        if (response.ok) {
            const data = await response.json();
            console.log('📡 Response data:', JSON.stringify(data, null, 2));
        } else {
            const text = await response.text();
            console.log('📡 Error response:', text);
        }
    } catch (error) {
        console.error('📡 API test error:', error);
    }
};

// Test function for debugging predefined routes media
window.testPredefinedRouteMedia = async function(routeId) {
    console.log('🧪 Testing predefined route media for route:', routeId);
    try {
        const response = await fetch(`${apiBase}/routes/${routeId}/media`);
        console.log('📡 Media response status:', response.status);
        
        if (response.ok) {
            const data = await response.json();
            console.log('📡 Media response data:', JSON.stringify(data, null, 2));
            
            // Check if media has coordinates
            const mediaItems = Array.isArray(data) ? data : (data.media || []);
            const locatedMedia = mediaItems.filter(m => (m.lat || m.latitude) && (m.lng || m.longitude || m.lon));
            console.log('📍 Located media items:', locatedMedia.length);
            console.log('📍 Media with coordinates:', locatedMedia);
            
            return { success: true, media: data, locatedMedia };
        } else {
            const text = await response.text();
            console.log('📡 Error response:', text);
            return { success: false, error: text };
        }
    } catch (error) {
        console.error('📡 API test error:', error);
        return { success: false, error: error.message };
    }
};

// Test function for debugging
window.testAPI = async function() {
    console.log('🧪 Testing API...');
    try {
        const testPreferences = {
            doga: 50,
            yemek: 25,
            tarihi: 0,
            sanat_kultur: 0,
            eglence: 0,
            macera: 0,
            rahatlatici: 0,
            spor: 0,
            alisveris: 0,
            gece_hayati: 0
        };
        
        const response = await fetch('/api/recommendations', {
            method: 'POST',
            headers: { 'Content-Type': 'application/json' },
            body: JSON.stringify({ preferences: testPreferences })
        });
        
        console.log('Test response status:', response.status);
        
        if (response.ok) {
            const data = await response.json();
            console.log('Test response data:', data);
        } else {
            const errorText = await response.text();
            console.error('Test error:', errorText);
        }
    } catch (error) {
        console.error('Test failed:', error);
    }
};

// Global variables
let map = null;
let markers = [];
let routingControl = null;
let selectedPOIs = [];
let mediaCache = {};
let userLocation = null;
let startLocation = null;
const apiBase = '/api';
window.apiBase = apiBase; // Make it globally accessible

// Media display configuration
const MEDIA_CONFIG = {
    useFallbackContent: true,  // Show custom fallback content instead of placeholder images
    fallbackTimeout: 10000,    // 10 seconds timeout for media loading
    showPlaceholderImages: false // Use external placeholder images as fallback
};

// Route tabs management
let currentTab = 'dynamic-routes';
let predefinedRoutes = [];
let filteredRoutes = [];

// Elevation chart instances
let dynamicElevationChart = null;
let predefinedElevationChart = null;

// Application state for cleanup
const AppState = {
    isInitialized: false,
    activeRequests: new Set(),
    timeouts: new Set(),
    intervals: new Set()
};

// Rating categories with their display names and icons
const ratingCategories = {
    'doga': { name: 'Doğa', icon: 'fas fa-tree' },
    'yemek': { name: 'Yemek', icon: 'fas fa-utensils' },
    'tarihi': { name: 'Tarih', icon: 'fas fa-landmark' },
    'eglence': { name: 'Eğlence', icon: 'fas fa-gamepad' },
    'sanat_kultur': { name: 'Sanat & Kültür', icon: 'fas fa-palette' },
    'macera': { name: 'Macera', icon: 'fas fa-mountain' },
    'rahatlatici': { name: 'Rahatlatıcı', icon: 'fas fa-spa' },
    'spor': { name: 'Spor', icon: 'fas fa-running' },
    'alisveris': { name: 'Alışveriş', icon: 'fas fa-shopping-bag' },
    'gece_hayati': { name: 'Gece Hayatı', icon: 'fas fa-moon' }
};

// Dynamic category data (will be loaded from API)
let categoryData = {};

// Fallback category display names
const fallbackCategoryNames = {
    'doga_macera': 'Doğa & Macera',
    'gastronomik': 'Gastronomi',
    'konaklama': 'Konaklama',
    'kulturel': 'Kültürel',
    'sanatsal': 'Sanatsal',
    'dini': 'Dini Yapılar',
    'tarihi': 'Tarihi Yapılar',
    'mimari': 'Mimari Yapılar',
    'mezarlik': 'Mezarlık Alanları',
    'saray_kale': 'Saray ve Kaleler',
    'diger': 'Diğer'
};

// Fallback category colors and icons for markers
const fallbackCategoryStyles = {
    'doga_macera': { color: '#2ecc71', icon: '🌿' },
    'gastronomik': { color: '#e74c3c', icon: '🍽️' },
    'konaklama': { color: '#9b59b6', icon: '🏨' },
    'kulturel': { color: '#3498db', icon: '🏛️' },
    'sanatsal': { color: '#f39c12', icon: '🎨' },
    'dini': { color: '#8B4513', icon: '🕌' },
    'tarihi': { color: '#CD853F', icon: '🏛️' },
    'mimari': { color: '#4682B4', icon: '🏗️' },
    'mezarlik': { color: '#696969', icon: '⚰️' },
    'saray_kale': { color: '#B8860B', icon: '🏰' },
    'diger': { color: '#708090', icon: '📍' }
};

// Default Font Awesome icon classes for known categories
const iconMap = {
    'doga_macera': 'fas fa-tree',
    'gastronomik': 'fas fa-utensils',
    'konaklama': 'fas fa-bed',
    'kulturel': 'fas fa-university',
    'sanatsal': 'fas fa-palette',
    'dini': 'fas fa-mosque',
    'tarihi': 'fas fa-landmark',
    'mimari': 'fas fa-building',
    'mezarlik': 'fas fa-cross',
    'saray_kale': 'fas fa-chess-rook',
    'diger': 'fas fa-map-marker-alt'
};

// Map rating category keys to icon map categories
const categoryIconAliases = {
    'doga': 'doga_macera',
    'macera': 'doga_macera',
    'yemek': 'gastronomik',
    'sanat_kultur': 'kulturel',
    'eglence': 'diger',
    'rahatlatici': 'diger',
    'spor': 'diger',
    'alisveris': 'diger',
    'gece_hayati': 'diger'
};

// Load categories from API
async function loadCategories() {
    try {
        console.log('📋 Kategoriler API\'den yükleniyor...');
        const response = await fetch(`${apiBase}/categories`);
        
        if (response.ok) {
            const categories = await response.json();
            console.log('✅ Kategoriler yüklendi:', categories);
            
            // Global kategori verilerini güncelle
            categoryData = {};
            categories.forEach(category => {
                // İkon için emoji çıkar (eğer varsa)
                let iconEmoji = category.display_name.match(/^[\u{1F300}-\u{1F9FF}]/u);
                if (!iconEmoji) {
                    // Fallback emoji'leri kullan
                    iconEmoji = fallbackCategoryStyles[category.name]?.icon || '📍';
                } else {
                    iconEmoji = iconEmoji[0];
                }
                
                categoryData[category.name] = {
                    display_name: category.display_name,
                    color: category.color,
                    icon: iconEmoji,
                    description: category.description
                };
            });
            
            console.log('✅ Kategori verileri güncellendi:', categoryData);
            return true;
        } else {
            console.warn('⚠️ Kategoriler yüklenemedi, fallback kullanılacak');
            return false;
        }
    } catch (error) {
        console.error('❌ Kategori yükleme hatası:', error);
        return false;
    }
}

// Get category display name (dynamic)
function getCategoryDisplayName(category) {
    const mapped = categoryIconAliases[category] || category;
    if (categoryData[category]) {
        return categoryData[category].display_name;
    }
    return fallbackCategoryNames[mapped] || mapped;
}

// Get category color (dynamic)
function getCategoryColor(category) {
    if (categoryData[category]) {
        return categoryData[category].color;
    }
    const mapped = categoryIconAliases[category] || category;
    return fallbackCategoryStyles[mapped]?.color || '#666666';
}

// Get category icon (dynamic)
function getCategoryIcon(category) {
    let icon;

    // Önce API'den yüklenen kategori ikonunu kullan
    if (categoryData[category] && categoryData[category].icon) {
        icon = categoryData[category].icon;
    } else if (ratingCategories[category]?.icon) {
        // Sonra ratingCategories'teki ikonlara bak
        icon = ratingCategories[category].icon;
    } else {
        const mapped = categoryIconAliases[category] || category;

        if (iconMap[mapped]) {
            icon = iconMap[mapped];
        } else {
            // Son çare olarak emoji tabanlı ikonlara düş
            icon = fallbackCategoryStyles[mapped]?.icon || '📍';
        }
    }

    // Font Awesome sınıfları için <i> etiketi oluştur
    if (typeof icon === 'string' && /^(fas|far|fab)\s/.test(icon)) {
        return `<i class="${icon}"></i>`;
    }

    // Emoji veya ham HTML'i doğrudan döndür
    return icon;
}

// Get category style (dynamic)
function getCategoryStyle(category) {
    return {
        color: getCategoryColor(category),
        icon: getCategoryIcon(category)
    };
}

// Route Details Panel Class
class RouteDetailsPanel {
    constructor() {
        this.panel = document.getElementById('routeDetailsPanel');
        this.currentRoute = null;
        this.elevationChart = null;
        this.isVisible = false;
    }

    static getInstance() {
        if (!window.routeDetailsPanelInstance) {
            window.routeDetailsPanelInstance = new RouteDetailsPanel();
        }
        return window.routeDetailsPanelInstance;
    }

    show(routeData) {
        console.log('🎯 Showing route details panel with data:', routeData);

        this.currentRoute = routeData;
        this.updateSummary(routeData);
        this.updateStopsList(routeData);
        this.updateSegmentsList(routeData);
        this.loadElevationProfile(routeData);

        this.panel.classList.add('show');
        this.isVisible = true;

        // Store bound functions for proper removal
        this.boundKeydownHandler = this.handleKeydown.bind(this);
        this.boundClickOutsideHandler = this.handleClickOutside.bind(this);

        // Add keyboard event listener for Escape key
        document.addEventListener('keydown', this.boundKeydownHandler);

        // Add click outside to close
        document.addEventListener('click', this.boundClickOutsideHandler);
    }

    hide() {
        console.log('🎯 Hiding route details panel');

        this.panel.classList.remove('show');
        this.isVisible = false;
        this.currentRoute = null;

        // Remove event listeners
        if (this.boundKeydownHandler) {
            document.removeEventListener('keydown', this.boundKeydownHandler);
            this.boundKeydownHandler = null;
        }
        if (this.boundClickOutsideHandler) {
            document.removeEventListener('click', this.boundClickOutsideHandler);
            this.boundClickOutsideHandler = null;
        }

        // Destroy chart if exists
        if (this.elevationChart) {
            this.elevationChart.destroy();
            this.elevationChart = null;
        }
    }

    handleKeydown(event) {
        if (event.key === 'Escape' && this.isVisible) {
            this.hide();
        }
    }

    handleClickOutside(event) {
        if (this.isVisible && !this.panel.contains(event.target)) {
            // Don't close if clicking on route lines
            if (!event.target.closest('.leaflet-interactive')) {
                this.hide();
            }
        }
    }

    updateSummary(routeData) {
        const distance = routeData.total_distance || '0';
        const duration = routeData.estimated_time || '0';
        const stops = routeData.waypoints ? routeData.waypoints.length : selectedPOIs.length;
        const routeType = routeData.route_type || 'yürüyüş';
        
        // Update panel title if route name is provided (for predefined routes)
        const panelTitle = this.panel.querySelector('.route-header h3');
        if (routeData.route_name && routeData.is_predefined) {
            panelTitle.textContent = `🗺️ ${routeData.route_name}`;
        } else {
            panelTitle.textContent = 'Rota Detayları';
        }

        // Show/hide map view button for predefined routes
        const showInMapBtn = document.getElementById('showInMapBtn');
        if (routeData.is_predefined && showInMapBtn) {
            showInMapBtn.style.display = 'flex';
        } else if (showInMapBtn) {
            showInMapBtn.style.display = 'none';
        }

        document.getElementById('routeDistance').textContent = `${distance} km`;
        document.getElementById('routeDuration').textContent = `${Math.round(duration / 60)} saat`;
        document.getElementById('routeStops').textContent = `${stops} durak`;
        document.getElementById('routeType').textContent = routeType;
    }

    updateStopsList(routeData) {
        const stopsList = document.getElementById('stopsList');
        let stopsHTML = '';
        let stopIndex = 1;

        // Add start location if exists
        if (startLocation) {
            stopsHTML += `
                        <div class="stop-item" onclick="RouteDetailsPanel.highlightStop(${startLocation.latitude}, ${startLocation.longitude})">
                            <div class="stop-icon" style="background: #28a745;">
                                🏁
                            </div>
                            <div class="stop-info">
                                <div class="stop-name">${startLocation.name || 'Başlangıç Noktası'}</div>
                                <div class="stop-category">Başlangıç Noktası</div>
                                <div class="stop-coordinates">${startLocation.latitude.toFixed(4)}, ${startLocation.longitude.toFixed(4)}</div>
                            </div>
                            <div class="stop-number">${stopIndex}</div>
                        </div>
                    `;
            stopIndex++;
        }

        // Add all POI stops from routeData waypoints or selectedPOIs
            const waypoints = routeData.waypoints || selectedPOIs;
        waypoints.forEach((poi, index) => {
            const categoryStyle = getCategoryStyle(poi.category);
            const lat = poi.lat || poi.latitude;
            const lng = poi.lng || poi.longitude;

            stopsHTML += `
                        <div class="stop-item" onclick="RouteDetailsPanel.highlightStop(${lat}, ${lng})">
                            <div class="stop-icon" style="background: ${categoryStyle.color};">
                                ${categoryStyle.icon}
                            </div>
                            <div class="stop-info">
                                <div class="stop-name">${poi.name}</div>
                                <div class="stop-category">${getCategoryDisplayName(poi.category)}</div>
                                <div class="stop-coordinates">${lat.toFixed(4)}, ${lng.toFixed(4)}</div>
                            </div>
                            <div class="stop-number">${stopIndex}</div>
                        </div>
                    `;
            stopIndex++;
        });

        // If no waypoints in routeData, show message
        if (waypoints.length === 0 && !startLocation) {
            stopsHTML = `
                        <div style="text-align: center; padding: 20px; color: #666; font-style: italic;">
                            <i class="fas fa-info-circle" style="font-size: 2rem; margin-bottom: 10px; opacity: 0.5;"></i>
                            <p>Henüz durak eklenmemiş</p>
                        </div>
                    `;
        }

        stopsList.innerHTML = stopsHTML;

        // Update stops counter
        const totalStops = (startLocation ? 1 : 0) + waypoints.length;
        const stopsCounter = document.getElementById('stopsCount');
        if (stopsCounter) {
            stopsCounter.textContent = totalStops;
        }
    }

    updateSegmentsList(routeData) {
        const segmentsSection = document.getElementById('segmentsSection');
        const segmentsList = document.getElementById('segmentsList');

        if (!routeData.segments || routeData.segments.length === 0) {
            segmentsSection.style.display = 'none';
            return;
        }

        segmentsSection.style.display = 'block';
        let segmentsHTML = '';

        routeData.segments.forEach((segment, index) => {
            const isWalking = !segment.fallback;
            const iconClass = isWalking ? 'walking' : 'fallback';
            const icon = isWalking ? '🚶' : '📏';
            const routeType = isWalking ? 'Yürüyüş' : 'Düz çizgi';

            segmentsHTML += `
                        <div class="segment-item" onclick="RouteDetailsPanel.focusOnSegment(${index})">
                            <div class="segment-icon ${iconClass}">
                                ${icon}
                            </div>
                            <div class="segment-info">
                                <div class="segment-route">${segment.from} → ${segment.to}</div>
                                <div class="segment-details">
                                    <span>📏 ${segment.distance.toFixed(2)} km</span>
                                    <span>⏱️ ${Math.round(segment.distance * 12)} dk</span>
                                    <span>${routeType}</span>
                                </div>
                            </div>
                        </div>
                    `;
        });

        segmentsList.innerHTML = segmentsHTML;
    }

    static highlightStop(lat, lng) {
        console.log('🎯 Highlighting stop at:', lat, lng);

        // Find and highlight the marker
        markers.forEach(marker => {
            const markerLatLng = marker.getLatLng();
            if (Math.abs(markerLatLng.lat - lat) < 0.0001 && Math.abs(markerLatLng.lng - lng) < 0.0001) {
                // Center map on marker and open popup
                map.setView([lat, lng], 16);
                marker.openPopup();

                // Add temporary highlight effect
                const markerElement = marker.getElement();
                if (markerElement) {
                    markerElement.style.transform += ' scale(1.2)';
                    markerElement.style.transition = 'transform 0.3s ease';

                    setTimeout(() => {
                        markerElement.style.transform = markerElement.style.transform.replace(' scale(1.2)', '');
                    }, 1000);
                }
            }
        });
    }

    async loadElevationProfile(routeData) {
        try {
            // Show loading state
            this.showElevationLoading();

            // Collect elevation data for all waypoints
            const elevationData = await this.collectElevationData(routeData);

            // Calculate statistics
            const stats = this.calculateElevationStats(elevationData);

            // Update statistics display
            this.updateElevationStats(stats);

            // Create interactive chart
            this.createElevationChart(elevationData);

        } catch (error) {
            console.error('Error loading elevation profile:', error);
            this.showElevationError();
        }
    }

    showElevationLoading() {
        document.getElementById('minElevation').textContent = 'Min: Yükleniyor...';
        document.getElementById('maxElevation').textContent = 'Max: Yükleniyor...';
        document.getElementById('totalAscent').textContent = '↗ Yükleniyor...';
        document.getElementById('totalDescent').textContent = '↘ Yükleniyor...';
    }

    showElevationError() {
        document.getElementById('minElevation').textContent = 'Min: Hata';
        document.getElementById('maxElevation').textContent = 'Max: Hata';
        document.getElementById('totalAscent').textContent = '↗ Hata';
        document.getElementById('totalDescent').textContent = '↘ Hata';

        // Show error chart
        const ctx = document.getElementById('elevationChart').getContext('2d');
        if (this.elevationChart) {
            this.elevationChart.destroy();
        }

        this.elevationChart = new Chart(ctx, {
            type: 'line',
            data: {
                labels: ['Veri Yüklenemedi'],
                datasets: [{
                    label: 'Yükseklik (m)',
                    data: [0],
                    borderColor: '#dc3545',
                    backgroundColor: 'rgba(220, 53, 69, 0.1)',
                    fill: true
                }]
            },
            options: {
                responsive: true,
                maintainAspectRatio: false,
                plugins: {
                    legend: { display: false }
                }
            }
        });
    }
    async collectElevationData(routeData) {
        const waypoints = [];
        let cumulativeDistance = 0;

        // Add start location (if exists in personal routes)
        if (routeData.start) {
            waypoints.push({
                lat: routeData.start.lat,
                lng: routeData.start.lng,
                name: 'Başlangıç',
                distance: 0
            });
        }

        // Add all POI waypoints with distance calculation
        if (routeData.waypoints && routeData.waypoints.length > 0) {
            for (let i = 0; i < routeData.waypoints.length; i++) {
                const poi = routeData.waypoints[i];
                
                // For predefined routes, use the first POI as starting point if no start location
                const prevPoint = i === 0 ? 
                    (routeData.start || null) : 
                    routeData.waypoints[i - 1];

                // Calculate distance from previous point
                if (prevPoint) {
                    const segmentDistance = this.calculateDistance(
                        prevPoint.lat || prevPoint.latitude,
                        prevPoint.lng || prevPoint.longitude,
                        poi.lat || poi.latitude,
                        poi.lng || poi.longitude
                    );
                    cumulativeDistance += segmentDistance;
                } else if (i === 0 && !routeData.start) {
                    // First POI in predefined route without start location
                    cumulativeDistance = 0;
                }

                waypoints.push({
                    lat: poi.lat || poi.latitude,
                    lng: poi.lng || poi.longitude,
                    name: poi.name,
                    distance: cumulativeDistance
                });
            }
        }

        // Collect elevation data with caching
        const elevationPromises = waypoints.map(async (point, index) => {
            const elevation = await this.getElevationWithCache(point.lat, point.lng);
            return {
                distance: point.distance,
                elevation: elevation,
                name: point.name,
                pointIndex: index,
                lat: point.lat,
                lng: point.lng
            };
        });

        return Promise.all(elevationPromises);
    }

    async getElevationWithCache(lat, lng) {
        const cacheKey = `elevation_${lat.toFixed(4)}_${lng.toFixed(4)}`;

        // Check localStorage cache first
        try {
            const cached = localStorage.getItem(cacheKey);
            if (cached) {
                const cacheData = JSON.parse(cached);
                const now = Date.now();
                // Cache for 1 hour to reduce API calls
                if (now - cacheData.timestamp < 60 * 60 * 1000) {
                    console.log(`📦 Using cached elevation for ${lat.toFixed(4)}, ${lng.toFixed(4)}: ${cacheData.elevation}m`);
                    return cacheData.elevation;
                }
            }
        } catch (error) {
            console.warn('Error reading elevation cache:', error);
        }

        // Get fresh elevation data
        const elevation = await getElevation(lat, lng);

        // Cache the result
        try {
            localStorage.setItem(cacheKey, JSON.stringify({
                elevation: elevation,
                timestamp: Date.now()
            }));
        } catch (error) {
            console.warn('Error caching elevation data:', error);
        }

        return elevation;
    }

    calculateDistance(lat1, lng1, lat2, lng2) {
        const R = 6371; // Earth's radius in km
        const dLat = (lat2 - lat1) * Math.PI / 180;
        const dLng = (lng2 - lng1) * Math.PI / 180;
        const a = Math.sin(dLat / 2) * Math.sin(dLat / 2) +
            Math.cos(lat1 * Math.PI / 180) * Math.cos(lat2 * Math.PI / 180) *
            Math.sin(dLng / 2) * Math.sin(dLng / 2);
        const c = 2 * Math.atan2(Math.sqrt(a), Math.sqrt(1 - a));
        return R * c * 1000; // Return in meters
    }

    calculateElevationStats(elevationData) {
        if (!elevationData || elevationData.length === 0) {
            return {
                minElevation: 0,
                maxElevation: 0,
                avgElevation: 0,
                totalAscent: 0,
                totalDescent: 0,
                elevationGain: 0
            };
        }

        const elevations = elevationData.map(d => d.elevation);
        const minElevation = Math.min(...elevations);
        const maxElevation = Math.max(...elevations);
        const avgElevation = Math.round(elevations.reduce((sum, e) => sum + e, 0) / elevations.length);

        let totalAscent = 0;
        let totalDescent = 0;

        // Calculate ascent and descent
        for (let i = 1; i < elevationData.length; i++) {
            const elevationDiff = elevationData[i].elevation - elevationData[i - 1].elevation;
            if (elevationDiff > 0) {
                totalAscent += elevationDiff;
            } else {
                totalDescent += Math.abs(elevationDiff);
            }
        }

        const elevationGain = maxElevation - minElevation;

        return {
            minElevation,
            maxElevation,
            avgElevation,
            totalAscent: Math.round(totalAscent),
            totalDescent: Math.round(totalDescent),
            elevationGain: Math.round(elevationGain)
        };
    }

    updateElevationStats(stats) {
        document.getElementById('minElevation').textContent = `Min: ${stats.minElevation}m`;
        document.getElementById('maxElevation').textContent = `Max: ${stats.maxElevation}m`;
        document.getElementById('totalAscent').textContent = `↗ ${stats.totalAscent}m`;
        document.getElementById('totalDescent').textContent = `↘ ${stats.totalDescent}m`;
    }

    createElevationChart(elevationData) {
        const ctx = document.getElementById('elevationChart').getContext('2d');

        if (this.elevationChart) {
            this.elevationChart.destroy();
        }

        // Set fixed canvas dimensions
        const canvas = document.getElementById('elevationChart');
        canvas.width = 300;
        canvas.height = 120;
        canvas.style.width = '100%';
        canvas.style.height = '120px';

        // Prepare chart data
        const labels = elevationData.map(d => {
            if (d.distance === 0) return 'Başlangıç';
            return `${(d.distance / 1000).toFixed(1)}km`;
        });

        const elevations = elevationData.map(d => d.elevation);
        const names = elevationData.map(d => d.name);

        this.elevationChart = new Chart(ctx, {
            type: 'line',
            data: {
                labels: labels,
                datasets: [{
                    label: 'Yükseklik (m)',
                    data: elevations,
                    borderColor: '#4285f4',
                    backgroundColor: 'rgba(66, 133, 244, 0.1)',
                    fill: true,
                    tension: 0.4,
                    pointBackgroundColor: '#4285f4',
                    pointBorderColor: '#ffffff',
                    pointBorderWidth: 2,
                    pointRadius: 4,
                    pointHoverRadius: 6
                }]
            },
            options: {
                responsive: true,
                maintainAspectRatio: false,
                layout: {
                    padding: {
                        top: 10,
                        bottom: 10,
                        left: 10,
                        right: 10
                    }
                },
                interaction: {
                    intersect: false,
                    mode: 'index'
                },
                plugins: {
                    legend: {
                        display: false
                    },
                    tooltip: {
                        callbacks: {
                            title: function (context) {
                                const index = context[0].dataIndex;
                                return names[index] || `Nokta ${index + 1}`;
                            },
                            label: function (context) {
                                const elevation = context.parsed.y;
                                const distance = elevationData[context.dataIndex].distance;
                                return [
                                    `Yükseklik: ${elevation}m`,
                                    `Mesafe: ${(distance / 1000).toFixed(1)}km`
                                ];
                            }
                        },
                        backgroundColor: 'rgba(0, 0, 0, 0.8)',
                        titleColor: '#ffffff',
                        bodyColor: '#ffffff',
                        borderColor: '#4285f4',
                        borderWidth: 1,
                        titleFont: { size: 11 },
                        bodyFont: { size: 10 }
                    }
                },
                scales: {
                    y: {
                        title: {
                            display: true,
                            text: 'Yükseklik (m)',
                            color: '#666',
                            font: { size: 10 }
                        },
                        grid: {
                            color: 'rgba(0, 0, 0, 0.1)'
                        },
                        ticks: {
                            color: '#666',
                            font: { size: 9 },
                            maxTicksLimit: 5
                        }
                    },
                    x: {
                        title: {
                            display: true,
                            text: 'Mesafe',
                            color: '#666',
                            font: { size: 10 }
                        },
                        grid: {
                            color: 'rgba(0, 0, 0, 0.1)'
                        },
                        ticks: {
                            color: '#666',
                            font: { size: 9 },
                            maxRotation: 45,
                            maxTicksLimit: 6
                        }
                    }
                },
                onHover: (event, activeElements) => {
                    event.native.target.style.cursor = activeElements.length > 0 ? 'pointer' : 'default';
                },
                onClick: (event, activeElements) => {
                    if (activeElements.length > 0) {
                        const index = activeElements[0].index;
                        const point = elevationData[index];
                        console.log(`Clicked on elevation point: ${point.name} at ${point.elevation}m`);

                        // Highlight corresponding stop in the stops list
                        const stopItems = document.querySelectorAll('.stop-item');
                        stopItems.forEach((item, i) => {
                            item.classList.toggle('highlighted', i === index);
                        });

                        // Scroll to highlighted stop
                        const highlightedStop = document.querySelector('.stop-item.highlighted');
                        if (highlightedStop) {
                            highlightedStop.scrollIntoView({
                                behavior: 'smooth',
                                block: 'center'
                            });
                        }
                    }
                }
            }
        });
    }

    static showInFullscreenMap() {
        console.log('🗺️ === SHOWING ROUTE IN FULLSCREEN MAP ===');
        const instance = RouteDetailsPanel.getInstance();
        
        if (!instance.currentRoute) {
            console.error('❌ No current route to show in map');
            showNotification('Önce bir rota seçin.', 'error');
            return;
        }

        const route = instance.currentRoute;
        console.log('🗺️ Route data for fullscreen map:', route);

        // Hide the route details panel
        instance.hide();

        // Switch to predefined routes tab if not already there
        if (typeof currentTab !== 'undefined' && currentTab !== 'predefined-routes') {
            if (typeof switchTab === 'function') {
                switchTab('predefined-routes');
            }
        }

        // Wait a moment for tab switch, then make existing map fullscreen
        setTimeout(() => {
            RouteDetailsPanel.makeExistingMapFullscreen(route);
        }, 300);
    }

    static makeExistingMapFullscreen(route) {
        // Find the existing map container
        const mapContainer = document.querySelector('.routes-map-container');
        const routesList = document.getElementById('predefinedRoutesList');
        
        if (!mapContainer) {
            console.error('❌ Map container not found');
            showNotification('Harita bulunamadı', 'error');
            return;
        }

        // Create fullscreen overlay
        const fullscreenOverlay = document.createElement('div');
        fullscreenOverlay.id = 'fullscreenMapOverlay';
        fullscreenOverlay.className = 'fullscreen-map-overlay';
        
        // Create header
        const header = document.createElement('div');
        header.className = 'fullscreen-map-header';
        header.innerHTML = `
            <div class="fullscreen-map-title">
                <i class="fas fa-map"></i>
                <span>${route.route_name || 'Rota Haritası'}</span>
            </div>
            <div class="fullscreen-map-controls">
                <button class="fullscreen-control-btn" onclick="RouteDetailsPanel.toggleFullscreenMapInfo()" title="Rota Bilgilerini Göster/Gizle">
                    <i class="fas fa-info-circle"></i>
                </button>
                <button class="fullscreen-control-btn" onclick="RouteDetailsPanel.exitFullscreenMap()" title="Tam Ekrandan Çık">
                    <i class="fas fa-compress"></i>
                </button>
            </div>
        `;

        // Create info panel
        const infoPanel = document.createElement('div');
        infoPanel.id = 'fullscreenMapInfo';
        infoPanel.className = 'fullscreen-map-info';
        infoPanel.innerHTML = `
            <div class="fullscreen-route-stats">
                <div class="fullscreen-stat-item">
                    <i class="fas fa-route"></i>
                    <span>${route.total_distance || '0'} km</span>
                </div>
                <div class="fullscreen-stat-item">
                    <i class="fas fa-clock"></i>
                    <span>${Math.round((route.estimated_time || 0) / 60)} saat</span>
                </div>
                <div class="fullscreen-stat-item">
                    <i class="fas fa-map-marker-alt"></i>
                    <span>${route.waypoints ? route.waypoints.length : 0} durak</span>
                </div>
            </div>
        `;

        // Add elements to overlay
        fullscreenOverlay.appendChild(header);
        fullscreenOverlay.appendChild(infoPanel);
        
        // Add overlay to body
        document.body.appendChild(fullscreenOverlay);

        // Hide routes list and make map container fullscreen
        if (routesList) {
            routesList.style.display = 'none';
        }
        
        // Store original styles
        const originalMapStyles = {
            position: mapContainer.style.position,
            top: mapContainer.style.top,
            left: mapContainer.style.left,
            right: mapContainer.style.right,
            bottom: mapContainer.style.bottom,
            width: mapContainer.style.width,
            height: mapContainer.style.height,
            zIndex: mapContainer.style.zIndex,
            gridTemplateColumns: mapContainer.style.gridTemplateColumns
        };
        
        // Store for restoration
        window.originalMapStyles = originalMapStyles;

        // Apply fullscreen styles to map container
        mapContainer.style.position = 'fixed';
        mapContainer.style.top = '60px'; // Below header
        mapContainer.style.left = '0';
        mapContainer.style.right = '0';
        mapContainer.style.bottom = '0';
        mapContainer.style.width = '100%';
        mapContainer.style.height = 'calc(100vh - 60px)';
        mapContainer.style.zIndex = '9999';
        mapContainer.style.gridTemplateColumns = '1fr'; // Show only map, hide routes list
        mapContainer.style.background = '#fff';

        // Show overlay with animation
        setTimeout(() => {
            fullscreenOverlay.classList.add('show');
        }, 10);

        // Invalidate map size after transition
        setTimeout(() => {
            if (predefinedMap) {
                predefinedMap.invalidateSize();
                
                // Fit to current route if layers exist
                if (predefinedMapLayers && predefinedMapLayers.length > 0) {
                    try {
                        const group = new L.featureGroup(predefinedMapLayers);
                        if (group.getBounds().isValid()) {
                            predefinedMap.fitBounds(group.getBounds(), { padding: [20, 20] });
                        }
                    } catch (e) {
                        console.warn('Could not fit bounds:', e);
                    }
                }
            }
        }, 300);

        // Add escape key listener
        const escapeHandler = (e) => {
            if (e.key === 'Escape') {
                RouteDetailsPanel.exitFullscreenMap();
                document.removeEventListener('keydown', escapeHandler);
            }
        };
        document.addEventListener('keydown', escapeHandler);
        
        // Store escape handler for cleanup
        window.fullscreenEscapeHandler = escapeHandler;

        showNotification('Harita tam ekran modunda', 'success');
    }

    static exitFullscreenMap() {
        const overlay = document.getElementById('fullscreenMapOverlay');
        const mapContainer = document.querySelector('.routes-map-container');
        const routesList = document.getElementById('predefinedRoutesList');

        if (overlay) {
            overlay.classList.remove('show');
            setTimeout(() => {
                overlay.remove();
            }, 300);
        }

        // Restore original map container styles
        if (mapContainer && window.originalMapStyles) {
            const styles = window.originalMapStyles;
            mapContainer.style.position = styles.position || '';
            mapContainer.style.top = styles.top || '';
            mapContainer.style.left = styles.left || '';
            mapContainer.style.right = styles.right || '';
            mapContainer.style.bottom = styles.bottom || '';
            mapContainer.style.width = styles.width || '';
            mapContainer.style.height = styles.height || '';
            mapContainer.style.zIndex = styles.zIndex || '';
            mapContainer.style.gridTemplateColumns = styles.gridTemplateColumns || '';
            mapContainer.style.background = '';
        }

        // Show routes list again
        if (routesList) {
            routesList.style.display = '';
        }

        // Remove escape handler
        if (window.fullscreenEscapeHandler) {
            document.removeEventListener('keydown', window.fullscreenEscapeHandler);
            window.fullscreenEscapeHandler = null;
        }

        // Invalidate map size after restoration
        setTimeout(() => {
            if (predefinedMap) {
                predefinedMap.invalidateSize();
            }
        }, 300);

        showNotification('Tam ekran modundan çıkıldı', 'info');
    }

    static createFullscreenMapModal(route) {
        // Remove existing fullscreen modal if any
        const existingModal = document.getElementById('fullscreenMapModal');
        if (existingModal) {
            existingModal.remove();
        }

        // Create fullscreen modal HTML
        const modalHTML = `
            <div id="fullscreenMapModal" class="fullscreen-map-modal">
                <div class="fullscreen-map-header">
                    <div class="fullscreen-map-title">
                        <i class="fas fa-map"></i>
                        <span>${route.route_name || 'Rota Haritası'}</span>
                    </div>
                    <div class="fullscreen-map-controls">
                        <button class="fullscreen-control-btn" onclick="RouteDetailsPanel.toggleFullscreenMapInfo()" title="Rota Bilgilerini Göster/Gizle">
                            <i class="fas fa-info-circle"></i>
                        </button>
                        <button class="fullscreen-control-btn" onclick="RouteDetailsPanel.closeFullscreenMap()" title="Kapat">
                            <i class="fas fa-times"></i>
                        </button>
                    </div>
                </div>
                <div class="fullscreen-map-container">
                    <div id="fullscreenMap" class="fullscreen-map"></div>
                    <div id="fullscreenMapInfo" class="fullscreen-map-info">
                        <div class="fullscreen-route-stats">
                            <div class="fullscreen-stat-item">
                                <i class="fas fa-route"></i>
                                <span>${route.total_distance || '0'} km</span>
                            </div>
                            <div class="fullscreen-stat-item">
                                <i class="fas fa-clock"></i>
                                <span>${Math.round((route.estimated_time || 0) / 60)} saat</span>
                            </div>
                            <div class="fullscreen-stat-item">
                                <i class="fas fa-map-marker-alt"></i>
                                <span>${route.waypoints ? route.waypoints.length : 0} durak</span>
                            </div>
                        </div>
                    </div>
                </div>
            </div>
        `;

        // Add modal to body
        document.body.insertAdjacentHTML('beforeend', modalHTML);

        // Show modal with animation
        const modal = document.getElementById('fullscreenMapModal');
        setTimeout(() => {
            modal.classList.add('show');
        }, 10);

        // Initialize fullscreen map
        setTimeout(() => {
            RouteDetailsPanel.initializeFullscreenMap(route);
        }, 300);

        // Add escape key listener
        const escapeHandler = (e) => {
            if (e.key === 'Escape') {
                RouteDetailsPanel.closeFullscreenMap();
                document.removeEventListener('keydown', escapeHandler);
            }
        };
        document.addEventListener('keydown', escapeHandler);
    }

    static async initializeFullscreenMap(route) {
        try {
            console.log('🗺️ Initializing fullscreen map for route:', route);

            // Create new map instance for fullscreen
            const fullscreenMap = L.map('fullscreenMap', {
                center: [38.6436, 34.8128], // Ürgüp center
                zoom: 12,
                zoomControl: true,
                attributionControl: true
            });

            // Add tile layer
            L.tileLayer('https://{s}.tile.openstreetmap.org/{z}/{x}/{y}.png', {
                attribution: '© OpenStreetMap contributors',
                maxZoom: 19
            }).addTo(fullscreenMap);

            // Store map reference
            window.fullscreenMapInstance = fullscreenMap;

            // Load and display the route
            if (route.predefined_route) {
                await RouteDetailsPanel.displayRouteOnFullscreenMap(fullscreenMap, route.predefined_route);
            }

            // Invalidate size after modal is fully shown
            setTimeout(() => {
                fullscreenMap.invalidateSize();
            }, 100);

        } catch (error) {
            console.error('Error initializing fullscreen map:', error);
            showNotification('Tam ekran harita başlatılırken hata oluştu', 'error');
        }
    }

    static async displayRouteOnFullscreenMap(map, route) {
        try {
            console.log('🗺️ Displaying route on fullscreen map:', route);

            // Create layer group for route
            const routeLayerGroup = L.layerGroup().addTo(map);

            // Load route geometry if available
            if (route.id) {
                try {
                    const geometryResponse = await fetch(`${apiBase}/routes/${route.id}/geometry`);
                    if (geometryResponse.ok) {
                        const geometryData = await geometryResponse.json();
                        let geometry = geometryData.geometry || geometryData;

                        if (typeof geometry === 'string') {
                            geometry = JSON.parse(geometry);
                        }

                        if (geometry && geometry.coordinates) {
                            // Create polyline from geometry
                            const coordinates = geometry.coordinates.map(coord => [coord[1], coord[0]]);
                            const polyline = L.polyline(coordinates, {
                                color: '#667eea',
                                weight: 4,
                                opacity: 0.8
                            }).addTo(routeLayerGroup);

                            // Fit map to route bounds
                            map.fitBounds(polyline.getBounds(), { padding: [20, 20] });
                        }
                    }
                } catch (error) {
                    console.warn('Could not load route geometry:', error);
                }
            }

            // Add POI markers if available
            if (route.pois && route.pois.length > 0) {
                route.pois.forEach((poi, index) => {
                    const lat = poi.lat || poi.latitude;
                    const lng = poi.lng || poi.lon || poi.longitude;

                    if (lat && lng) {
                        const categoryStyle = getCategoryStyle(poi.category || 'diger');

                        const marker = L.marker([lat, lng], {
                            icon: L.divIcon({
                                className: 'route-poi-marker',
                                html: `<div style="
                                    background: ${categoryStyle.color};
                                    color: white;
                                    width: 30px;
                                    height: 30px;
                                    border-radius: 50%;
                                    display: flex;
                                    align-items: center;
                                    justify-content: center;
                                    font-size: 16px;
                                ">${categoryStyle.icon}</div>`,
                                iconSize: [30, 30],
                                iconAnchor: [15, 15],
                                popupAnchor: [0, -15]
                            })
                        }).addTo(routeLayerGroup);

                        const popupContent = `
                            <div class="poi-popup">
                                <h4>${poi.name || `Durak ${index + 1}`}</h4>
                                <p>${poi.description || 'Açıklama bulunmuyor'}</p>
                                <small>Kategori: ${getCategoryDisplayName(poi.category || 'diger')}</small>
                            </div>
                        `;
                        marker.bindPopup(popupContent);
                    }
                });

                // If no geometry, fit to POI bounds
                if (route.pois.length > 0) {
                    const group = new L.featureGroup(routeLayerGroup.getLayers());
                    if (group.getBounds().isValid()) {
                        map.fitBounds(group.getBounds(), { padding: [20, 20] });
                    }
                }
            }

            showNotification('Rota tam ekran haritada gösteriliyor', 'success');

        } catch (error) {
            console.error('Error displaying route on fullscreen map:', error);
            showNotification('Rota gösterilirken hata oluştu', 'error');
        }
    }

    static toggleFullscreenMapInfo() {
        const infoPanel = document.getElementById('fullscreenMapInfo');
        if (infoPanel) {
            infoPanel.classList.toggle('show');
        }
    }

    static closeFullscreenMap() {
        // Check if we're in overlay mode or modal mode
        const overlay = document.getElementById('fullscreenMapOverlay');
        const modal = document.getElementById('fullscreenMapModal');
        
        if (overlay) {
            // Exit overlay mode
            RouteDetailsPanel.exitFullscreenMap();
        } else if (modal) {
            // Exit modal mode
            modal.classList.remove('show');
            
            // Clean up map instance
            if (window.fullscreenMapInstance) {
                window.fullscreenMapInstance.remove();
                window.fullscreenMapInstance = null;
            }
            
            setTimeout(() => {
                modal.remove();
            }, 300);
        }
    }

    static exportToGoogleMaps() {
        console.log('🔍 === ROUTE DETAILS PANEL EXPORT DEBUG ===');
        const instance = RouteDetailsPanel.getInstance();
        console.log('🔍 Panel instance:', instance);
        console.log('🔍 Current route:', instance.currentRoute);
        console.log('🔍 Global currentSelectedRoute:', window.currentSelectedRoute);
        console.log('🔍 PredefinedRoutes array:', predefinedRoutes);

        if (!instance.currentRoute) {
            console.log('❌ No current route in panel instance');
            showNotification('❌ Aktif rota bulunamadı', 'error');
            return;
        }

        let waypoints = [];
        let waypointNames = [];

        if (selectedPOIs.length === 0) {
            // Try to use route data from panel if available
            if (instance.currentRoute && instance.currentRoute.waypoints && instance.currentRoute.waypoints.length > 0) {
                // Use route panel data instead of selectedPOIs
                console.log('🗺️ Using route panel waypoints instead of selectedPOIs');
                waypoints = instance.currentRoute.waypoints.map(wp => `${wp.latitude},${wp.longitude}`);
                waypointNames = instance.currentRoute.waypoints.map(wp => wp.name || 'POI');
            } else if (instance.currentRoute && instance.currentRoute.is_predefined) {
                // For predefined routes, use the current selected route data
                console.log('🗺️ Predefined route detected in panel');

                // Try to find the route in predefinedRoutes global array
                let routeToExport = null;
                if (instance.currentRoute.predefined_route) {
                    routeToExport = instance.currentRoute.predefined_route;
                } else if (window.currentSelectedRoute) {
                    routeToExport = window.currentSelectedRoute;
                } else if (instance.currentRoute.route_name) {
                    // Try to find by name in predefinedRoutes
                    routeToExport = predefinedRoutes.find(r => r.name === instance.currentRoute.route_name);
                }

                if (routeToExport) {
                    console.log('🗺️ Found route to export:', routeToExport.name);
                    const routeId = routeToExport.id || routeToExport._id;
                    exportPredefinedRouteToGoogleMaps(routeId);
                    return;
                } else {
                    console.log('🗺️ Could not find predefined route, using fallback');
                    const defaultOrigin = '38.6427,34.8283'; // Göreme
                    const defaultDestination = '38.6436,34.8128'; // Ürgüp
                    const url = `https://www.google.com/maps/dir/?api=1&origin=${defaultOrigin}&destination=${defaultDestination}&travelmode=walking`;
                    window.open(url, '_blank');
                    showNotification('🗺️ Varsayılan Kapadokya rotası Google Maps\'te açıldı!', 'info');
                    return;
                }
            } else {
                // Fallback to default Cappadocia route
                const defaultOrigin = '38.6427,34.8283'; // Göreme
                const defaultDestination = '38.6436,34.8128'; // Ürgüp

                const url = `https://www.google.com/maps/dir/?api=1&origin=${defaultOrigin}&destination=${defaultDestination}&travelmode=walking&dir_action=navigate`;

                console.log('🗺️ No POIs or route data, opening default Cappadocia route');
                window.open(url, '_blank');
                showNotification('🗺️ Varsayılan Kapadokya rotası Google Maps\'te açıldı!', 'info');
                return;
            }
        } else {
            // Add start location with name
            if (startLocation) {
                waypoints.push(`${startLocation.latitude},${startLocation.longitude}`);
                waypointNames.push(encodeURIComponent(startLocation.name || 'Başlangıç Noktası'));
            }

            // Add all POIs with names
            selectedPOIs.forEach(poi => {
                waypoints.push(`${poi.latitude},${poi.longitude}`);
                waypointNames.push(encodeURIComponent(poi.name));
            });

            if (waypoints.length < 2) {
                showNotification('❌ En az 2 nokta gerekli', 'error');
                return;
            }
        }

        // Use simple coordinate-based approach for reliability
        const origin = waypoints[0];
        const destination = waypoints[waypoints.length - 1];

        let waypointParam = '';
        if (waypoints.length > 2) {
            const middleWaypoints = waypoints.slice(1, -1);
            const maxWaypoints = Math.min(middleWaypoints.length, 23);
            const selectedWaypoints = middleWaypoints.slice(0, maxWaypoints);
            waypointParam = '&waypoints=' + selectedWaypoints.join('|');
        }

        // Create URL with coordinates (most reliable)
        const url = `https://www.google.com/maps/dir/?api=1&origin=${origin}&destination=${destination}${waypointParam}&travelmode=walking`;

        console.log('🗺️ Exporting route to Google Maps:');
        console.log('Origin:', origin, startLocation ? `(${startLocation.name})` : '');
        console.log('Destination:', destination, selectedPOIs.length > 0 ? `(${selectedPOIs[selectedPOIs.length - 1].name})` : '');
        console.log('Waypoints:', waypoints.slice(1, -1));
        console.log('URL:', url);

        window.open(url, '_blank');

        showNotification('✅ Google Maps\'te rota açıldı (isimlerle)!', 'success');
    }

    static show(routeData) {
        const instance = RouteDetailsPanel.getInstance();
        instance.show(routeData);
    }

    static hide() {
        const instance = RouteDetailsPanel.getInstance();
        instance.hide();
    }

    static focusOnSegment(segmentIndex) {
        const instance = RouteDetailsPanel.getInstance();
        if (!instance.currentRoute || !instance.currentRoute.segments) {
            return;
        }

        const segment = instance.currentRoute.segments[segmentIndex];
        if (!segment || !segment.coordinates || segment.coordinates.length === 0) {
            return;
        }

        // Focus map on segment with smooth animation
        const coordinates = segment.coordinates;
        const bounds = L.latLngBounds(coordinates.map(coord => [coord.lat, coord.lng]));

        if (map) {
            // Smooth zoom to segment
            map.fitBounds(bounds, {
                padding: [30, 30],
                animate: true,
                duration: 0.8
            });

            // Create highlighted route overlay
            const highlightedRoute = L.polyline(
                coordinates.map(coord => [coord.lat, coord.lng]),
                {
                    color: '#ff6b35',
                    weight: 8,
                    opacity: 0.9,
                    dashArray: segment.fallback ? '15, 10' : null,
                    className: 'highlighted-segment'
                }
            ).addTo(map);

            // Add pulsing effect
            let pulseCount = 0;
            const pulseInterval = setInterval(() => {
                if (pulseCount < 6) {
                    highlightedRoute.setStyle({
                        weight: pulseCount % 2 === 0 ? 12 : 8,
                        opacity: pulseCount % 2 === 0 ? 1 : 0.7
                    });
                    pulseCount++;
                } else {
                    clearInterval(pulseInterval);
                }
            }, 300);

            // Highlight segment in list with enhanced styling
            const segmentItems = document.querySelectorAll('.segment-item');
            segmentItems.forEach((item, i) => {
                if (i === segmentIndex) {
                    item.classList.add('segment-highlighted', 'segment-pulse');
                    item.scrollIntoView({ behavior: 'smooth', block: 'center' });
                } else {
                    item.classList.remove('segment-highlighted', 'segment-pulse');
                }
            });

            // Show segment info popup
            const midPoint = coordinates[Math.floor(coordinates.length / 2)];
            const segmentPopup = L.popup({
                closeButton: false,
                autoClose: true,
                closeOnEscapeKey: true,
                className: 'segment-highlight-popup'
            })
                .setLatLng([midPoint.lat, midPoint.lng])
                .setContent(`
                <div style="text-align: center; padding: 10px;">
                    <h4 style="margin: 0 0 8px 0; color: #ff6b35; font-size: 1.1rem;">
                        ${segment.fallback ? '📏' : '🚶'} Segment ${segmentIndex + 1}
                    </h4>
                    <p style="margin: 0 0 5px 0; font-weight: 600;">
                        ${segment.from} → ${segment.to}
                    </p>
                    <div style="display: flex; gap: 15px; justify-content: center; font-size: 0.9rem;">
                        <span>📏 ${segment.distance.toFixed(2)} km</span>
                        <span>⏱️ ${Math.round(segment.distance * 12)} dk</span>
                        <span>${segment.fallback ? 'Düz çizgi' : 'Yürüyüş'}</span>
                    </div>
                </div>
            `)
                .openOn(map);

            // Remove highlights after 4 seconds
            setTimeout(() => {
                if (map.hasLayer(highlightedRoute)) {
                    map.removeLayer(highlightedRoute);
                }
                if (map.hasLayer(segmentPopup)) {
                    map.closePopup(segmentPopup);
                }
                segmentItems.forEach(item => {
                    item.classList.remove('segment-highlighted', 'segment-pulse');
                });
            }, 4000);

            // Add click handler to highlighted route for Google Maps
            highlightedRoute.on('click', () => {
                openRouteInGoogleMaps(segment);
            });
        }

        console.log(`🎯 Focused on segment ${segmentIndex + 1}: ${segment.from} → ${segment.to}`);
    }
}
// Create custom marker icons
function createCustomIcon(category, score, isLowScore = false) {
    const style = getCategoryStyle(category);

    // Düşük puanlı POI'ler için daha silik ama renkli stil
    const markerColor = isLowScore ? style.color : style.color;
    const opacity = isLowScore ? '0.7' : '1';
    const boxShadow = isLowScore ? '0 2px 6px rgba(0,0,0,0.2)' : '0 4px 12px rgba(0,0,0,0.3)';
    const borderColor = isLowScore ? '#e5e7eb' : 'white';
    const scoreBackgroundColor = isLowScore ? '#f9fafb' : 'white';
    const scoreTextColor = isLowScore ? style.color : style.color;

    const iconHTML = style.icon && style.icon.includes('<i')
        ? style.icon.replace('<i', `<i style="transform: rotate(45deg); opacity: ${isLowScore ? '0.8' : '1'};"`)
        : `<span style="transform: rotate(45deg); opacity: ${isLowScore ? '0.8' : '1'};">${style.icon}</span>`;

    return L.divIcon({
        html: `
            <div style="
                background: ${markerColor};
                width: 40px;
                height: 40px;
                border-radius: 50% 50% 50% 0;
                border: 3px solid ${borderColor};
                box-shadow: ${boxShadow};
                display: flex;
                align-items: center;
                justify-content: center;
                font-size: 18px;
                transform: rotate(-45deg);
                position: relative;
                opacity: ${opacity};
                ${isLowScore ? 'filter: grayscale(0.2) brightness(0.9);' : ''}
            ">
                ${iconHTML}
                <div style="
                    position: absolute;
                    top: -8px;
                    right: -8px;
                    background: ${scoreBackgroundColor};
                    color: ${scoreTextColor};
                    border-radius: 50%;
                    width: 20px;
                    height: 20px;
                    display: flex;
                    align-items: center;
                    justify-content: center;
                    font-size: 10px;
                    font-weight: bold;
                    border: 2px solid ${markerColor};
                    transform: rotate(45deg);
                    opacity: ${isLowScore ? '0.8' : '1'};
                ">${score}</div>
            </div>
        `,
        className: `custom-poi-marker ${isLowScore ? 'low-score-marker' : 'high-score-marker'}`,
        iconSize: [40, 40],
        iconAnchor: [20, 40],
        popupAnchor: [0, -40]
    });
}

// Load POI media files
async function loadPOIMedia(poiId) {
    if (mediaCache[poiId]) {
        return mediaCache[poiId];
    }

    try {
        const response = await fetch(`${apiBase}/poi/${poiId}/media`);
        if (response.ok) {
            const apiData = await response.json();

            // Convert API format to expected format
            const mediaData = {
                images: [],
                videos: [],
                audio: [],
                models: []
            };

            if (apiData.media && Array.isArray(apiData.media)) {
                console.log('Processing media for POI:', poiId, apiData.media);
                apiData.media.forEach(item => {
                    switch (item.media_type) {
                        case 'image':
                            mediaData.images.push({
                                filename: item.filename,
                                description: item.description || '',
                                path: item.path,
                                preview_path: item.preview_path
                            });
                            break;
                        case 'video':
                            mediaData.videos.push({
                                filename: item.filename,
                                description: item.description || '',
                                path: item.path
                            });
                            break;
                        case 'audio':
                            mediaData.audio.push({
                                filename: item.filename,
                                description: item.description || '',
                                path: item.path
                            });
                            break;
                        case 'model':
                            mediaData.models.push({
                                filename: item.filename,
                                description: item.description || '',
                                path: item.path
                            });
                            break;
                    }
                });
            }

            mediaCache[poiId] = mediaData;
            return mediaData;
        }
    } catch (error) {
        console.error('Error loading POI media:', error);
    }

    return { images: [], videos: [], audio: [], models: [] };
}

// Create media gallery HTML
function createMediaGallery(media, poi = {}) {
    console.log('Creating media gallery with:', media);
    if (!media || (!media.images?.length && !media.videos?.length && !media.audio?.length && !media.models?.length)) {
        console.log('No media found or empty arrays');
        return '';
    }

    let galleryHTML = '<div style="margin-top: 12px; border-top: 1px solid #eee; padding-top: 12px;">';

    // Prepare all media items for navigation and cache them
    const allMediaItems = [];
    const poiCacheKey = `poi_${poi.id || poi.name || Date.now()}`;

    // Add images to media items
    if (media.images && media.images.length > 0) {
        media.images.forEach((image, index) => {
            allMediaItems.push({
                type: 'image',
                path: image.path || image.filename,
                title: image.description || `Görsel ${index + 1}`,
                originalIndex: index
            });
        });
    }

    // Add videos to media items
    if (media.videos && media.videos.length > 0) {
        media.videos.forEach((video, index) => {
            allMediaItems.push({
                type: 'video',
                path: video.path || video.filename,
                title: video.description || `Video ${index + 1}`,
                originalIndex: index
            });
        });
    }

    // Add audio to media items
    if (media.audio && media.audio.length > 0) {
        media.audio.forEach((audio, index) => {
            allMediaItems.push({
                type: 'audio',
                path: audio.path || audio.filename,
                title: audio.description || `Ses ${index + 1}`,
                originalIndex: index
            });
        });
    }

    // Add models to media items
    if (media.models && media.models.length > 0) {
        media.models.forEach((model, index) => {
            allMediaItems.push({
                type: 'model',
                path: model.path || model.filename,
                title: model.description || `Model ${index + 1}`,
                originalIndex: index
            });
        });
    }

    // Cache the media items
    poiMediaCache[poiCacheKey] = {
        items: allMediaItems,
        poiName: poi.name || 'POI'
    };

    // Images
    if (media.images && media.images.length > 0) {
        galleryHTML += '<div style="margin-bottom: 8px;">';
        galleryHTML += '<div style="font-size: 12px; font-weight: 600; color: #666; margin-bottom: 6px;">📸 Görseller</div>';
        galleryHTML += '<div style="display: flex; gap: 4px; overflow-x: auto; padding: 2px;">';

        media.images.slice(0, 3).forEach((image, index) => {
            const imagePath = image.preview_path || image.path || `poi_media/${image.filename}`;
            const mediaItemIndex = allMediaItems.findIndex(item =>
                item.type === 'image' && item.originalIndex === index
            );

            galleryHTML += `
                        <img src="/${imagePath}"
                             style="width: 60px; height: 45px; object-fit: cover; border-radius: 6px; cursor: pointer; border: 2px solid #fff; box-shadow: 0 2px 4px rgba(0,0,0,0.2);"
                             onclick="showPOIMediaFromCache('${poiCacheKey}', ${mediaItemIndex})"
                             title="${image.description || 'Görsel'}" />
                    `;
        });

        if (media.images.length > 3) {
            const firstImageIndex = allMediaItems.findIndex(item => item.type === 'image');
            galleryHTML += `
                        <div style="width: 60px; height: 45px; background: rgba(0,0,0,0.7); color: white; display: flex; align-items: center; justify-content: center; border-radius: 6px; font-size: 12px; font-weight: bold; cursor: pointer;"
                             onclick="showPOIMediaFromCache('${poiCacheKey}', ${firstImageIndex})">
                        +${media.images.length - 3}
                        </div>
                    `;
        }

        galleryHTML += '</div></div>';
    }

    // Videos
    if (media.videos && media.videos.length > 0) {
        galleryHTML += '<div style="margin-bottom: 8px;">';
        galleryHTML += '<div style="font-size: 12px; font-weight: 600; color: #666; margin-bottom: 6px;">🎥 Videolar</div>';
        galleryHTML += '<div style="display: flex; gap: 4px;">';

        media.videos.slice(0, 2).forEach((video, index) => {
            const mediaItemIndex = allMediaItems.findIndex(item =>
                item.type === 'video' && item.originalIndex === index
            );

            galleryHTML += `
                        <div style="background: #f0f0f0; padding: 6px 10px; border-radius: 12px; font-size: 11px; cursor: pointer; border: 1px solid #ddd;"
                             onclick="showPOIMediaFromCache('${poiCacheKey}', ${mediaItemIndex})">
                             🎥 ${video.description || 'Video'}
                        </div>
                    `;
        });

        galleryHTML += '</div></div>';
    }

    // Audio
    if (media.audio && media.audio.length > 0) {
        galleryHTML += '<div style="margin-bottom: 8px;">';
        galleryHTML += '<div style="font-size: 12px; font-weight: 600; color: #666; margin-bottom: 6px;">🎵 Ses Dosyaları</div>';
        galleryHTML += '<div style="display: flex; gap: 4px;">';

        media.audio.slice(0, 2).forEach((audio, index) => {
            const mediaItemIndex = allMediaItems.findIndex(item =>
                item.type === 'audio' && item.originalIndex === index
            );

            galleryHTML += `
                        <div style="background: #f0f0f0; padding: 6px 10px; border-radius: 12px; font-size: 11px; cursor: pointer; border: 1px solid #ddd;"
                             onclick="showPOIMediaFromCache('${poiCacheKey}', ${mediaItemIndex})">
                             🎵 ${audio.description || 'Ses'}
                        </div>
                    `;
        });

        galleryHTML += '</div></div>';
    }

    // Models
    if (media.models && media.models.length > 0) {
        galleryHTML += '<div style="margin-bottom: 8px;">';
        galleryHTML += '<div style="font-size: 12px; font-weight: 600; color: #666; margin-bottom: 6px;">🧩 3D Modeller</div>';
        galleryHTML += '<div style="display: flex; gap: 4px;">';

        media.models.slice(0, 2).forEach((model, index) => {
            const mediaItemIndex = allMediaItems.findIndex(item =>
                item.type === 'model' && item.originalIndex === index
            );

            galleryHTML += `
                        <div style="background: #f0f0f0; padding: 6px 10px; border-radius: 12px; font-size: 11px; cursor: pointer; border: 1px solid #ddd;"
                             onclick="showPOIMediaFromCache('${poiCacheKey}', ${mediaItemIndex})">
                             🧩 ${model.description || 'Model'}
                        </div>
                    `;
        });

        galleryHTML += '</div></div>';
    }

    galleryHTML += '</div>';
    return galleryHTML;
}

// Open media modal
// Enhanced media modal with navigation functionality
let currentMediaItems = [];
let currentMediaIndex = 0;
let currentPOIId = null;
let poiMediaCache = {}; // Cache for POI media items

function showMediaModal(mediaItems, startIndex = 0, poiId = null) {
    if (!mediaItems || mediaItems.length === 0) {
        console.warn('No media items provided');
        return;
    }

    currentMediaItems = mediaItems;
    currentMediaIndex = startIndex;
    currentPOIId = poiId;

    const modal = document.getElementById('mediaModal');
    const modalTitle = document.getElementById('mediaModalTitle');
    const modalBody = document.getElementById('mediaModalBody');
    const modalClose = document.getElementById('mediaModalClose');
    const prevBtn = document.getElementById('mediaPrevBtn');
    const nextBtn = document.getElementById('mediaNextBtn');
    const counter = document.getElementById('mediaCounter');
    const thumbnails = document.getElementById('mediaThumbnails');

    // Show modal
    modal.classList.add('show');
    document.body.style.overflow = 'hidden';

    // Update navigation visibility
    updateNavigationControls();

    // Load current media
    loadCurrentMedia();

    // Setup event handlers
    modalClose.onclick = closeMediaModal;
    prevBtn.onclick = showPreviousMedia;
    nextBtn.onclick = showNextMedia;

    modal.onclick = (e) => {
        if (e.target === modal) {
            closeMediaModal();
        }
    };

    // Setup keyboard handlers
    document.addEventListener('keydown', handleModalKeydown);

    // Accessibility: Focus management
    setTimeout(() => {
        modalClose.focus();
    }, 100);

    // Accessibility: Announce to screen readers
    announceToScreenReader(`Medya görüntüleyici açıldı. ${currentMediaItems.length} medya öğesi mevcut.`);
}

function loadCurrentMedia() {
    if (currentMediaIndex < 0 || currentMediaIndex >= currentMediaItems.length) {
        return;
    }

    const mediaItem = currentMediaItems[currentMediaIndex];
    const modalTitle = document.getElementById('mediaModalTitle');
    const modalBody = document.getElementById('mediaModalBody');

    // Set title
    modalTitle.textContent = mediaItem.title || `Medya ${currentMediaIndex + 1}`;

    // Show loading state
    modalBody.innerHTML = `
                <div class="loading">
                    <div class="loading__spinner"></div>
                    <p class="loading__text">Medya yükleniyor...</p>
                </div>
            `;

    // Load media content
    setTimeout(() => {
        const mediaPath = mediaItem.path.startsWith('/') ? mediaItem.path : `/${mediaItem.path}`;
        let content = '';

        if (mediaItem.type === 'image') {
            content = `
                        <div class="media-display">
                            <div class="media-image-container">
                                <img id="currentMediaImage"
                                     class="media-image-zoomable"
                                     src="${mediaPath}"
                                     alt="${mediaItem.title || 'Görsel'}"
                                     onload="onImageLoad(this)"
                                     onerror="handleMediaError(this, 'Görsel')"
                                     style="opacity: 0; transition: opacity 0.3s ease;" />
                                <div class="image-zoom-controls">
                                    <button class="zoom-btn" id="zoomInBtn" onclick="zoomImage(1.2)" title="Yakınlaştır">
                                        <i class="fas fa-search-plus"></i>
                                    </button>
                                    <button class="zoom-btn" id="zoomOutBtn" onclick="zoomImage(0.8)" title="Uzaklaştır">
                                        <i class="fas fa-search-minus"></i>
                                    </button>
                                    <button class="zoom-btn" id="zoomResetBtn" onclick="resetImageZoom()" title="Sıfırla">
                                        <i class="fas fa-expand-arrows-alt"></i>
                                    </button>
                                </div>
                            </div>
                        </div>
                    `;
        } else if (mediaItem.type === 'video') {
            content = `
                        <div class="media-display">
                            <div class="media-video-container">
                                <video id="currentMediaVideo"
                                       controls preload="metadata"
                                       onloadeddata="onVideoLoad(this)"
                                       onerror="handleMediaError(this, 'Video')"
                                       ontimeupdate="updateVideoProgress(this)"
                                       style="opacity: 0; transition: opacity 0.3s ease; max-width: 100%; max-height: 70vh; border-radius: 8px;">
                                    <source src="${mediaPath}" type="video/mp4">
                                    <source src="${mediaPath}" type="video/webm">
                                    <source src="${mediaPath}" type="video/ogg">
                                    Video formatı desteklenmiyor.
                                </video>
                                <div class="media-progress">
                                    <div class="media-progress-bar" id="videoProgressBar"></div>
                                </div>
                            </div>
                        </div>
                    `;
        } else if (mediaItem.type === 'audio') {
            content = `
                        <div class="media-display">
                            <div class="media-audio-container">
                                <div class="audio-info">
                                    <i class="fas fa-music" style="font-size: 3rem; color: var(--primary-color); margin-bottom: 16px;"></i>
                                    <h4>${mediaItem.title || 'Ses Dosyası'}</h4>
                                    <div class="audio-meta">
                                        <span id="audioFormat">Yükleniyor...</span>
                                    </div>
                                </div>
                                <audio id="currentMediaAudio"
                                       controls preload="metadata"
                                       style="width: 100%; max-width: 500px; opacity: 0; transition: opacity 0.3s ease;"
                                       onloadeddata="onAudioLoad(this)"
                                       onerror="handleMediaError(this, 'Ses')"
                                       ontimeupdate="updateAudioProgress(this)">
                                    <source src="${mediaPath}" type="audio/mpeg">
                                    <source src="${mediaPath}" type="audio/wav">
                                    <source src="${mediaPath}" type="audio/ogg">
                                    Ses formatı desteklenmiyor.
                                </audio>
                                <div class="media-progress">
                                    <div class="media-progress-bar" id="audioProgressBar"></div>
                                </div>
                            </div>
                        </div>
                    `;
        } else if (mediaItem.type === 'model') {
            content = `
                        <div class="media-display">
                            <model-viewer src="${mediaPath}" camera-controls auto-rotate style="width: 100%; max-height: 70vh;"></model-viewer>
                        </div>
                    `;
        }

        modalBody.innerHTML = content;
        updateNavigationControls();
    }, 300);
}

function updateNavigationControls() {
    const prevBtn = document.getElementById('mediaPrevBtn');
    const nextBtn = document.getElementById('mediaNextBtn');
    const counter = document.getElementById('mediaCounter');
    const thumbnails = document.getElementById('mediaThumbnails');

    // Update navigation buttons
    prevBtn.disabled = currentMediaIndex <= 0;
    nextBtn.disabled = currentMediaIndex >= currentMediaItems.length - 1;

    // Show/hide navigation based on media count
    if (currentMediaItems.length > 1) {
        prevBtn.style.display = 'flex';
        nextBtn.style.display = 'flex';
        counter.style.display = 'block';
        counter.textContent = `${currentMediaIndex + 1} / ${currentMediaItems.length}`;

        // Update thumbnails if there are images
        updateThumbnails();
    } else {
        prevBtn.style.display = 'none';
        nextBtn.style.display = 'none';
        counter.style.display = 'none';
        thumbnails.style.display = 'none';
    }
}

function updateThumbnails() {
    const thumbnails = document.getElementById('mediaThumbnails');

    // Only show thumbnails for images
    const imageItems = currentMediaItems.filter(item => item.type === 'image');
    if (imageItems.length <= 1) {
        thumbnails.style.display = 'none';
        return;
    }

    thumbnails.style.display = 'flex';
    thumbnails.innerHTML = '';

    currentMediaItems.forEach((item, index) => {
        if (item.type === 'image') {
            const thumb = document.createElement('img');
            thumb.className = 'media-thumbnail';
            thumb.src = item.path.startsWith('/') ? item.path : `/${item.path}`;
            thumb.alt = item.title || `Görsel ${index + 1}`;

            if (index === currentMediaIndex) {
                thumb.classList.add('active');
            }

            thumb.onclick = () => {
                currentMediaIndex = index;
                loadCurrentMedia();
            };

            thumbnails.appendChild(thumb);
        }
    });
}

function showPreviousMedia() {
    if (currentMediaIndex > 0) {
        currentMediaIndex--;
        loadCurrentMedia();
    }
}

function showNextMedia() {
    if (currentMediaIndex < currentMediaItems.length - 1) {
        currentMediaIndex++;
        loadCurrentMedia();
    }
}
function closeMediaModal() {
    const modal = document.getElementById('mediaModal');
    modal.classList.remove('show');
    document.body.style.overflow = '';
    document.removeEventListener('keydown', handleModalKeydown);

    // Reset state
    currentMediaItems = [];
    currentMediaIndex = 0;
    currentPOIId = null;
}

function handleModalKeydown(e) {
    switch (e.key) {
        case 'Escape':
            closeMediaModal();
            break;
        case 'ArrowLeft':
            e.preventDefault();
            showPreviousMedia();
            break;
        case 'ArrowRight':
            e.preventDefault();
            showNextMedia();
            break;
        case ' ':
            // Spacebar for play/pause on videos and audio
            e.preventDefault();
            const video = document.querySelector('.media-display video');
            const audio = document.querySelector('.media-display audio');
            if (video) {
                video.paused ? video.play() : video.pause();
            } else if (audio) {
                audio.paused ? audio.play() : audio.pause();
            }
            break;
    }
}

// Touch gesture support for mobile navigation
let touchStartX = 0;
let touchStartY = 0;
let touchEndX = 0;
let touchEndY = 0;

function setupTouchGestures() {
    const modal = document.getElementById('mediaModal');

    modal.addEventListener('touchstart', (e) => {
        touchStartX = e.changedTouches[0].screenX;
        touchStartY = e.changedTouches[0].screenY;
    });

    modal.addEventListener('touchend', (e) => {
        touchEndX = e.changedTouches[0].screenX;
        touchEndY = e.changedTouches[0].screenY;
        handleSwipeGesture();
    });
}

function handleSwipeGesture() {
    const deltaX = touchEndX - touchStartX;
    const deltaY = touchEndY - touchStartY;
    const minSwipeDistance = 50;

    // Only handle horizontal swipes that are longer than vertical swipes
    if (Math.abs(deltaX) > Math.abs(deltaY) && Math.abs(deltaX) > minSwipeDistance) {
        if (deltaX > 0) {
            // Swipe right - show previous
            showPreviousMedia();
        } else {
            // Swipe left - show next
            showNextMedia();
        }
    }
}

// Initialize touch gestures when modal is shown
function initializeTouchSupport() {
    if ('ontouchstart' in window) {
        setupTouchGestures();
        document.body.classList.add('touch-device');
    }
}

// Call on page load - REMOVED (merged below)

// Check if page is served over HTTPS
function checkSecurityContext() {
    const isSecure = window.isSecureContext || location.protocol === 'https:' || location.hostname === 'localhost';

    if (!isSecure && location.hostname !== '127.0.0.1') {
        console.warn('⚠️ Page not served over HTTPS - geolocation may not work');

        // Show a subtle warning
        const warning = document.createElement('div');
        warning.style.cssText = `
                position: fixed;
                top: 20px;
                right: 20px;
                background: linear-gradient(135deg, #ff9800 0%, #f57c00 100%);
                color: white;
                padding: 12px 16px;
                border-radius: 10px;
                font-size: 0.9rem;
                z-index: 9999;
                box-shadow: 0 4px 15px rgba(255, 152, 0, 0.3);
                max-width: 300px;
                font-family: 'Segoe UI', sans-serif;
            `;

        warning.innerHTML = `
                <div style="display: flex; align-items: center; margin-bottom: 8px;">
                    <span style="font-size: 1.2rem; margin-right: 8px;">🔒</span>
                    <strong>Güvenlik Uyarısı</strong>
                </div>
                <p style="margin: 0; font-size: 0.85rem; line-height: 1.4;">
                    Konum servisleri için HTTPS gerekli. Manuel konum seçimini kullanabilirsiniz.
                </p>
            `;

        document.body.appendChild(warning);

        // Auto remove after 8 seconds
        setTimeout(() => {
            if (warning.parentNode) {
                warning.style.opacity = '0';
                warning.style.transform = 'translateX(100%)';
                setTimeout(() => warning.remove(), 300);
            }
        }, 8000);
    }
}

// Show location permission explanation dialog
function showLocationPermissionDialog() {
    return new Promise((resolve) => {
        const dialog = document.createElement('div');
        dialog.style.cssText = `
                    position: fixed;
                    top: 0;
                    left: 0;
                    width: 100vw;
                    height: 100vh;
                    background: rgba(0, 0, 0, 0.8);
                    display: flex;
                    align-items: center;
                    justify-content: center;
                    z-index: 10001;
                    font-family: 'Segoe UI', sans-serif;
                `;

        dialog.innerHTML = `
                    <div style="
                        background: white;
                        border-radius: 20px;
                        padding: 35px;
                        max-width: 450px;
                        margin: 20px;
                        text-align: center;
                        box-shadow: 0 25px 80px rgba(0, 0, 0, 0.4);
                        animation: modalSlideIn 0.4s ease-out;
                    ">
                        <div style="font-size: 4rem; margin-bottom: 20px;">📍</div>
                        <h3 style="color: #333; margin: 0 0 16px 0; font-size: 1.4rem;">Konum İzni Gerekli</h3>
                        <p style="color: #666; margin: 0 0 20px 0; line-height: 1.6; font-size: 1rem;">
                            Size en yakın POI'leri önerebilmek için konumunuza ihtiyacımız var.
                        </p>
                        
                        <div style="background: #f8f9fa; padding: 16px; border-radius: 12px; margin-bottom: 25px; text-align: left;">
                            <div style="display: flex; align-items: center; margin-bottom: 12px;">
                                <span style="font-size: 1.3rem; margin-right: 10px;">🔒</span>
                                <strong style="color: #333;">Gizlilik Güvencesi</strong>
                            </div>
                            <ul style="margin: 0; padding-left: 20px; color: #555; font-size: 0.9rem; line-height: 1.5;">
                                <li>Konumunuz sadece öneriler için kullanılır</li>
                                <li>Hiçbir yerde saklanmaz veya paylaşılmaz</li>
                                <li>İstediğiniz zaman iptal edebilirsiniz</li>
                            </ul>
                        </div>

                        <div style="background: #e3f2fd; padding: 16px; border-radius: 12px; margin-bottom: 25px; text-align: left;">
                            <div style="display: flex; align-items: center; margin-bottom: 12px;">
                                <span style="font-size: 1.3rem; margin-right: 10px;">💡</span>
                                <strong style="color: #1976d2;">Sonraki Adım</strong>
                            </div>
                            <p style="margin: 0; color: #1565c0; font-size: 0.9rem; line-height: 1.5;">
                                \"İzin Ver\" butonuna tıkladıktan sonra tarayıcınız konum izni isteyecek.
                                Lütfen <strong>\"İzin Ver\"</strong> veya <strong>\"Allow\"</strong> seçeneğini seçin.
                            </p>
                        </div>

                        <div style="display: flex; gap: 15px; justify-content: center;">
                            <button onclick="resolveLocationDialog(false)"
                                    style="background: #6c757d; color: white; border: none; padding: 12px 24px; border-radius: 10px; cursor: pointer; font-size: 1rem; transition: all 0.3s ease;">
                                İptal
                            </button>
                            <button onclick="resolveLocationDialog(true)"
                                    style="background: linear-gradient(135deg, var(--primary-color) 0%, #5a6fd8 100%); color: white; border: none; padding: 12px 24px; border-radius: 10px; cursor: pointer; font-size: 1rem; transition: all 0.3s ease; box-shadow: 0 4px 15px rgba(102, 126, 234, 0.3);">
                                📍 İzin Ver
                            </button>
                        </div>
                        </div>
                    `;

        // Add resolve function to global scope temporarily
        window.resolveLocationDialog = (accepted) => {
            dialog.remove();
            delete window.resolveLocationDialog;
            resolve(accepted);
        };

        document.body.appendChild(dialog);
    });
}

// Accessibility helper
function announceToScreenReader(message) {
    const announcement = document.createElement('div');
    announcement.setAttribute('aria-live', 'polite');
    announcement.setAttribute('aria-atomic', 'true');
    announcement.style.position = 'absolute';
    announcement.style.left = '-10000px';
    announcement.style.width = '1px';
    announcement.style.height = '1px';
    announcement.style.overflow = 'hidden';
    announcement.textContent = message;

    document.body.appendChild(announcement);

    setTimeout(() => {
        document.body.removeChild(announcement);
    }, 1000);
}

//         // Debug and testing helper
//         function testMediaModal() {
//             const testMedia = [
//                 { type: 'image', path: '/test-image.jpg', title: 'Test Görsel' },
//                 { type: 'video', path: '/test-video.mp4', title: 'Test Video' },
//                 { type: 'audio', path: '/test-audio.mp3', title: 'Test Ses' }
//             ];
// 
//             console.log('Testing media modal with sample data...');
//             showMediaModal(testMedia, 0, 'Test POI');
//         }
// 
//         // Expose test function globally for debugging
//         window.testMediaModal = testMediaModal;

function showMediaError(message, canRetry = true) {
    const modalBody = document.getElementById('mediaModalBody');
    const retryButton = canRetry ? `<button onclick="retryLoadMedia()" style="margin-right: 10px;">Tekrar Dene</button>` : '';

    modalBody.innerHTML = `
                <div class="media-error">
                    <i class="fas fa-exclamation-triangle"></i>
                    <h3>Medya Yüklenemedi</h3>
                    <p>${message}</p>
                    <div style="margin-top: 20px;">
                        ${retryButton}
                        <button onclick="closeMediaModal()">Kapat</button>
                    </div>
                </div>
            `;
}

function retryLoadMedia() {
    console.log('Retrying media load...');
    loadCurrentMedia();
}

// Enhanced error handling for different media types
function handleMediaError(mediaElement, mediaType) {
    console.error(`${mediaType} load error:`, mediaElement.error);

    let errorMessage = 'Medya dosyası yüklenemedi';
    if (mediaElement.error) {
        switch (mediaElement.error.code) {
            case MediaError.MEDIA_ERR_ABORTED:
                errorMessage = 'Medya yükleme iptal edildi';
                break;
            case MediaError.MEDIA_ERR_NETWORK:
                errorMessage = 'Ağ hatası nedeniyle medya yüklenemedi';
                break;
            case MediaError.MEDIA_ERR_DECODE:
                errorMessage = 'Medya dosyası bozuk veya desteklenmiyor';
                break;
            case MediaError.MEDIA_ERR_SRC_NOT_SUPPORTED:
                errorMessage = 'Medya formatı desteklenmiyor';
                break;
            default:
                errorMessage = 'Bilinmeyen medya hatası';
        }
    }

    showMediaError(errorMessage, true);
}

// Performance optimization: Preload adjacent media
function preloadAdjacentMedia() {
    if (currentMediaItems.length <= 1) return;

    const preloadNext = currentMediaIndex < currentMediaItems.length - 1;
    const preloadPrev = currentMediaIndex > 0;

    if (preloadNext) {
        const nextItem = currentMediaItems[currentMediaIndex + 1];
        preloadMediaItem(nextItem);
    }

    if (preloadPrev) {
        const prevItem = currentMediaItems[currentMediaIndex - 1];
        preloadMediaItem(prevItem);
    }
}

function preloadMediaItem(mediaItem) {
    if (!mediaItem) return;

    const mediaPath = mediaItem.path.startsWith("/") ? mediaItem.path : `/${mediaItem.path}`;

    if (mediaItem.type === 'image') {
        const img = new Image();
        img.src = mediaPath;
    } else if (mediaItem.type === 'video') {
        const video = document.createElement('video');
        video.preload = 'metadata';
        video.src = mediaPath;
    }
    // Audio preloading is less critical for performance
}

// Helper function for POI media modal from cache
function showPOIMediaFromCache(cacheKey, startIndex) {
    const cachedData = poiMediaCache[cacheKey];
    if (cachedData && cachedData.items) {
        showMediaModal(cachedData.items, startIndex, cachedData.poiName);
    } else {
        console.error('Media cache not found for key:', cacheKey);
        showMediaError('Medya verileri bulunamadı');
    }
}

// Image zoom functionality
let currentZoom = 1;
let isDragging = false;
let dragStart = { x: 0, y: 0 };
let imagePosition = { x: 0, y: 0 };

function onImageLoad(img) {
    img.style.opacity = '1';
    resetImageZoom();
    setupImageDrag(img);
    // Preload adjacent media after current media loads
    setTimeout(preloadAdjacentMedia, 500);
}

function zoomImage(factor) {
    const img = document.getElementById('currentMediaImage');
    if (!img) return;

    currentZoom *= factor;
    currentZoom = Math.max(0.5, Math.min(currentZoom, 3)); // Limit zoom between 0.5x and 3x

    img.style.transform = `scale(${currentZoom}) translate(${imagePosition.x}px, ${imagePosition.y}px)`;

    // Update zoom button states
    document.getElementById('zoomInBtn').disabled = currentZoom >= 3;
    document.getElementById('zoomOutBtn').disabled = currentZoom <= 0.5;

    // Add/remove zoom class for cursor
    if (currentZoom > 1) {
        img.classList.add('media-image-zoomed');
    } else {
        img.classList.remove('media-image-zoomed');
    }
}

function resetImageZoom() {
    const img = document.getElementById('currentMediaImage');
    if (!img) return;

    currentZoom = 1;
    imagePosition = { x: 0, y: 0 };
    img.style.transform = 'scale(1) translate(0px, 0px)';
    img.classList.remove('media-image-zoomed');

    // Reset button states
    document.getElementById('zoomInBtn').disabled = false;
    document.getElementById('zoomOutBtn').disabled = false;
}

function setupImageDrag(img) {
    img.addEventListener('mousedown', (e) => {
        if (currentZoom <= 1) return;
        isDragging = true;
        dragStart.x = e.clientX - imagePosition.x;
        dragStart.y = e.clientY - imagePosition.y;
        e.preventDefault();
    });

    document.addEventListener('mousemove', (e) => {
        if (!isDragging || currentZoom <= 1) return;
        imagePosition.x = e.clientX - dragStart.x;
        imagePosition.y = e.clientY - dragStart.y;
        img.style.transform = `scale(${currentZoom}) translate(${imagePosition.x}px, ${imagePosition.y}px)`;
    });

    document.addEventListener('mouseup', () => {
        isDragging = false;
    });

    // Touch support for mobile
    img.addEventListener('touchstart', (e) => {
        if (currentZoom <= 1) return;
        isDragging = true;
        const touch = e.touches[0];
        dragStart.x = touch.clientX - imagePosition.x;
        dragStart.y = touch.clientY - imagePosition.y;
        e.preventDefault();
    });

    document.addEventListener('touchmove', (e) => {
        if (!isDragging || currentZoom <= 1) return;
        const touch = e.touches[0];
        imagePosition.x = touch.clientX - dragStart.x;
        imagePosition.y = touch.clientY - dragStart.y;
        img.style.transform = `scale(${currentZoom}) translate(${imagePosition.x}px, ${imagePosition.y}px)`;
        e.preventDefault();
    });

    document.addEventListener('touchend', () => {
        isDragging = false;
    });
}

// Video load handler
function onVideoLoad(video) {
    video.style.opacity = '1';
    console.log('Video loaded:', video.duration, 'seconds');
    // Preload adjacent media after current media loads
    setTimeout(preloadAdjacentMedia, 500);
}

function updateVideoProgress(video) {
    const progressBar = document.getElementById('videoProgressBar');
    if (progressBar && video.duration) {
        const progress = (video.currentTime / video.duration) * 100;
        progressBar.style.width = progress + '%';
    }
}

// Audio load handler
function onAudioLoad(audio) {
    audio.style.opacity = '1';
    const formatSpan = document.getElementById('audioFormat');
    if (formatSpan) {
        const duration = audio.duration;
        if (duration && !isNaN(duration)) {
            const minutes = Math.floor(duration / 60);
            const seconds = Math.floor(duration % 60);
            formatSpan.textContent = `Süre: ${minutes}:${seconds.toString().padStart(2, '0')}`;
        } else {
            formatSpan.textContent = 'Ses dosyası hazır';
        }
    }
    // Preload adjacent media after current media loads
    setTimeout(preloadAdjacentMedia, 500);
}

function updateAudioProgress(audio) {
    const progressBar = document.getElementById('audioProgressBar');
    if (progressBar && audio.duration) {
        const progress = (audio.currentTime / audio.duration) * 100;
        progressBar.style.width = progress + '%';
    }
}

// Backward compatibility function
function openMediaModal(filePath, type, title = 'Medya Görüntüleyici') {
    const mediaItem = {
        path: filePath,
        type: type,
        title: title
    };
    showMediaModal([mediaItem], 0);
}
// Elevation cache to prevent repeated API calls
const elevationCache = new Map();
let elevationRequestCount = 0;
const MAX_ELEVATION_REQUESTS = 10; // Limit API requests
// Get elevation data with improved fallback and caching
async function getElevation(lat, lng) {
    const cacheKey = `${lat.toFixed(4)}_${lng.toFixed(4)}`;

    // Check cache first
    if (elevationCache.has(cacheKey)) {
        return elevationCache.get(cacheKey);
    }

    // Skip API call if we've made too many requests
    if (elevationRequestCount >= MAX_ELEVATION_REQUESTS) {
        const estimatedElevation = getEstimatedElevation(lat, lng);
        elevationCache.set(cacheKey, estimatedElevation);
        return estimatedElevation;
    }

    try {
        elevationRequestCount++;

        // Use a CORS proxy or alternative approach
        // For now, skip external API and use estimation
        throw new Error('Skipping external API to avoid CORS issues');

    } catch (error) {
        // Always use estimated elevation to avoid CORS and rate limiting issues
        const estimatedElevation = getEstimatedElevation(lat, lng);
        elevationCache.set(cacheKey, estimatedElevation);
        return estimatedElevation;
    }
}

// Improved elevation estimation for Cappadocia region
function getEstimatedElevation(lat, lng) {
    // Cappadocia elevation varies by location
    // Ürgüp: ~1100m, Göreme: ~1000m, Avanos: ~950m

    // Base elevation for the region
    let baseElevation = 1050;

    // Adjust based on approximate location
    if (lat > 38.65) {
        baseElevation += 50; // Northern areas slightly higher
    }
    if (lng > 34.92) {
        baseElevation += 30; // Eastern areas slightly higher
    }

    // Add some realistic variation based on coordinates
    const latVariation = (lat - 38.6) * 1000; // Small variation based on latitude
    const lngVariation = (lng - 34.9) * 500;  // Small variation based on longitude
    const randomVariation = (Math.random() - 0.5) * 100; // ±50m random variation

    const estimatedElevation = Math.round(baseElevation + latVariation + lngVariation + randomVariation);

    // Ensure reasonable bounds for the region (900-1300m)
    const clampedElevation = Math.max(900, Math.min(1300, estimatedElevation));

    console.log(`📏 Estimated elevation for ${lat.toFixed(4)}, ${lng.toFixed(4)}: ${clampedElevation}m`);
    return clampedElevation;
}

// Open in Google Maps with place name
function openInGoogleMaps(lat, lng, name) {
    // Use coordinates for reliable location finding
    const coords = `${lat},${lng}`;
    const url = `https://www.google.com/maps/search/?api=1&query=${coords}`;

    console.log('🗺️ Opening POI in Google Maps:', name, 'at', coords);
    window.open(url, '_blank');
}

// Add to route with throttling
function addToRoute(poi) {
    console.log('➕ Adding POI to route:', poi.name);
    const poiId = poi.id || poi._id;
    if (!selectedPOIs.find(p => (p.id || p._id) === poiId)) {
        poi.id = poiId; // Normalize ID
        selectedPOIs.push(poi);
        console.log('📝 Updated selectedPOIs:', selectedPOIs.length);
        updateRouteDisplay();

        // Throttle route creation to prevent rapid requests
        clearTimeout(window.routeTimeout);
        window.routeTimeout = setTimeout(() => {
            // Create route if we have enough points
            if (selectedPOIs.length >= 1 && (startLocation || selectedPOIs.length >= 2)) {
                createRoute();
            }
        }, 1000); // 1 second delay

    } else {
        console.log('⚠️ POI already in route');
        showNotification('Bu POI zaten rotada mevcut', 'info');
    }
}

// Remove from route
function removeFromRoute(poiId) {
    selectedPOIs = selectedPOIs.filter(p => (p.id || p._id) !== poiId);
    updateRouteDisplay();
    if (selectedPOIs.length > 1) {
        createRoute();
    } else if (routingControl) {
        map.removeControl(routingControl);
        routingControl = null;
    }
}

// Update route display
function updateRouteDisplay() {
    const routeContainer = document.getElementById('routeContainer');
    if (!routeContainer) return;

    let routeHTML = '';

    // Start location section
    routeHTML += `
                <div style="margin-bottom: 15px; padding: 12px; background: rgba(231, 76, 60, 0.1); border-radius: 12px; border-left: 4px solid #e74c3c;">
                    <div style="display: flex; justify-content: space-between; align-items: center; margin-bottom: 8px;">
                        <h6 style="margin: 0; color: #e74c3c; font-size: 14px;">📍 Başlangıç Noktası</h6>
                        ${!startLocation ? `<button onclick="setStartLocation()" style="background: #e74c3c; color: white; border: none; padding: 4px 8px; border-radius: 8px; font-size: 11px; cursor: pointer;">📍 Konumu Al</button>` : ''}
                    </div>
                    <div style="font-size: 12px; color: #666;">
                        ${startLocation ? '✅ ' + startLocation.name : '❌ Başlangıç noktası belirlenmedi'}
                    </div>
                </div>
            `;

    if (selectedPOIs.length === 0) {
        routeHTML += '<p style="text-align: center; color: #666; font-style: italic;">Rota oluşturmak için POI\'leri seçin</p>';
        routeContainer.innerHTML = routeHTML;
        return;
    }

    routeHTML += '<div style="margin-bottom: 15px;"><h6 style="margin: 0; color: var(--primary-color);">🗺️ Seçilen Rotanız</h6></div>';

    // Show start location in route if available
    if (startLocation) {
        routeHTML += `
                    <div style="display: flex; align-items: center; padding: 8px; background: rgba(231, 76, 60, 0.1); border-radius: 8px; margin-bottom: 6px; border-left: 3px solid #e74c3c;">
                        <div style="background: #e74c3c; color: white; width: 24px; height: 24px; border-radius: 50%; display: flex; align-items: center; justify-content: center; font-size: 12px; font-weight: bold; margin-right: 10px;">
                            🏁
                        </div>
                        <div style="flex: 1; font-size: 13px;">
                            <div style="font-weight: 600;">${startLocation.name}</div>
                            <div style="color: #666; font-size: 11px;">Başlangıç</div>
                        </div>
                    </div>
                `;
    }

    selectedPOIs.forEach((poi, index) => {
        const categoryStyle = getCategoryStyle(poi.category);
        const stepNumber = startLocation ? index + 2 : index + 1;
        routeHTML += `
                    <div class="route-item-clickable" onclick="RouteContextMenu.showForPOI(event, '${poi.id || poi._id}', ${index})" style="display: flex; align-items: center; padding: 8px; background: #f8f9fa; border-radius: 8px; margin-bottom: 6px;">
                        <div style="background: ${categoryStyle.color}; color: white; width: 24px; height: 24px; border-radius: 50%; display: flex; align-items: center; justify-content: center; font-size: 12px; font-weight: bold; margin-right: 10px;">
                            ${stepNumber}
                        </div>
                        <div style="flex: 1; font-size: 13px;">
                            <div style="font-weight: 600;">${poi.name}</div>
                            <div style="color: #666; font-size: 11px;">${getCategoryDisplayName(poi.category)}</div>
                        </div>
                        <button onclick="event.stopPropagation(); removeFromRoute('${poi.id || poi._id}')" style="background: #e74c3c; color: white; border: none; border-radius: 50%; width: 20px; height: 20px; font-size: 12px; cursor: pointer;">×</button>
                    </div>
                `;
    });

    // Route statistics
    const stats = getRouteStatistics();
    if (stats && selectedPOIs.length > 1) {
        routeHTML += `
                    <div style="margin: 15px 0; padding: 12px; background: rgba(102, 126, 234, 0.1); border-radius: 12px; border-left: 4px solid var(--primary-color);">
                        <h6 style="margin: 0 0 8px 0; color: var(--primary-color); font-size: 13px;">📊 Rota İstatistikleri</h6>
                        <div style="font-size: 11px; color: #666; line-height: 1.4;">
                            📏 <strong>Toplam Mesafe:</strong> ${stats.totalDistance.toFixed(2)} km<br>
                            ⏱️ <strong>Tahmini Süre:</strong> ${Math.round(stats.estimatedTime)} dakika<br>
                            📍 <strong>Durak Sayısı:</strong> ${stats.pointCount} nokta<br>
                            🏷️ <strong>Kategoriler:</strong> ${stats.categories.length} farklı kategori
                        </div>
                    </div>
                `;
    }

    if (selectedPOIs.length > 1) {
        routeHTML += `
                    <div style="margin-top: 15px; padding-top: 10px; border-top: 1px solid #eee; display: flex; gap: 8px; flex-wrap: wrap;">
                        <button onclick="clearRoute()" style="background: #95a5a6; color: white; border: none; padding: 8px 12px; border-radius: 15px; font-size: 12px; cursor: pointer;">🗑️ Rotayı Temizle</button>
                        <button onclick="optimizeRoute()" style="background: var(--accent-color); color: white; border: none; padding: 8px 12px; border-radius: 15px; font-size: 12px; cursor: pointer;">⚡ Optimize Et</button>
                        ${startLocation ? `<button onclick="startLocation = null; updateRouteDisplay();" style="background: #f39c12; color: white; border: none; padding: 8px 12px; border-radius: 15px; font-size: 12px; cursor: pointer;">📍 Başlangıcı Sıfırla</button>` : ''}
                    </div>
                `;
    }

    routeContainer.innerHTML = routeHTML;
}

// Create route using walking paths
async function createRoute() {
    console.log('🚶 Creating walking route with selectedPOIs:', selectedPOIs.length, 'startLocation:', startLocation);

    if (selectedPOIs.length < 1) {
        console.log('❌ Not enough POIs for route');
        return;
    }

    if (routingControl) {
        console.log('🗑️ Removing existing route control');
        map.removeControl(routingControl);
        routingControl = null;
    }

    // Remove existing walking route layers
    map.eachLayer(function (layer) {
        if (layer.options && layer.options.className === 'walking-route') {
            map.removeLayer(layer);
        }
    });

    // Remove existing start/end markers before creating new ones
    removeStartEndMarkers();

    // Build waypoints including start location
    let waypoints = [];

    if (startLocation) {
        waypoints.push({
            lat: startLocation.latitude,
            lng: startLocation.longitude,
            name: startLocation.name
        });
        console.log('📍 Added start location to waypoints');
    }

    selectedPOIs.forEach((poi, index) => {
        waypoints.push({
            lat: poi.latitude,
            lng: poi.longitude,
            name: poi.name
        });
        console.log(`📍 Added POI ${index + 1}: ${poi.name}`);
    });

    console.log('🗺️ Total waypoints:', waypoints.length);

    if (waypoints.length < 2) {
        console.log('❌ Need at least 2 waypoints for routing');
        return;
    }

    // Add start and end markers
    addStartEndMarkers(waypoints);

    try {
        console.log('🚶 Requesting walking route from API...');

        // Call smart route API (automatically chooses walking or driving)
        const response = await fetch(`${apiBase}/route/smart`, {
            method: 'POST',
            headers: {
                'Content-Type': 'application/json'
            },
            body: JSON.stringify({
                waypoints: waypoints
            })
        });

        if (!response.ok) {
            throw new Error(`Route API error: ${response.status}`);
        }

        const routeData = await response.json();
        console.log('🗺️ Walking route received:', routeData);

        if (routeData.success && routeData.route) {
            // Draw walking route on map
            drawWalkingRoute(routeData.route);

            // Show route info
            showRouteInfo(routeData.route);
        } else {
            throw new Error('Invalid route data received');
        }

    } catch (error) {
        console.error('Walking route error:', error);
        console.log('🔄 Fallback: Using simple line connections...');

        // Fallback to simple line connections
        await createSimpleRoute(waypoints);
    }
}

// Create simple route with straight lines (fallback)
async function createSimpleRoute(waypoints) {
    console.log('📏 Creating simple route with straight lines');

    if (waypoints.length < 2) return;

    // Remove any existing simple route
    if (window.simpleRouteLayer) {
        map.removeLayer(window.simpleRouteLayer);
    }

    // Create polyline with waypoints
    const latlngs = waypoints.map(wp => [wp.lat, wp.lng]);

    window.simpleRouteLayer = L.polyline(latlngs, {
        color: '#667eea',
        weight: window.innerWidth <= 768 ? 7 : 5, // Thicker on mobile
        opacity: 0.7,
        dashArray: '10, 5', // Dashed line to indicate it's not a real route
        className: 'simple-route-line'
    }).addTo(map);

    // Enhanced route click functionality
    window.simpleRouteLayer.on('click', function(e) {
        e.originalEvent.stopPropagation();
        showRouteOptionsPopup(e.latlng, waypoints);
    });

    // Add popup to explain this is a simple route
    window.simpleRouteLayer.bindPopup(
        `
                <div style="text-align: center; font-family: 'Segoe UI', sans-serif;">
                    <h6 style="margin: 0 0 8px 0; color: #667eea;">📏 Basit Rota</h6>
                    <p style="margin: 0; font-size: 12px; color: #666;">
                        Düz çizgi bağlantıları<br>
                        <small>(Gerçek yol rotası değil)</small>
                    </p>
                    <div style="margin-top: 8px;">
                        <button onclick="exportToGoogleMaps(); event.stopPropagation();" style="background: #4285f4; color: white; border: none; padding: 6px 12px; border-radius: 12px; font-size: 11px; cursor: pointer;">
                            🗺️ Google Maps'te Aç
                        </button>
                    </div>
                </div>
                `,
        { autoPan: false }
    );

    // Add route details panel click event
    // Enhanced click/touch event for simple route
    window.simpleRouteLayer.on('click', function (e) {
        // Prevent popup from opening
        e.originalEvent.stopPropagation();

        // Calculate total distance
        let totalDistance = 0;
        for (let i = 0; i < latlngs.length - 1; i++) {
            totalDistance += getDistance(latlngs[i][0], latlngs[i][1], latlngs[i + 1][0], latlngs[i + 1][1]);
        }

        // Show route details panel
        RouteDetailsPanel.show({
            total_distance: totalDistance.toFixed(2),
            estimated_time: Math.round(totalDistance * 12 * 60), // 12 minutes per km in seconds
            route_type: 'düz çizgi',
            waypoints: selectedPOIs,
            segments: []
        });
    });

    // Add touch support for mobile devices
    window.simpleRouteLayer.on('touchstart', function (e) {
        e.originalEvent.preventDefault();
        e.originalEvent.stopPropagation();
    });

    window.simpleRouteLayer.on('touchend', function (e) {
        e.originalEvent.preventDefault();
        e.originalEvent.stopPropagation();

        // Calculate total distance
        let totalDistance = 0;
        for (let i = 0; i < latlngs.length - 1; i++) {
            totalDistance += getDistance(latlngs[i][0], latlngs[i][1], latlngs[i + 1][0], latlngs[i + 1][1]);
        }

        // Show route details panel on touch
        RouteDetailsPanel.show({
            total_distance: totalDistance.toFixed(2),
            estimated_time: Math.round(totalDistance * 12 * 60), // 12 minutes per km in seconds
            route_type: 'düz çizgi',
            waypoints: selectedPOIs,
            segments: []
        });
    });

    // Calculate total distance
    let totalDistance = 0;
    for (let i = 0; i < latlngs.length - 1; i++) {
        totalDistance += getDistance(latlngs[i][0], latlngs[i][1], latlngs[i + 1][0], latlngs[i + 1][1]);
    }

    console.log(`📏 Basit rota oluşturuldu: ${totalDistance.toFixed(2)} km (düz çizgi mesafesi)`);

    // Create elevation chart for dynamic route
    if (window.ElevationChart && waypoints.length > 1) {
        if (dynamicElevationChart) {
            dynamicElevationChart.destroy();
        }
        dynamicElevationChart = new ElevationChart('elevationChartContainer', map);
        await dynamicElevationChart.loadRouteElevation({
            pois: waypoints.map(wp => ({
                name: wp.name,
                latitude: wp.lat,
                longitude: wp.lng
            }))
        });
    }

    // Show notification
    showNotification(`📏 Basit rota oluşturuldu (${totalDistance.toFixed(2)} km düz çizgi mesafesi)`, 'info');
}

// Show notification
function showNotification(message, type = 'info') {
    const notification = document.createElement('div');
    notification.style.cssText = `
                position: fixed;
                top: 20px;
                right: 20px;
                background: ${type === 'error' ? '#e74c3c' : type === 'success' ? '#27ae60' : '#3498db'};
                color: white;
                padding: 12px 20px;
                border-radius: 8px;
                font-size: 14px;
                z-index: 10000;
                box-shadow: 0 4px 12px rgba(0,0,0,0.3);
                max-width: 300px;
            `;
    notification.textContent = message;

    document.body.appendChild(notification);

    setTimeout(() => {
        notification.remove();
    }, 5000);
}

// Show notification with action button(s) - supports dual buttons
function showNotificationWithAction(message, type = 'info', actionText, actionCallback, actionText2 = null, actionCallback2 = null) {
    // Remove existing notifications
    document.querySelectorAll('.notification').forEach(n => n.remove());
    
    const notification = document.createElement('div');
    notification.className = `notification notification-${type}`;
    
    // Get notification color (using the same logic as the other function)
    const getNotificationColor = (type) => {
        const colors = {
            'success': 'linear-gradient(135deg, #28a745 0%, #20c997 100%)',
            'error': 'linear-gradient(135deg, #dc3545 0%, #c82333 100%)',
            'warning': 'linear-gradient(135deg, #ffc107 0%, #e0a800 100%)',
            'info': 'linear-gradient(135deg, #17a2b8 0%, #138496 100%)'
        };
        return colors[type] || colors.info;
    };
    
    notification.style.cssText = `
        position: fixed; top: 20px; right: 20px; z-index: 10000;
        background: ${getNotificationColor(type)}; color: white;
        padding: 15px 20px; border-radius: 10px;
        box-shadow: 0 8px 25px rgba(0,0,0,0.2);
        transform: translateX(400px);
        transition: all 0.4s ease; max-width: 450px;
    `;
    
    const actionId = 'action_' + Math.random().toString(36).substr(2, 9);
    const actionId2 = actionText2 ? 'action2_' + Math.random().toString(36).substr(2, 9) : null;
    
    const buttonsHtml = `
        <button id="${actionId}" 
                style="background: rgba(255,255,255,0.2); border: 1px solid rgba(255,255,255,0.3); 
                       color: white; cursor: pointer; padding: 6px 12px; border-radius: 6px;
                       font-size: 12px; font-weight: 500; transition: all 0.2s ease;">
            ${actionText}
        </button>
        ${actionText2 ? `
        <button id="${actionId2}" 
                style="background: rgba(255,255,255,0.1); border: 1px solid rgba(255,255,255,0.2); 
                       color: white; cursor: pointer; padding: 6px 12px; border-radius: 6px;
                       font-size: 12px; font-weight: 500; transition: all 0.2s ease;">
            ${actionText2}
        </button>` : ''}
        <button onclick="this.closest('.notification').remove()" 
                style="background: none; border: none; color: white; cursor: pointer; padding: 5px;">
            <i class="fas fa-times"></i>
        </button>
    `;
    
    notification.innerHTML = `
        <div style="display: flex; align-items: center; justify-content: space-between; gap: 15px;">
            <span style="flex: 1;">${message}</span>
            <div style="display: flex; gap: 8px; align-items: center;">
                ${buttonsHtml}
            </div>
        </div>
    `;
    
    document.body.appendChild(notification);
    
    // Add event listener for action button
    document.getElementById(actionId).addEventListener('click', () => {
        actionCallback();
        notification.remove();
    });
    
    // Add event listener for second action button if present
    if (actionId2 && actionCallback2) {
        document.getElementById(actionId2).addEventListener('click', () => {
            actionCallback2();
            notification.remove();
        });
    }
    
    // Animate in
    setTimeout(() => notification.style.transform = 'translateX(0)', 100);
    
    // Auto remove after 8 seconds (longer for action notifications)
    setTimeout(() => {
        notification.style.transform = 'translateX(400px)';
        setTimeout(() => notification.remove(), 400);
    }, 8000);
}

// Clear route
function clearRoute() {
    selectedPOIs = [];
    startLocation = null;
    updateRouteDisplay();

    // Remove routing control
    if (routingControl) {
        map.removeControl(routingControl);
        routingControl = null;
    }

    // Remove simple route layer
    if (window.simpleRouteLayer) {
        map.removeLayer(window.simpleRouteLayer);
        window.simpleRouteLayer = null;
    }

    // Remove start/end markers
    removeStartEndMarkers();

    console.log('🗑️ Route cleared');
}

// Function to remove start and end markers
function removeStartEndMarkers() {
    if (map) {
        map.eachLayer(function (layer) {
            if (layer.options && layer.options.icon && 
                (layer.options.icon.options.className === 'start-location-marker' ||
                 layer.options.icon.options.className === 'end-location-marker' ||
                 layer.options.className === 'waypoint-marker')) {
                map.removeLayer(layer);
            }
        });
    }
}
// Function to add start and end markers
function addStartEndMarkers(waypoints) {
    if (!waypoints || waypoints.length < 2) return;

    const startPoint = waypoints[0];
    const endPoint = waypoints[waypoints.length - 1];

    // Create start marker
    const startIcon = L.divIcon({
        html: `
            <div style="
                background: linear-gradient(135deg, #e74c3c 0%, #c0392b 100%);
                width: 32px;
                height: 32px;
                border-radius: 50%;
                border: 3px solid white;
                box-shadow: 0 4px 12px rgba(231, 76, 60, 0.4);
                display: flex;
                align-items: center;
                justify-content: center;
                font-size: 16px;
                color: white;
                position: relative;
            ">
                🏁
                <div style="
                    position: absolute;
                    bottom: -25px;
                    left: 50%;
                    transform: translateX(-50%);
                    background: #e74c3c;
                    color: white;
                    padding: 2px 6px;
                    border-radius: 10px;
                    font-size: 10px;
                    font-weight: bold;
                    white-space: nowrap;
                    box-shadow: 0 2px 4px rgba(0,0,0,0.2);
                ">
                    BAŞLANGIÇ
                </div>
            </div>
        `,
        className: 'start-location-marker',
        iconSize: [32, 32],
        iconAnchor: [16, 16]
    });

    const startMarker = L.marker([startPoint.lat, startPoint.lng], { icon: startIcon })
        .addTo(map)
        .bindPopup(
            `
            <div style="text-align: center; font-family: 'Segoe UI', sans-serif; min-width: 200px;">
                <h6 style="margin: 0 0 10px 0; color: #e74c3c; font-size: 16px;">🏁 Başlangıç Noktası</h6>
                <p style="margin: 0 0 8px 0; font-size: 14px; font-weight: 600;">${startPoint.name}</p>
                <div style="margin: 8px 0; font-size: 11px; color: #666; padding: 4px 8px; background: #f8f9fa; border-radius: 6px;">
                    📍 ${startPoint.lat.toFixed(4)}, ${startPoint.lng.toFixed(4)}
                </div>
                <div style="margin-top: 10px; display: flex; gap: 6px; justify-content: center;">
                    <button onclick="openInGoogleMaps(${startPoint.lat}, ${startPoint.lng}, '${startPoint.name.replace(/'/g, "\\'")}'); event.stopPropagation();" 
                            style="background: #4285f4; color: white; border: none; padding: 6px 10px; border-radius: 12px; font-size: 11px; cursor: pointer;">
                        🗺️ Google Maps
                    </button>
                    <button onclick="map.setView([${startPoint.lat}, ${startPoint.lng}], 18); event.stopPropagation();" 
                            style="background: #27ae60; color: white; border: none; padding: 6px 10px; border-radius: 12px; font-size: 11px; cursor: pointer;">
                        🎯 Yakınlaştır
                    </button>
                </div>
            </div>
            `
        );

    // Create end marker
    const endIcon = L.divIcon({
        html: `
            <div style="
                background: linear-gradient(135deg, #27ae60 0%, #2ecc71 100%);
                width: 32px;
                height: 32px;
                border-radius: 50%;
                border: 3px solid white;
                box-shadow: 0 4px 12px rgba(39, 174, 96, 0.4);
                display: flex;
                align-items: center;
                justify-content: center;
                font-size: 16px;
                color: white;
                position: relative;
            ">
                🏆
                <div style="
                    position: absolute;
                    bottom: -25px;
                    left: 50%;
                    transform: translateX(-50%);
                    background: #27ae60;
                    color: white;
                    padding: 2px 6px;
                    border-radius: 10px;
                    font-size: 10px;
                    font-weight: bold;
                    white-space: nowrap;
                    box-shadow: 0 2px 4px rgba(0,0,0,0.2);
                ">
                    BİTİŞ
                </div>
            </div>
        `,
        className: 'end-location-marker',
        iconSize: [32, 32],
        iconAnchor: [16, 16]
    });

    const endMarker = L.marker([endPoint.lat, endPoint.lng], { icon: endIcon })
        .addTo(map)
        .bindPopup(
            `
            <div style="text-align: center; font-family: 'Segoe UI', sans-serif; min-width: 200px;">
                <h6 style="margin: 0 0 10px 0; color: #27ae60; font-size: 16px;">🏆 Bitiş Noktası</h6>
                <p style="margin: 0 0 8px 0; font-size: 14px; font-weight: 600;">${endPoint.name}</p>
                <div style="margin: 8px 0; font-size: 11px; color: #666; padding: 4px 8px; background: #f8f9fa; border-radius: 6px;">
                    📍 ${endPoint.lat.toFixed(4)}, ${endPoint.lng.toFixed(4)}
                </div>
                <div style="margin-top: 10px; display: flex; gap: 6px; justify-content: center;">
                    <button onclick="openInGoogleMaps(${endPoint.lat}, ${endPoint.lng}, '${endPoint.name.replace(/'/g, "\\'")}'); event.stopPropagation();" 
                            style="background: #4285f4; color: white; border: none; padding: 6px 10px; border-radius: 12px; font-size: 11px; cursor: pointer;">
                        🗺️ Google Maps
                    </button>
                    <button onclick="map.setView([${endPoint.lat}, ${endPoint.lng}], 18); event.stopPropagation();" 
                            style="background: #27ae60; color: white; border: none; padding: 6px 10px; border-radius: 12px; font-size: 11px; cursor: pointer;">
                        🎯 Yakınlaştır
                    </button>
                </div>
            </div>
            `
        );

    console.log('✅ Start and end markers added to map');
}

// Function to show route options popup when clicking on route
function showRouteOptionsPopup(latlng, waypoints) {
    const popup = L.popup({
        maxWidth: 300,
        className: 'route-options-popup'
    })
    .setLatLng(latlng)
    .setContent(createRouteOptionsContent(waypoints))
    .openOn(map);
}

// Create content for route options popup
function createRouteOptionsContent(waypoints) {
    const totalDistance = calculateTotalDistance(waypoints);
    const estimatedTime = Math.round(totalDistance * 12); // 12 minutes per km
    
    return `
        <div style="text-align: center; font-family: 'Segoe UI', sans-serif; min-width: 250px;">
            <h6 style="margin: 0 0 12px 0; color: #667eea; font-size: 16px;">🗺️ Rota Seçenekleri</h6>
            
            <div style="background: #f8f9fa; padding: 10px; border-radius: 8px; margin-bottom: 12px;">
                <div style="display: flex; justify-content: space-between; margin-bottom: 6px;">
                    <span style="color: #666; font-size: 12px;">📏 Mesafe:</span>
                    <span style="font-weight: 600; font-size: 12px;">${totalDistance.toFixed(2)} km</span>
                </div>
                <div style="display: flex; justify-content: space-between; margin-bottom: 6px;">
                    <span style="color: #666; font-size: 12px;">⏱️ Tahmini Süre:</span>
                    <span style="font-weight: 600; font-size: 12px;">${estimatedTime} dk</span>
                </div>
                <div style="display: flex; justify-content: space-between;">
                    <span style="color: #666; font-size: 12px;">📍 Duraklar:</span>
                    <span style="font-weight: 600; font-size: 12px;">${waypoints.length} nokta</span>
                </div>
            </div>
            
            <div style="display: flex; flex-direction: column; gap: 8px;">
                <button onclick="exportToGoogleMaps(); map.closePopup();" 
                        style="background: #4285f4; color: white; border: none; padding: 10px 15px; border-radius: 12px; font-size: 12px; cursor: pointer; display: flex; align-items: center; justify-content: center; gap: 6px;">
                    🗺️ Google Maps'te Aç
                </button>
                
                <button onclick="optimizeRoute(); map.closePopup();" 
                        style="background: #f39c12; color: white; border: none; padding: 10px 15px; border-radius: 12px; font-size: 12px; cursor: pointer; display: flex; align-items: center; justify-content: center; gap: 6px;">
                    ⚡ Rotayı Optimize Et
                </button>
                
                <button onclick="RouteDetailsPanel.show({total_distance: ${totalDistance.toFixed(2)}, estimated_time: ${estimatedTime * 60}, route_type: 'düz çizgi', waypoints: selectedPOIs, segments: []}); map.closePopup();" 
                        style="background: #667eea; color: white; border: none; padding: 10px 15px; border-radius: 12px; font-size: 12px; cursor: pointer; display: flex; align-items: center; justify-content: center; gap: 6px;">
                    📋 Detaylı Bilgi
                </button>
                
                <button onclick="clearRoute(); map.closePopup();" 
                        style="background: #e74c3c; color: white; border: none; padding: 8px 12px; border-radius: 12px; font-size: 11px; cursor: pointer; display: flex; align-items: center; justify-content: center; gap: 6px;">
                    🗑️ Rotayı Temizle
                </button>
            </div>
        </div>
    `;
}

// Helper function to calculate total distance
function calculateTotalDistance(waypoints) {
    let totalDistance = 0;
    for (let i = 0; i < waypoints.length - 1; i++) {
        const current = waypoints[i];
        const next = waypoints[i + 1];
        totalDistance += getDistance(current.lat, current.lng, next.lat, next.lng);
    }
    return totalDistance;
}

// Function to show predefined route options popup when clicking on route
function showPredefinedRouteOptionsPopup(latlng, route) {
    const popup = L.popup({
        maxWidth: 320,
        className: 'route-options-popup predefined-route-popup'
    })
    .setLatLng(latlng)
    .setContent(createPredefinedRouteOptionsContent(route))
    .openOn(predefinedMap);
}

// Show route details panel for predefined routes (similar to personal routes)
function showPredefinedRouteDetailsPanel(route, latlng) {
    if (!route) return;
    
    const poiCount = route.pois ? route.pois.length : 0;
    
    // Calculate estimated time and distance
    let totalDistance = 0;
    if (route.pois && route.pois.length > 1) {
        for (let i = 0; i < route.pois.length - 1; i++) {
            const current = route.pois[i];
            const next = route.pois[i + 1];
            if (current.lat && (current.lng || current.lon) && next.lat && (next.lng || next.lon)) {
                const currentLng = current.lng || current.lon;
                const nextLng = next.lng || next.lon;
                totalDistance += getDistance(current.lat, currentLng, next.lat, nextLng);
            }
        }
    }
    
    // Convert to kilometers and format
    totalDistance = (totalDistance / 1000).toFixed(2);
    
    const estimatedTime = Math.round(totalDistance / 5 * 60); // 5 km/h walking speed, in minutes
    const routeType = route.route_type === 'walking' ? 'Yürüyüş' : 
                      route.route_type === 'hiking' ? 'Doğa Yürüyüşü' :
                      route.route_type === 'cycling' ? 'Bisiklet' : 
                      route.route_type === 'driving' ? 'Araç' : 'Bilinmeyen';

    // Create waypoints for the panel
    const waypoints = route.pois ? route.pois.map(poi => ({
        id: poi.id || poi._id,
        name: poi.name,
        latitude: poi.lat,
        longitude: poi.lng || poi.lon,
        category: poi.category || 'diger'
    })) : [];

    // Show the route details panel using the existing RouteDetailsPanel class
    RouteDetailsPanel.show({
        total_distance: totalDistance,
        estimated_time: estimatedTime,
        route_type: routeType,
        waypoints: waypoints,
        segments: [], // No segments for predefined routes
        route_name: route.name,
        is_predefined: true,
        predefined_route: route // Pass the full route object for export functionality
    });
}

// Attach standard click/context menu handlers for predefined route layers
function attachPredefinedRouteEvents(layer, route) {
    if (!layer) return;
    // Remove existing handlers to avoid duplicates
    layer.off('click');
    layer.off('contextmenu');

    layer.on('click', e => {
        if (e.originalEvent) {
            e.originalEvent.stopPropagation();
        }
        // Show route details panel similar to personal routes
        showPredefinedRouteDetailsPanel(route, e.latlng);
    });

    layer.on('contextmenu', e => {
        if (e.originalEvent) {
            e.originalEvent.preventDefault();
        }
        showPredefinedRouteOptionsPopup(e.latlng, route);
    });
}

// Create content for predefined route options popup
function createPredefinedRouteOptionsContent(route) {
    const routeType = route.route_type === 'walking' ? '🚶 Yürüyüş' : 
                      route.route_type === 'hiking' ? '🥾 Doğa Yürüyüşü' :
                      route.route_type === 'cycling' ? '🚴 Bisiklet' : 
                      route.route_type === 'driving' ? '🚗 Araç' : route.route_type || 'Bilinmeyen';
    
    const poiCount = route.pois ? route.pois.length : 0;
    
    return `
        <div style="text-align: center; font-family: 'Segoe UI', sans-serif; min-width: 280px;">
            <h6 style="margin: 0 0 12px 0; color: #2c5aa0; font-size: 16px;">🗺️ ${route.name}</h6>
            
            <div style="background: #f8f9fa; padding: 12px; border-radius: 8px; margin-bottom: 12px;">
                <div style="display: flex; justify-content: space-between; margin-bottom: 6px;">
                    <span style="color: #666; font-size: 12px;">🚶 Tip:</span>
                    <span style="font-weight: 600; font-size: 12px;">${routeType}</span>
                </div>
                ${route.total_distance ? `
                <div style="display: flex; justify-content: space-between; margin-bottom: 6px;">
                    <span style="color: #666; font-size: 12px;">📏 Mesafe:</span>
                    <span style="font-weight: 600; font-size: 12px;">${route.total_distance.toFixed(1)} km</span>
                </div>` : ''}
                ${route.estimated_duration ? `
                <div style="display: flex; justify-content: space-between; margin-bottom: 6px;">
                    <span style="color: #666; font-size: 12px;">⏱️ Süre:</span>
                    <span style="font-weight: 600; font-size: 12px;">${route.estimated_duration} dk</span>
                </div>` : ''}
                <div style="display: flex; justify-content: space-between;">
                    <span style="color: #666; font-size: 12px;">📍 POI Sayısı:</span>
                    <span style="font-weight: 600; font-size: 12px;">${poiCount} nokta</span>
                </div>
            </div>
            
            <div style="display: flex; flex-direction: column; gap: 8px;">
                <button onclick="exportPredefinedRouteToGoogleMaps('${route.id || route._id}'); predefinedMap.closePopup();" 
                        style="background: #4285f4; color: white; border: none; padding: 10px 15px; border-radius: 12px; font-size: 12px; cursor: pointer; display: flex; align-items: center; justify-content: center; gap: 6px;">
                    🗺️ Google Maps'te Aç
                </button>
                
                <button onclick="showRouteDetail('${route.id || route._id}'); predefinedMap.closePopup();" 
                        style="background: #667eea; color: white; border: none; padding: 10px 15px; border-radius: 12px; font-size: 12px; cursor: pointer; display: flex; align-items: center; justify-content: center; gap: 6px;">
                    📋 Detaylı Bilgi
                </button>
                
                <button onclick="copyRouteToPersonalRoute('${route.id || route._id}'); predefinedMap.closePopup();" 
                        style="background: #f39c12; color: white; border: none; padding: 10px 15px; border-radius: 12px; font-size: 12px; cursor: pointer; display: flex; align-items: center; justify-content: center; gap: 6px;">
                    📝 Kişisel Rotaya Kopyala
                </button>
                
                <div style="display: flex; gap: 6px;">
                    <button onclick="zoomToRoute('${route.id || route._id}'); predefinedMap.closePopup();" 
                            style="background: #27ae60; color: white; border: none; padding: 8px 12px; border-radius: 12px; font-size: 11px; cursor: pointer; flex: 1;">
                        🎯 Rotaya Yakınlaştır
                    </button>
                    <button onclick="clearPredefinedMapContent(); predefinedMap.closePopup();" 
                            style="background: #e74c3c; color: white; border: none; padding: 8px 12px; border-radius: 12px; font-size: 11px; cursor: pointer; flex: 1;">
                        🗑️ Haritayı Temizle
                    </button>
                </div>
            </div>
        </div>
    `;
}

// Export predefined route to Google Maps
function exportPredefinedRouteToGoogleMaps(routeId) {
    const route = predefinedRoutes.find(r => (r.id || r._id) === routeId);
    if (!route) {
        showNotification('❌ Rota bulunamadı', 'error');
        return;
    }

    let waypoints = [];
    let origin, destination;

    // Priority 1: Try to extract from geometry (matches what's shown on map)
    if (route.geometry && route.geometry.coordinates) {
        try {
            const coords = route.geometry.coordinates;
            if (coords.length >= 2) {
                // Take first and last coordinates from geometry
                const firstCoord = coords[0];
                const lastCoord = coords[coords.length - 1];
                
                origin = `${firstCoord[1]},${firstCoord[0]}`; // lat,lng
                destination = `${lastCoord[1]},${lastCoord[0]}`; // lat,lng
                
                // Add some intermediate points if available
                const step = Math.max(1, Math.floor(coords.length / 10)); // Max 10 waypoints
                waypoints = [];
                for (let i = 0; i < coords.length; i += step) {
                    if (waypoints.length < 23) { // Google Maps limit
                        waypoints.push(`${coords[i][1]},${coords[i][0]}`);
                    }
                }
                
                console.log('🗺️ Using geometry coordinates (matches map display):', waypoints.length);
            }
        } catch (error) {
            console.warn('⚠️ Error parsing geometry:', error);
        }
    }
    
    // Priority 2: If no geometry, try to get waypoints from POIs
    if (waypoints.length < 2 && route.pois && route.pois.length > 0) {
        const validPois = route.pois.filter(poi => poi.lat && (poi.lng || poi.lon));
        if (validPois.length > 0) {
            waypoints = [];
            validPois.forEach(poi => {
                const lng = poi.lng !== undefined ? poi.lng : poi.lon;
                waypoints.push(`${poi.lat},${lng}`);
            });
            origin = waypoints[0];
            destination = waypoints[waypoints.length - 1];
            
            console.log('🗺️ Using POI waypoints (fallback):', waypoints.length);
        }
    }
    
    // Priority 3: Use route name to guess coordinates (Cappadocia area)
    if (waypoints.length < 2) {
        const routeName = route.name || '';
        const knownLocations = {
            'göreme': '38.6427,34.8283',
            'uçhisar': '38.6361,34.8106',
            'avanos': '38.7151,34.8403',
            'ürgüp': '38.6436,34.8128',
            'ortahisar': '38.6425,34.8594',
            'çavuşin': '38.6533,34.8378',
            'love valley': '38.6612,34.8258'
        };
        
        const routeNameLower = routeName.toLowerCase();
        const foundLocations = [];
        
        Object.keys(knownLocations).forEach(location => {
            if (routeNameLower.includes(location)) {
                foundLocations.push(knownLocations[location]);
            }
        });
        
        if (foundLocations.length >= 2) {
            origin = foundLocations[0];
            destination = foundLocations[foundLocations.length - 1];
            waypoints = foundLocations;
            console.log('🗺️ Using name-based coordinates:', foundLocations.length);
        } else if (foundLocations.length === 1) {
            // Single location found, create a small route around it
            origin = foundLocations[0];
            const [lat, lng] = foundLocations[0].split(',').map(parseFloat);
            destination = `${lat + 0.01},${lng + 0.01}`; // Small offset
            waypoints = [origin, destination];
            console.log('🗺️ Using single location with offset');
        } else {
            // Default: Central Cappadocia area
            origin = '38.6427,34.8283'; // Göreme
            destination = '38.6436,34.8128'; // Ürgüp
            waypoints = [origin, destination];
            console.log('🗺️ Using default Cappadocia coordinates');
        }
    }

    let waypointParam = '';
    if (waypoints.length > 2) {
        const middleWaypoints = waypoints.slice(1, -1);
        const maxWaypoints = Math.min(middleWaypoints.length, 23); // Google Maps limit
        const selectedWaypoints = middleWaypoints.slice(0, maxWaypoints);
        waypointParam = '&waypoints=' + selectedWaypoints.join('|');
    }

    // For hiking routes, use different approach to avoid road network forcing
    const routeName = (route.name || '').toLowerCase();
    const isHikingRoute = route.route_type === 'hiking' || 
                         route.route_type === 'walking' || // walking routes are often hiking trails
                         routeName.includes('yürüyüş') || 
                         routeName.includes('patika') ||
                         routeName.includes('vadisi') ||   // valley trails
                         routeName.includes('valley') ||
                         routeName.includes('wikiloc') ||  // wikiloc = hiking trails
                         routeName.includes('trail') ||
                         routeName.includes('trek') ||
                         routeName.includes('hiking') ||
                         routeName.includes('güvercinlik') || // pigeon valley
                         routeName.includes('pigeon') ||
                         routeName.includes('kale') ||     // castle trails  
                         routeName.includes('castle');
    
    // DEBUG: Log export information
    console.log('🔍 GOOGLE MAPS EXPORT DEBUG:');
    console.log('📍 Exporting route:', route.name);
    console.log('🏷️ Route type:', route.route_type); 
    console.log('🥾 Is hiking route?', isHikingRoute);
    console.log('📊 Waypoints count:', waypoints.length);
    console.log('📍 Waypoints:', waypoints);
    
    // SIMPLE AND WORKING: Just use basic Google Maps directions
    let travelMode = 'walking';
    if (route.route_type === 'driving') travelMode = 'driving';
    else if (route.route_type === 'cycling') travelMode = 'bicycling';
    else if (route.route_type === 'transit') travelMode = 'transit';

    const url = `https://www.google.com/maps/dir/?api=1&origin=${origin}&destination=${destination}${waypointParam}&travelmode=${travelMode}`;
    
    console.log('🗺️ Using simple directions format');
    console.log('🗺️ Origin:', origin);
    console.log('🗺️ Destination:', destination);
    console.log('🗺️ Travel mode:', travelMode);
    console.log('🗺️ Waypoints:', waypoints.length);
    
    showNotification(`🗺️ "${route.name}" Google Maps'te açıldı!`, 'success');

    console.log('🗺️ === FINAL EXPORT SUMMARY ===');
    console.log('🗺️ Route name:', route.name);
    console.log('🗺️ Generated URL:', url);

    window.open(url, '_blank');
}

// Add navigation route from current location to route start
async function addNavigationToRoute(route) {
    console.log('🧭 Adding navigation route from current location');
    
    // Check if route has valid geometry or POIs for start point
    let routeStartCoord = null;
    
    if (route.geometry && route.geometry.coordinates && route.geometry.coordinates.length > 0) {
        const startCoord = route.geometry.coordinates[0];
        routeStartCoord = [startCoord[1], startCoord[0]]; // lat, lng
        console.log('📍 Route start from geometry:', routeStartCoord);
    } else if (route.pois && route.pois.length > 0) {
        const firstPoi = route.pois[0];
        if (firstPoi.lat && (firstPoi.lng || firstPoi.lon)) {
            routeStartCoord = [firstPoi.lat, firstPoi.lng || firstPoi.lon];
            console.log('📍 Route start from POI:', routeStartCoord);
        }
    }
    
    if (!routeStartCoord) {
        console.log('⚠️ Could not determine route start point');
        return;
    }
    
    // Request user location
    try {
        if (!navigator.geolocation) {
            showNotification('❌ Konumunuz bu cihazda desteklenmiyor', 'error');
            return;
        }
        
        // Show loading notification
        showNotification('📍 Konumunuz alınıyor...', 'info');
        
        navigator.geolocation.getCurrentPosition(
            async (position) => {
                const userLocation = [position.coords.latitude, position.coords.longitude];
                console.log('📱 User location:', userLocation);
                
                // Calculate distance to route start
                const distance = getDistance(userLocation[0], userLocation[1], routeStartCoord[0], routeStartCoord[1]);
                const distanceKm = (distance / 1000).toFixed(1);
                
                if (distance < 100) { // Less than 100 meters
                    return;
                }
                
                // Get navigation route from current location to route start
                await createNavigationRoute(userLocation, routeStartCoord, route.name, distanceKm);
            },
            (error) => {
                console.error('❌ Geolocation error:', error);
                let errorMessage = 'Konumunuz alınamadı';
                
                switch(error.code) {
                    case error.PERMISSION_DENIED:
                        errorMessage = 'Konum izni reddedildi. Lütfen tarayıcı ayarlarından konum iznini açın.';
                        break;
                    case error.POSITION_UNAVAILABLE:
                        errorMessage = 'Konumunuz belirlenemedi. GPS açık olduğundan emin olun.';
                        break;
                    case error.TIMEOUT:
                        errorMessage = 'Konum alınırken zaman aşımı oluştu.';
                        break;
                }
                
                showNotification(`❌ ${errorMessage}`, 'error');
            },
            {
                enableHighAccuracy: true,
                timeout: 10000,
                maximumAge: 300000 // 5 minutes cache
            }
        );
        
    } catch (error) {
        console.error('❌ Navigation error:', error);
        showNotification('❌ Navigasyon rotası oluşturulamadı', 'error');
    }
}

// Create navigation route on map
async function createNavigationRoute(fromCoord, toCoord, routeName, distanceKm) {
    if (!predefinedMap) {
        console.error('❌ Map not initialized for navigation route');
        return;
    }
    
    try {
        console.log('🗺️ Creating navigation route');
        console.log('📍 From:', fromCoord);
        console.log('📍 To:', toCoord);
        
        // Add user location marker
        const userMarker = L.marker(fromCoord, {
            icon: L.divIcon({
                html: '<div style="background: #007bff; color: white; width: 25px; height: 25px; border-radius: 50%; display: flex; align-items: center; justify-content: center; font-size: 14px; border: 2px solid white; box-shadow: 0 2px 4px rgba(0,0,0,0.3);"><i class="fas fa-user"></i></div>',
                className: 'user-location-marker',
                iconSize: [25, 25],
                iconAnchor: [12.5, 12.5]
            })
        }).addTo(predefinedMap);
        
        userMarker.bindTooltip('Mevcut Konumunuz', { permanent: false, direction: 'top' });
        
        // Try to get actual route from routing service
        const routingUrl = `https://router.project-osrm.org/route/v1/walking/${fromCoord[1]},${fromCoord[0]};${toCoord[1]},${toCoord[0]}?overview=full&geometries=geojson`;
        
        let routeGeometry = null;
        try {
            const response = await fetch(routingUrl);
            if (response.ok) {
                const data = await response.json();
                if (data.routes && data.routes.length > 0) {
                    routeGeometry = data.routes[0].geometry.coordinates;
                    console.log('🛣️ Got routing geometry with', routeGeometry.length, 'points');
                }
            }
        } catch (error) {
            console.warn('⚠️ Routing service failed, using direct line:', error);
        }
        
        // Create navigation route line
        let navigationRoute;
        if (routeGeometry && routeGeometry.length > 2) {
            // Use actual route from routing service
            navigationRoute = L.polyline(
                routeGeometry.map(coord => [coord[1], coord[0]]), {
                color: '#ff6b35', // Orange color for navigation
                weight: 5,
                opacity: 0.8,
                dashArray: '10, 5',
                className: 'navigation-route-line'
            }).addTo(predefinedMap);
        } else {
            // Fallback to direct line
            navigationRoute = L.polyline([fromCoord, toCoord], {
                color: '#ff6b35', // Orange color for navigation
                weight: 5,
                opacity: 0.8,
                dashArray: '10, 5',
                className: 'navigation-route-line'
            }).addTo(predefinedMap);
        }
        
        // Add to layers for cleanup
        predefinedMapLayers.push(userMarker, navigationRoute);
        
        // Show success notification
        showNotification(`🧭 Mevcut konumunuzdan "${routeName}" rotasına ${distanceKm} km ulaşım rotası eklendi!`, 'success');
        
        // Fit map to show both user location and route
        const group = new L.featureGroup([userMarker, navigationRoute]);
        predefinedMap.fitBounds(group.getBounds(), { padding: [20, 20] });
        
    } catch (error) {
        console.error('❌ Error creating navigation route:', error);
        showNotification('❌ Navigasyon rotası çizilirken hata oluştu', 'error');
    }
}

<<<<<<< HEAD
async function refreshMediaMarkers(routeId = window.currentRouteId) {
    console.log('🔄 Refreshing media markers for route:', routeId);

    if (!predefinedMap || !predefinedMapInitialized) {
        console.warn('⚠️ Predefined map not initialized');
        showNotification('Harita henüz yüklenmedi', 'warning');
        return false;
    }

    // Determine which route to refresh
    let effectiveRouteId = routeId;
    if (!effectiveRouteId) {
        for (const layer of predefinedMapLayers) {
            if (layer.routeData) {
                effectiveRouteId = layer.routeData.id || layer.routeData._id;
                break;
            }
        }
    }

    if (!effectiveRouteId) {
        console.warn('⚠️ No current route found on map');
        showNotification('Haritada görüntülenen rota bulunamadı', 'warning');
=======
// Refresh media markers for a given route
async function refreshMediaMarkers(routeId = window.currentRouteId) {
    console.log('🔄 Refreshing media markers for route:', routeId);

    // Determine current route if not explicitly provided
    if (!routeId) {
        if (!predefinedMap || !predefinedMapInitialized) {
            console.warn('⚠️ Predefined map not initialized');
            showNotification('Harita henüz yüklenmedi', 'warning');
            return;
        }

        // Try to find the current route from the map layers
        for (const layer of predefinedMapLayers) {
            if (layer.routeData) {
                routeId = layer.routeData.id || layer.routeData._id;
                break;
            }
        }

        if (!routeId) {
            console.warn('⚠️ No current route found on map');
            showNotification('Haritada görüntülenen rota bulunamadı', 'warning');
            return;
        }
    }

    // Store the current route globally
    window.currentRouteId = routeId;

    // Use the existing refresh function
    const success = await window.refreshPredefinedRouteMedia(routeId);

    if (success) {
        showNotification('Medya işaretleri başarıyla yenilendi', 'success');
    } else {
        showNotification('Medya işaretleri yenilenirken hata oluştu', 'error');
    }
}

// Expose globally and bind button click
window.refreshMediaMarkers = refreshMediaMarkers;

document.getElementById('refreshMediaBtn')?.addEventListener('click', () => {
    refreshMediaMarkers();
});

// Refresh media markers for predefined route
window.refreshPredefinedRouteMedia = async function(routeId) {
    console.log('🔄 Refreshing media markers for predefined route:', routeId);
    
    if (!predefinedMap || !predefinedMapInitialized) {
        console.warn('⚠️ Predefined map not initialized');
>>>>>>> eb17408b
        return false;
    }

    try {
        const route = predefinedRoutes.find(r => (r.id || r._id) === effectiveRouteId);
        if (!route) {
            console.error('❌ Route not found:', effectiveRouteId);
            showNotification('Medya işaretleri yenilenirken hata oluştu', 'error');
            return false;
        }

        const mediaResp = await fetch(`${apiBase}/routes/${effectiveRouteId}/media`);
        if (!mediaResp.ok) {
            console.error('❌ Failed to load route media:', mediaResp.status);
            showNotification('Medya işaretleri yenilenirken hata oluştu', 'error');
            return false;
        }

        const mediaJson = await mediaResp.json();
        const mediaItems = Array.isArray(mediaJson) ? mediaJson : (mediaJson.media || []);
        const locatedMedia = mediaItems.filter(m => (m.lat || m.latitude) && (m.lng || m.longitude || m.lon));

        console.log('📸 Found', locatedMedia.length, 'located media items');

        // Remove existing media markers
        const existingMediaMarkers = predefinedMapLayers.filter(layer =>
            layer.options && layer.options.className === 'media-marker'
        );
        existingMediaMarkers.forEach(marker => {
            predefinedMap.removeLayer(marker);
            const index = predefinedMapLayers.indexOf(marker);
            if (index > -1) {
                predefinedMapLayers.splice(index, 1);
            }
        });

        if (locatedMedia.length > 0) {
            console.log('📸 Adding', locatedMedia.length, 'media markers to predefined map');
            locatedMedia.forEach((media, index) => {
                const lat = parseFloat(media.lat ?? media.latitude);
                const lng = parseFloat(media.lng ?? media.longitude ?? media.lon);
                if (!isFinite(lat) || !isFinite(lng)) return;

                const mediaType = media.media_type || 'image';
                const mediaIcon = createMediaMarkerIcon(mediaType, media);

                const mediaMarker = L.marker([lat, lng], {
                    icon: mediaIcon,
                    title: media.caption || `Medya ${index + 1}`
                }).addTo(predefinedMap);
                mediaMarker.routeId = route.id || route._id;

                const popupContent = createMediaPopupContent(media);
                mediaMarker.bindPopup(popupContent, {
                    maxWidth: 300,
                    minWidth: 250,
                    className: 'media-popup'
                });

                predefinedMapLayers.push(mediaMarker);
            });

            if (predefinedElevationChart) {
                predefinedElevationChart.setMediaMarkers(locatedMedia);
            }

            console.log('✅ Media markers refreshed successfully');
            showNotification('Medya işaretleri başarıyla yenilendi', 'success');
            return true;
        } else {
            console.log('ℹ️ No located media found for this route');
            showNotification('Medya işaretleri yenilenirken hata oluştu', 'error');
            return false;
        }

    } catch (error) {
        console.error('❌ Error refreshing media markers:', error);
        showNotification('Medya işaretleri yenilenirken hata oluştu', 'error');
        return false;
    }
}
window.refreshMediaMarkers = refreshMediaMarkers;

document.getElementById('refreshMediaBtn')?.addEventListener('click', () => {
    refreshMediaMarkers();
});

// Export predefined route to Google Earth (for hiking trails)
function exportPredefinedRouteToGoogleEarth(routeId) {
    const route = predefinedRoutes.find(r => (r.id || r._id) === routeId);
    if (!route) {
        showNotification('❌ Rota bulunamadı', 'error');
        return;
    }

    let waypoints = [];
    
    // Try to get waypoints from geometry first (most accurate for hiking trails)
    if (route.geometry && route.geometry.coordinates) {
        try {
            const coords = route.geometry.coordinates;
            if (coords.length >= 2) {
                // For Google Earth, we can use more waypoints since it's designed for complex paths
                const step = Math.max(1, Math.floor(coords.length / 50)); // Up to 50 points
                for (let i = 0; i < coords.length; i += step) {
                    waypoints.push(`${coords[i][1]},${coords[i][0]}`); // lat,lng
                }
                console.log('🌍 Using geometry coordinates for Google Earth:', waypoints.length);
            }
        } catch (error) {
            console.warn('⚠️ Error parsing geometry for Google Earth:', error);
        }
    }
    
    // Fallback to POIs if no geometry
    if (waypoints.length < 2 && route.pois && route.pois.length > 0) {
        const validPois = route.pois.filter(poi => poi.lat && (poi.lng || poi.lon));
        if (validPois.length > 0) {
            validPois.forEach(poi => {
                const lng = poi.lng !== undefined ? poi.lng : poi.lon;
                waypoints.push(`${poi.lat},${lng}`);
            });
            console.log('🌍 Using POI waypoints for Google Earth:', waypoints.length);
        }
    }
    
    // Default fallback
    if (waypoints.length < 2) {
        waypoints = ['38.6427,34.8283', '38.6436,34.8128']; // Göreme to Ürgüp
        console.log('🌍 Using default coordinates for Google Earth');
    }

    // Google Earth Web link with multiple waypoints
    // Note: Google Earth Web supports more complex KML-like data
    const firstPoint = waypoints[0];
    const earthUrl = `https://earth.google.com/web/search/${firstPoint}/@${firstPoint},1000d/data=CgIgAQ%3D%3D`;
    
    console.log('🌍 Exporting to Google Earth Web:', route.name);
    console.log('🌍 Waypoints:', waypoints.length);
    console.log('🌍 URL:', earthUrl);
    
    window.open(earthUrl, '_blank');
    showNotification(`🌍 "${route.name}" Google Earth'te açıldı!`, 'success');
}

// Copy route to personal route function
function copyRouteToPersonalRoute(routeId) {
    const route = predefinedRoutes.find(r => (r.id || r._id) === routeId);
    if (!route) {
        showNotification('❌ Rota bulunamadı', 'error');
        return;
    }

    if (!route.pois || route.pois.length === 0) {
        showNotification('❌ Rota POI\'leri bulunamadı', 'error');
        return;
    }

    // Remove existing predefined route overlays so they don't capture clicks
    if (typeof clearPredefinedMapContent === 'function') {
        clearPredefinedMapContent();
    }

    // Switch to dynamic routes tab
    switchToTab('dynamic-routes');

    // Clear current selection
    selectedPOIs = [];
    startLocation = null;

    // Add route POIs to personal route
    const validPois = route.pois.filter(poi => poi.lat && (poi.lng || poi.lon));
    validPois.forEach(poi => {
        const normalizedPoi = {
            id: poi.id || poi._id,
            name: poi.name,
            latitude: poi.lat,
            longitude: poi.lng !== undefined ? poi.lng : poi.lon,
            category: poi.category || 'diger'
        };
        selectedPOIs.push(normalizedPoi);
    });

    // Update route display
    updateRouteDisplay();

    // Create route if we have enough POIs
    if (selectedPOIs.length >= 2) {
        setTimeout(() => {
            createRoute();
        }, 500);
    }

    showNotification(`✅ "${route.name}" kişisel rotanıza kopyalandı!`, 'success');
}

// Zoom to specific route
function zoomToRoute(routeId) {
    const route = predefinedRoutes.find(r => (r.id || r._id) === routeId);
    if (!route || !predefinedMap) {
        showNotification('❌ Rota bulunamadı', 'error');
        return;
    }

    const layers = predefinedMapLayers.filter(layer => {
        const id = layer.routeData ? (layer.routeData.id || layer.routeData._id) : layer.routeId;
        return id === routeId;
    });

    if (layers.length > 0) {
        const group = new L.featureGroup(layers);
        predefinedMap.fitBounds(group.getBounds(), {
            padding: [30, 30],
            maxZoom: 14,
            animate: true,
            duration: 0.8
        });
        showNotification(`🎯 "${route.name}" rotasına odaklanıldı`, 'success');
    } else {
        showNotification('❌ Rota haritada bulunamadı', 'error');
    }
}

// Optimize route (wrapper for backward compatibility)
function optimizeRoute() {
    optimizeRouteAdvanced();
}

// Calculate distance between two points
function getDistance(lat1, lon1, lat2, lon2) {
    const R = 6371; // Earth's radius in km
    const dLat = (lat2 - lat1) * Math.PI / 180;
    const dLon = (lon2 - lon1) * Math.PI / 180;
    const a = Math.sin(dLat / 2) * Math.sin(dLat / 2) +
        Math.cos(lat1 * Math.PI / 180) * Math.cos(lat2 * Math.PI / 180) *
        Math.sin(dLon / 2) * Math.sin(dLon / 2);
    const c = 2 * Math.atan2(Math.sqrt(a), Math.sqrt(1 - a));
    return R * c;
}
// Draw walking route on map
function drawWalkingRoute(routeInfo) {
    console.log('🎨 Drawing walking route:', routeInfo);

    // Remove existing route layers and any simple fallback line
    map.eachLayer(function (layer) {
        if (layer.options && (layer.options.className === 'walking-route' || layer.options.className === 'simple-route-layer')) {
            map.removeLayer(layer);
        }
    });
    if (window.simpleRouteLayer && map.hasLayer(window.simpleRouteLayer)) {
        map.removeLayer(window.simpleRouteLayer);
        window.simpleRouteLayer = null;
    }

    const routeColor = '#27ae60'; // Green for walking
    const fallbackColor = '#e74c3c'; // Red for fallback
    const routeWeight = window.innerWidth <= 768 ? 8 : 6; // Thicker on mobile
    const routeOpacity = 0.8;

    // Draw each segment
    routeInfo.segments.forEach((segment, index) => {
        const coordinates = segment.coordinates.map(coord => [coord.lat, coord.lng]);

        const polyline = L.polyline(coordinates, {
            color: segment.fallback ? fallbackColor : routeColor,
            weight: routeWeight,
            opacity: routeOpacity,
            dashArray: segment.fallback ? '10, 5' : null,
            className: 'walking-route'
        }).addTo(map);

        // Remove individual segment popups - use unified route details panel instead

        // Add route details panel click event
        // Enhanced click/touch event for route details
        polyline.on('click', function (e) {
            // Prevent popup from opening
            e.originalEvent.stopPropagation();

            // Show route details panel
            RouteDetailsPanel.show({
                total_distance: routeInfo.total_distance,
                estimated_time: routeInfo.estimated_time,
                route_type: 'yürüyüş',
                waypoints: selectedPOIs,
                segments: routeInfo.segments
            });
        });

        // Add touch support for mobile devices
        polyline.on('touchstart', function (e) {
            e.originalEvent.preventDefault();
            e.originalEvent.stopPropagation();
        });

        polyline.on('touchend', function (e) {
            e.originalEvent.preventDefault();
            e.originalEvent.stopPropagation();

            // Show route details panel on touch
            RouteDetailsPanel.show({
                total_distance: routeInfo.total_distance,
                estimated_time: routeInfo.estimated_time,
                route_type: 'yürüyüş',
                waypoints: selectedPOIs,
                segments: routeInfo.segments
            });
        });

        // Add simple hover tooltip
        if (coordinates.length > 1) {
            const tooltipContent = `${segment.from} → ${segment.to} (${segment.distance.toFixed(2)} km)`;
            polyline.bindTooltip(tooltipContent, {
                permanent: false,
                direction: 'center',
                className: 'route-tooltip'
            });
        }
    });

    console.log('✅ Walking route drawn successfully');
}

// Removed createRoutePopupContent - now using unified route details panel

// Open route segment in Google Maps
function openRouteInGoogleMaps(segment) {
    const startCoord = segment.coordinates[0];
    const endCoord = segment.coordinates[segment.coordinates.length - 1];

    // Try to use segment names if available
    const originName = segment.from ? encodeURIComponent(segment.from) : `${startCoord.lat},${startCoord.lng}`;
    const destinationName = segment.to ? encodeURIComponent(segment.to) : `${endCoord.lat},${endCoord.lng}`;

    // Create waypoints for Google Maps (max 25 waypoints)
    let waypoints = '';
    if (segment.coordinates.length > 2) {
        const middlePoints = segment.coordinates.slice(1, -1);
        const maxWaypoints = Math.min(middlePoints.length, 23); // Leave room for start/end
        const step = Math.max(1, Math.floor(middlePoints.length / maxWaypoints));

        const selectedWaypoints = [];
        for (let i = 0; i < middlePoints.length; i += step) {
            selectedWaypoints.push(middlePoints[i]);
        }

        if (selectedWaypoints.length > 0) {
            waypoints = '&waypoints=' + selectedWaypoints.map(coord => `${coord.lat},${coord.lng}`).join('|');
        }
    }

    // Format with place names and coordinates for better recognition
    let originParam, destinationParam;

    if (segment.from && segment.to) {
        // Use place names with coordinates for better recognition
        const originCoords = `${startCoord.lat},${startCoord.lng}`;
        const destCoords = `${endCoord.lat},${endCoord.lng}`;

        originParam = encodeURIComponent(`${segment.from}, Ürgüp`) + '+' + originCoords;
        destinationParam = encodeURIComponent(`${segment.to}, Ürgüp`) + '+' + destCoords;

        console.log('�️ Openming segment with place names:', segment.from, '→', segment.to);
    } else {
        // Fallback to coordinates only
        originParam = `${startCoord.lat},${startCoord.lng}`;
        destinationParam = `${endCoord.lat},${endCoord.lng}`;
        console.log('🗺️ Opening segment with coordinates only');
    }

    // Use coordinates for reliable routing
    const originCoords = `${startCoord.lat},${startCoord.lng}`;
    const destCoords = `${endCoord.lat},${endCoord.lng}`;

    const url = `https://www.google.com/maps/dir/?api=1&origin=${originCoords}&destination=${destCoords}${waypoints}&travelmode=walking`;

    console.log('🗺️ Opening segment:', segment.from || 'Start', '→', segment.to || 'End');
    console.log('🗺️ Segment URL:', url);
    window.open(url, '_blank');
    showNotification('🗺️ Segment Google Maps\'te açıldı!', 'success');
}

// Copy route coordinates to clipboard
function copyRouteCoordinates(coordinates) {
    const coordText = coordinates.map(coord => `${coord.lat.toFixed(6)},${coord.lng.toFixed(6)}`).join('\n');

    if (navigator.clipboard) {
        navigator.clipboard.writeText(coordText).then(() => {
            showNotification('✅ Koordinatlar panoya kopyalandı!', 'success');
        }).catch(() => {
            fallbackCopyToClipboard(coordText);
        });
    } else {
        fallbackCopyToClipboard(coordText);
    }
}

// Fallback copy method for older browsers
function fallbackCopyToClipboard(text) {
    const textArea = document.createElement('textarea');
    textArea.value = text;
    textArea.style.position = 'fixed';
    textArea.style.left = '-999999px';
    textArea.style.top = '-999999px';
    document.body.appendChild(textArea);
    textArea.focus();
    textArea.select();

    try {
        document.execCommand('copy');
        showNotification('✅ Koordinatlar panoya kopyalandı!', 'success');
    } catch (err) {
        showNotification('❌ Kopyalama başarısız', 'error');
    }

    document.body.removeChild(textArea);
}

// Export to Google Maps (standalone function for route options)
function exportToGoogleMaps() {
    // Check if we have any route data to export
    if (selectedPOIs.length === 0 && !startLocation) {
        // Try to get a default route for current area (Cappadocia)
        const defaultOrigin = '38.6427,34.8283'; // Göreme
        const defaultDestination = '38.6436,34.8128'; // Ürgüp
        
        const url = `https://www.google.com/maps/dir/?api=1&origin=${defaultOrigin}&destination=${defaultDestination}&travelmode=walking&dir_action=navigate`;
        
        console.log('🗺️ No POIs selected, opening default Cappadocia route');
        window.open(url, '_blank');
        showNotification('🗺️ Varsayılan Kapadokya rotası Google Maps\'te açıldı!', 'info');
        return;
    }

    let waypoints = [];
    let waypointNames = [];

    // Add start location
    if (startLocation) {
        waypoints.push(`${startLocation.latitude},${startLocation.longitude}`);
        waypointNames.push(encodeURIComponent(startLocation.name || 'Başlangıç Noktası'));
    }

    // Add all POIs with names
    selectedPOIs.forEach(poi => {
        waypoints.push(`${poi.latitude},${poi.longitude}`);
        waypointNames.push(encodeURIComponent(poi.name));
    });

    if (waypoints.length < 2) {
        showNotification('❌ En az 2 nokta gerekli', 'error');
        return;
    }

    // Use enhanced Google Maps URL with proper formatting
    const origin = waypoints[0];
    const destination = waypoints[waypoints.length - 1];

    let waypointParam = '';
    if (waypoints.length > 2) {
        const middleWaypoints = waypoints.slice(1, -1);
        const maxWaypoints = Math.min(middleWaypoints.length, 23); // Google Maps limit
        const selectedWaypoints = middleWaypoints.slice(0, maxWaypoints);
        waypointParam = '&waypoints=' + selectedWaypoints.join('|');
    }

    // Enhanced URL with proper travel mode and optimization
    const url = `https://www.google.com/maps/dir/?api=1&origin=${origin}&destination=${destination}${waypointParam}&travelmode=walking&dir_action=navigate`;

    console.log('🗺️ Exporting route to Google Maps:');
    console.log('Origin:', origin, startLocation ? `(${startLocation.name})` : '');
    console.log('Destination:', destination, selectedPOIs.length > 0 ? `(${selectedPOIs[selectedPOIs.length - 1].name})` : '');
    console.log('Waypoints:', waypoints.slice(1, -1));
    console.log('URL:', url);

    window.open(url, '_blank');
    showNotification('🗺️ Google Maps\'te navigasyon başlatıldı!', 'success');
}

// Export full route to Google Maps with names (legacy function)
function exportFullRoute() {
    exportToGoogleMaps(); // Use the enhanced function
}


// Show route information
function showRouteInfo(routeInfo) {
    console.log('📊 Showing route info:', routeInfo);

    let routeInfoDiv = document.getElementById('routeInfo');
    if (!routeInfoDiv) {
        // Create route info div if it doesn't exist
        const routeSection = document.getElementById('routeSection');
        if (routeSection) {
            const infoDiv = document.createElement('div');
            infoDiv.id = 'routeInfo';
            infoDiv.style.cssText = `
                        margin-top: 15px;
                        padding: 15px;
                        background: rgba(39, 174, 96, 0.1);
                        border-radius: 12px;
                        border-left: 4px solid #27ae60;
                    `;
            routeSection.appendChild(infoDiv);
        }
        routeInfoDiv = document.getElementById('routeInfo');
    }

    if (routeInfoDiv) {
        const networkIcon = routeInfo.network_type === 'walking' ? '🚶' : '🚗';
        const networkName = routeInfo.network_type === 'walking' ? 'Yürüyüş Rotası' : 'Araba Rotası';

        routeInfoDiv.innerHTML = `
                    <h6 style="margin: 0 0 10px 0; color: #27ae60; font-size: 14px;">
                        ${networkIcon} ${networkName} Bilgileri
                    </h6>
                    <div style="font-size: 12px; color: #666; line-height: 1.5;">
                        📏 <strong>Toplam Mesafe:</strong> ${routeInfo.total_distance} km<br>
                        ⏱️ <strong>Tahmini Süre:</strong> ${routeInfo.estimated_time} dakika<br>
                        🎯 <strong>Durak Sayısı:</strong> ${routeInfo.waypoint_count} nokta<br>
                        🛤️ <strong>Segment Sayısı:</strong> ${routeInfo.segments.length} bölüm
                        ${routeInfo.warning ? `<br><span style="color: #f39c12;">⚠️ ${routeInfo.warning}</span>` : ''}
                    </div>
                `;
    }
}

// Location permission storage
const LocationPermission = {
    STORAGE_KEY: 'poi_location_permission',

    save(preference) {
        try {
            localStorage.setItem(this.STORAGE_KEY, preference);
        } catch (e) {
            console.warn('Could not save location preference:', e);
        }
    },

    get() {
        try {
            return localStorage.getItem(this.STORAGE_KEY);
        } catch (e) {
            console.warn('Could not read location preference:', e);
            return null;
        }
    },

    clear() {
        try {
            localStorage.removeItem(this.STORAGE_KEY);
        } catch (e) {
            console.warn('Could not clear location preference:', e);
        }
    }
};

// Show location permission dialog
function showLocationDialog() {
    return new Promise((resolve, reject) => {
        const overlay = document.getElementById('locationPermissionOverlay');
        overlay.classList.add('show');

        // Store resolve/reject for later use
        window.locationPermissionResolve = resolve;
        window.locationPermissionReject = reject;
    });
}

// Close location permission dialog
function closeLocationDialog() {
    const overlay = document.getElementById('locationPermissionOverlay');
    overlay.classList.remove('show');

    if (window.locationPermissionReject) {
        window.locationPermissionReject(new Error('Kullanıcı dialog\'u kapattı'));
    }
}

// Show browser permission help
function showBrowserPermissionHelp() {
    const browserName = getBrowserName();
    let instructions = '';

    switch (browserName) {
        case 'Chrome':
            instructions = `
                        <strong>Chrome'da konum iznini açmak için:</strong><br>
                        1. Adres çubuğunun solundaki <strong>🔒 kilit simgesine</strong> tıklayın<br>
                        2. "Konum" seçeneğini <strong>"İzin ver"</strong> yapın<br>
                        3. Sayfayı yenileyin (F5)
                    `;
            break;
        case 'Firefox':
            instructions = `
                        <strong>Firefox'ta konum iznini açmak için:</strong><br>
                        1. Adres çubuğunun solundaki <strong>🛡️ kalkan simgesine</strong> tıklayın<br>
                        2. "Konum" iznini <strong>"İzin ver"</strong> yapın<br>
                        3. Sayfayı yenileyin (F5)
                    `;
            break;
        case 'Safari':
            instructions = `
                        <strong>Safari'de konum iznini açmak için:</strong><br>
                        1. Safari menüsünden <strong>"Tercihler"</strong> açın<br>
                        2. <strong>"Web Siteleri"</strong> sekmesine gidin<br>
                        3. Sol taraftan <strong>"Konum"</strong> seçin<br>
                        4. Bu siteyi <strong>"İzin ver"</strong> yapın
                    `;
            break;
        default:
            instructions = `
                        <strong>Konum iznini açmak için:</strong><br>
                        1. Adres çubuğundaki <strong>kilit/bilgi simgesine</strong> tıklayın<br>
                        2. Konum iznini <strong>"İzin ver"</strong> yapın<br>
                        3. Sayfayı yenileyin (F5)
                    `;
    }

    showNotification(
        `
                <div style="text-align: left; line-height: 1.6;">
                    <h4 style="color: #d93025; margin-bottom: 12px;">⚠️ Konum İzni Gerekli</h4>
                    <p style="margin-bottom: 16px;">Tarayıcınızda konum izni reddedilmiş durumda.</p>
                    ${instructions}
                    <div style="margin-top: 16px; padding: 12px; background: #f8f9fa; border-radius: 6px; border-left: 4px solid #4285f4;">
                        <strong>💡 İpucu:</strong> İzni açtıktan sonra sayfayı yenilemeyi unutmayın!
                    </div>
                </div>
                `,
        'error', 10000);

    if (window.locationPermissionReject) {
        window.locationPermissionReject(new Error('Tarayıcı konum izni reddedilmiş'));
    }
}

// Get browser name for specific instructions
function getBrowserName() {
    const userAgent = navigator.userAgent;
    if (userAgent.includes('Chrome')) return 'Chrome';
    if (userAgent.includes('Firefox')) return 'Firefox';
    if (userAgent.includes('Safari') && !userAgent.includes('Chrome')) return 'Safari';
    if (userAgent.includes('Edge')) return 'Edge';
    return 'Unknown';
}

// Handle location permission choice
async function handleLocationPermission(choice) {
    console.log('🎯 User chose:', choice);
    const overlay = document.getElementById('locationPermissionOverlay');
    overlay.classList.remove('show');

    if (choice === 'never') {
        LocationPermission.save('never');
        if (window.locationPermissionReject) {
            window.locationPermissionReject(new Error('Kullanıcı konum iznini reddetti'));
        }
        return;
    }

    if (choice === 'always') {
        LocationPermission.save('always');
    }

    // Check browser permission state before requesting
    try {
        const permission = await navigator.permissions.query({ name: 'geolocation' });
        console.log('🔍 Browser permission state:', permission.state);

        if (permission.state === 'denied') {
            // Browser has denied permission, show detailed instructions
            showBrowserPermissionHelp();
            return;
        }
    } catch (e) {
        console.warn('Permission API not supported:', e);
    }

    // Proceed with actual geolocation request
    requestActualLocation();
}

// Request actual location from browser
function requestActualLocation() {
    console.log('📱 Requesting actual location from browser...');
    const options = {
        enableHighAccuracy: false,
        timeout: 15000,
        maximumAge: 300000
    };

    navigator.geolocation.getCurrentPosition(
        (position) => {
            console.log('✅ Position received:', position);
            const location = {
                latitude: position.coords.latitude,
                longitude: position.coords.longitude,
                accuracy: position.coords.accuracy
            };
            userLocation = location;
            console.log('📍 User location set:', location);

            if (window.locationPermissionResolve) {
                window.locationPermissionResolve(location);
            }
        },
        (error) => {
            console.error('❌ Geolocation error:', error);
            let errorMessage = 'Konum alınamadı';
            let helpText = '';

            switch (error.code) {
                case error.PERMISSION_DENIED:
                    errorMessage = 'Konum izni reddedildi';
                    helpText = 'Konum iznini açmak için: 1. Adres çubuğundaki kilit simgesine tıklayın 2. Konum seçeneğini İzin ver yapın 3. Sayfayı yenileyin';
                    break;
                case error.POSITION_UNAVAILABLE:
                    errorMessage = 'Konum bilgisi mevcut değil';
                    helpText = 'GPS\'inizi açın, WiFi\'ye bağlanın veya açık alanda olduğunuzdan emin olun.';
                    break;
                case error.TIMEOUT:
                    errorMessage = 'Konum alma zaman aşımı';
                    helpText = 'İnternet bağlantınızı kontrol edin ve tekrar deneyin.';
                    break;
                default:
                    errorMessage = 'Konum hatası (Kod: ' + error.code + ')';
                    helpText = 'Tarayıcınızı yenileyin ve tekrar deneyin.';
            }

            const fullError = new Error(errorMessage);
            fullError.helpText = helpText;

            if (window.locationPermissionReject) {
                window.locationPermissionReject(fullError);
            }
        },
        options
    );
}
// Get user's current location with native browser dialog
async function getCurrentLocation() {
    return new Promise(async (resolve, reject) => {
        console.log('🔍 Checking geolocation support...');

        // First check if we're on HTTPS or localhost
        const isSecureContext = window.isSecureContext || location.protocol === 'https:' || location.hostname === 'localhost';
        console.log('🔒 Secure context:', isSecureContext);

        if (!navigator.geolocation) {
            console.error('❌ Geolocation not supported');
            const error = new Error('Bu tarayıcı konum hizmetlerini desteklemiyor');
            error.helpText = 'Lütfen güncel bir tarayıcı kullanın (Chrome, Firefox, Safari, Edge)';
            reject(error);
            return;
        }

        if (!isSecureContext) {
            console.error('❌ Not secure context');
            const error = new Error('Konum servisleri güvenli bağlantı gerektiriyor');
            error.helpText = 'Sayfayı HTTPS üzerinden açın veya localhost kullanın';
            reject(error);
            return;
        }

        // Check permission state for debugging
        try {
            const permission = await navigator.permissions.query({ name: 'geolocation' });
            console.log('🔍 Permission state:', permission.state);
        } catch (e) {
            console.warn('Permission API not supported');
        }

        // Always try getCurrentPosition - even if permission state is 'denied'
        // This allows the native dialog to show if user has changed browser settings
        console.log('📱 Requesting geolocation permission...');

        const options = {
            enableHighAccuracy: false,
            timeout: 15000,
            maximumAge: 300000
        };

        navigator.geolocation.getCurrentPosition(
            (position) => {
                console.log('✅ Position received:', position);
                const location = {
                    latitude: position.coords.latitude,
                    longitude: position.coords.longitude,
                    accuracy: position.coords.accuracy
                };
                userLocation = location;
                console.log('📍 User location set:', location);
                resolve(location);
            },
            (error) => {
                console.error('❌ Geolocation error:', error);
                let errorMessage = 'Konum alınamadı';
                let helpText = '';

                switch (error.code) {
                    case error.PERMISSION_DENIED:
                        errorMessage = 'Konum izni reddedildi';
                        helpText = `Konum iznini açmak için:
1. Chrome'da adres çubuğundaki kilit simgesine tıklayın
2. "Konum" seçeneğini "İzin ver" yapın
3. Sayfayı yenileyin (F5)

Alternatif: chrome://settings/content/location adresinden site izinlerini kontrol edin`;
                        break;
                    case error.POSITION_UNAVAILABLE:
                        errorMessage = 'Konum bilgisi mevcut değil';
                        helpText = 'GPS\'inizi açın, WiFi\'ye bağlanın veya açık alanda olduğunuzdan emin olun.';
                        break;
                    case error.TIMEOUT:
                        errorMessage = 'Konum alma zaman aşımı';
                        helpText = 'İnternet bağlantınızı kontrol edin ve tekrar deneyin.';
                        break;
                    default:
                        errorMessage = 'Konum hatası (Kod: ' + error.code + ')';
                        helpText = 'Tarayıcınızı yenileyin ve tekrar deneyin.';
                }

                const fullError = new Error(errorMessage);
                fullError.helpText = helpText;
                reject(fullError);
            },
            options
        );
    });
}

// Set start location for route
async function setStartLocation() {
    console.log('📍 Requesting user location...');

    try {
        console.log('🔍 Checking geolocation support...');
        if (!navigator.geolocation) {
            throw new Error('Bu tarayıcı konum hizmetlerini desteklemiyor');
        }

        console.log('📱 Getting current position...');
        const location = await getCurrentLocation();
        console.log('✅ Location received:', location);

        startLocation = {
            name: 'Mevcut Konumum',
            latitude: location.latitude,
            longitude: location.longitude,
            id: 'current_location'
        };

        // Add start location marker to map
        if (map) {
            console.log('📍 Adding start location marker to map');

            // Remove existing start location markers
            map.eachLayer(function (layer) {
                if (layer.options && layer.options.icon && layer.options.icon.options.className === 'start-location-marker') {
                    map.removeLayer(layer);
                }
            });

            const startIcon = L.divIcon({
                html: `
                            <div style="
                                background: #e74c3c;
                                width: 30px;
                                height: 30px;
                                border-radius: 50%;
                                border: 3px solid white;
                                box-shadow: 0 4px 12px rgba(0,0,0,0.3);
                                display: flex;
                                align-items: center;
                                justify-content: center;
                                font-size: 14px;
                                color: white;
                            ">
                                📍
                            </div>
                        `,
                className: 'start-location-marker',
                iconSize: [30, 30],
                iconAnchor: [15, 15]
            });

            const startMarker = L.marker([location.latitude, location.longitude], { icon: startIcon })
                .addTo(map)
                .bindPopup(
                    `
                            <div style="text-align: center; font-family: 'Segoe UI', sans-serif;">
                                <h6 style="margin: 0 0 8px 0; color: #e74c3c;">📍 Başlangıç Noktası</h6>
                                <p style="margin: 0; font-size: 12px; color: #666;">Mevcut Konumunuz</p>
                                <div style="margin-top: 8px; font-size: 10px; color: #888;">
                                    ${location.latitude.toFixed(4)}, ${location.longitude.toFixed(4)}
                                </div>
                                <div style="margin-top: 8px; font-size: 10px; color: #888;">
                                    Doğruluk: ±${Math.round(location.accuracy)}m
                                </div>
                            </div>
                            `,
                    { autoPan: false }
                );

            // Center map on user location
            map.setView([location.latitude, location.longitude], 15);
            console.log('🗺️ Map centered on user location');
        }

        updateRouteDisplay();

        // Create route if POIs are selected
        if (selectedPOIs.length > 0) {
            createRoute();
        }

        alert(`✅ Başlangıç noktası belirlendi!\nKonum: ${location.latitude.toFixed(4)}, ${location.longitude.toFixed(4)}\nDoğruluk: ±${Math.round(location.accuracy)}m`);

    } catch (error) {
        console.error('❌ Location error:', error);

        // Create a better error dialog
        const errorDialog = document.createElement('div');
        errorDialog.style.cssText = `
                    position: fixed;
                    top: 0;
                    left: 0;
                    width: 100vw;
                    height: 100vh;
                    background: rgba(0, 0, 0, 0.7);
                    display: flex;
                    align-items: center;
                    justify-content: center;
                    z-index: 10000;
                    font-family: 'Segoe UI', sans-serif;
                `;

        errorDialog.innerHTML = `
                    <div style="
                        background: white;
                        border-radius: 20px;
                        padding: 35px;
                        max-width: 500px;
                        margin: 20px;
                        text-align: center;
                        box-shadow: 0 25px 80px rgba(0, 0, 0, 0.4);
                        animation: modalSlideIn 0.4s ease-out;
                    ">
                        <div style="font-size: 4rem; margin-bottom: 20px;">⚠️</div>
                        <h3 style="color: #e74c3c; margin: 0 0 16px 0; font-size: 1.4rem;">Konum Hatası</h3>
                        <p style="color: #666; margin: 0 0 20px 0; line-height: 1.6; font-size: 1rem;">
                            ${error.message}
                        </p>
                        ${error.helpText ? `
                            <div style="background: #fff3cd; border: 1px solid #ffeaa7; padding: 18px; border-radius: 12px; margin-bottom: 25px; text-align: left;">
                                <div style="display: flex; align-items: center; margin-bottom: 12px;">
                                    <span style="font-size: 1.4rem; margin-right: 10px;">🔧</span>
                                    <strong style="color: #856404; font-size: 1.1rem;">Nasıl Düzeltilir?</strong>
                                </div>
                                <div style="color: #856404; font-size: 0.95rem; line-height: 1.6;">
                                    ${error.helpText}
                                </div>
                            </div>
                        ` : ''}
                        
                        <div style="background: #e8f5e8; border: 1px solid #c3e6c3; padding: 18px; border-radius: 12px; margin-bottom: 25px; text-align: left;">
                            <div style="display: flex; align-items: center; margin-bottom: 12px;">
                                <span style="font-size: 1.4rem; margin-right: 10px;">🗺️</span>
                                <strong style="color: #2d5a2d; font-size: 1.1rem;">Alternatif Çözüm</strong>
                            </div>
                            <p style="margin: 0; color: #2d5a2d; font-size: 0.95rem; line-height: 1.6;">
                                Konum izni vermek istemiyorsanız, haritadan manuel olarak başlangıç noktanızı seçebilirsiniz. 
                                Haritayı açtıktan sonra istediğiniz noktaya tıklayın.
                            </p>
                        </div>
                        
                        <div style="display: flex; gap: 15px; justify-content: center; flex-wrap: wrap;">
                            <button onclick="this.parentElement.parentElement.parentElement.remove()" 
                                    style="background: #6c757d; color: white; border: none; padding: 12px 24px; border-radius: 10px; cursor: pointer; font-size: 1rem; transition: all 0.3s ease;">
                                Anladım
                            </button>
                            <button onclick="setStartLocation(); this.parentElement.parentElement.parentElement.remove();" 
                                    style="background: var(--primary-color); color: white; border: none; padding: 12px 24px; border-radius: 10px; cursor: pointer; font-size: 1rem; transition: all 0.3s ease; box-shadow: 0 4px 15px rgba(102, 126, 234, 0.3);">
                                🔄 Tekrar Dene
                            </button>
                            <button onclick="showManualLocationHelp(); this.parentElement.parentElement.parentElement.remove();" 
                                    style="background: #28a745; color: white; border: none; padding: 12px 24px; border-radius: 10px; cursor: pointer; font-size: 1rem; transition: all 0.3s ease; box-shadow: 0 4px 15px rgba(40, 167, 69, 0.3);">
                                🗺️ Manuel Seçim
                            </button>
                        </div>
                    </div>
                `;

        document.body.appendChild(errorDialog);
    }
}

// Show manual location selection help
function showManualLocationHelp() {
    const helpDialog = document.createElement('div');
    helpDialog.style.cssText = `
                position: fixed;
                top: 0;
                left: 0;
                width: 100vw;
                height: 100vh;
                background: rgba(0, 0, 0, 0.8);
                display: flex;
                align-items: center;
                justify-content: center;
                z-index: 10002;
                font-family: 'Segoe UI', sans-serif;
            `;

    helpDialog.innerHTML = `
                <div style="
                    background: white;
                    border-radius: 20px;
                    padding: 35px;
                    max-width: 500px;
                    margin: 20px;
                    text-align: center;
                    box-shadow: 0 25px 80px rgba(0, 0, 0, 0.4);
                    animation: modalSlideIn 0.4s ease-out;
                ">
                    <div style="font-size: 4rem; margin-bottom: 20px;">🗺️</div>
                    <h3 style="color: #28a745; margin: 0 0 16px 0; font-size: 1.4rem;">Manuel Konum Seçimi</h3>
                    <p style="color: #666; margin: 0 0 25px 0; line-height: 1.6; font-size: 1rem;">
                        Haritadan başlangıç noktanızı manuel olarak seçebilirsiniz.
                    </p>

                    <div style="background: #f8f9fa; padding: 20px; border-radius: 12px; margin-bottom: 25px; text-align: left;">
                        <h4 style="color: #333; margin: 0 0 15px 0; font-size: 1.1rem;">📋 Adımlar:</h4>
                        <ol style="margin: 0; padding-left: 20px; color: #555; line-height: 1.8;">
                            <li>Önce \"Önerilerimi Getir\" butonuna tıklayın</li>
                            <li>Harita açıldığında istediğiniz noktaya tıklayın</li>
                            <li>O nokta başlangıç noktanız olarak ayarlanacak</li>
                            <li>Rota planlaması bu noktadan başlayacak</li>
                        </ol>
                    </div>

                    <div style="background: #e3f2fd; padding: 18px; border-radius: 12px; margin-bottom: 25px; text-align: left;">
                        <div style="display: flex; align-items: center; margin-bottom: 10px;">
                            <span style="font-size: 1.3rem; margin-right: 10px;">💡</span>
                            <strong style="color: #1976d2;">İpucu</strong>
                        </div>
                        <p style="margin: 0; color: #1565c0; font-size: 0.9rem; line-height: 1.5;">
                            Otel, ev veya herhangi bir merkezi nokta seçebilirsiniz.
                            Öneriler bu noktaya yakınlığa göre sıralanacak.
                        </p>
                    </div>

                    <button onclick="this.parentElement.parentElement.remove()"
                            style="background: var(--primary-color); color: white; border: none; padding: 12px 30px; border-radius: 10px; cursor: pointer; font-size: 1rem; transition: all 0.3s ease; box-shadow: 0 4px 15px rgba(102, 126, 234, 0.3);">
                        ✅ Anladım
                    </button>
                </div>
            `;

    document.body.appendChild(helpDialog);
}

// Advanced route optimization using 2-opt algorithm
function optimizeRouteAdvanced() {
    if (selectedPOIs.length < 3) {
        alert('Optimize etmek için en az 3 POI seçmelisiniz.');
        return;
    }

    console.log('🔄 Rota optimize ediliyor...');

    // Include start location if available
    let allPoints = [...selectedPOIs];
    if (startLocation) {
        allPoints.unshift(startLocation);
    }

    // Apply 2-opt optimization
    let bestRoute = [...allPoints];
    let bestDistance = calculateTotalDistance(bestRoute);
    let improved = true;
    let iterations = 0;
    const maxIterations = 100;

    while (improved && iterations < maxIterations) {
        improved = false;
        iterations++;

        for (let i = 1; i < bestRoute.length - 2; i++) {
            for (let j = i + 1; j < bestRoute.length; j++) {
                if (j - i === 1) continue; // Skip adjacent edges

                // Create new route by reversing the segment between i and j
                let newRoute = [...bestRoute];
                let segment = newRoute.slice(i, j + 1).reverse();
                newRoute.splice(i, j - i + 1, ...segment);

                let newDistance = calculateTotalDistance(newRoute);

                if (newDistance < bestDistance) {
                    bestRoute = newRoute;
                    bestDistance = newDistance;
                    improved = true;
                    console.log(`📈 İyileştirme bulundu! Yeni mesafe: ${bestDistance.toFixed(2)} km`);
                }
            }
        }
    }

    // Update selected POIs (excluding start location)
    if (startLocation && bestRoute[0].id === 'current_location') {
        selectedPOIs = bestRoute.slice(1);
    } else {
        selectedPOIs = bestRoute;
    }

    updateRouteDisplay();

    // Throttle route creation after optimization
    clearTimeout(window.routeTimeout);
    window.routeTimeout = setTimeout(() => {
        createRoute();
    }, 1500); // 1.5 second delay for optimization

    const improvement = ((calculateTotalDistance(allPoints) - bestDistance) / calculateTotalDistance(allPoints) * 100);
    showNotification(`✅ Rota optimize edildi! ${iterations} iterasyon, ${bestDistance.toFixed(2)} km, %${improvement.toFixed(1)} iyileştirme`, 'success');
}

// Calculate total distance of a route
function calculateTotalDistance(route) {
    if (route.length < 2) return 0;

    let totalDistance = 0;
    for (let i = 0; i < route.length - 1; i++) {
        totalDistance += getDistance(
            route[i].latitude, route[i].longitude,
            route[i + 1].latitude, route[i + 1].longitude
        );
    }
    return totalDistance;
}

// Get route statistics
function getRouteStatistics() {
    if (selectedPOIs.length < 2) return null;

    let allPoints = [...selectedPOIs];
    if (startLocation) {
        allPoints.unshift(startLocation);
    }

    const totalDistance = calculateTotalDistance(allPoints);
    const estimatedTime = totalDistance * 0.75; // Assume 45 minutes per km (walking + visit time)

    return {
        totalDistance: totalDistance,
        estimatedTime: estimatedTime,
        pointCount: allPoints.length,
        categories: [...new Set(selectedPOIs.map(poi => poi.category))]
    };
}

// Route Tab Management Functions
function initializeRouteTabs() {
    console.log('🔄 Initializing route tabs...');
    
    const dynamicTab = document.getElementById('dynamicRoutesTab');
    const predefinedTab = document.getElementById('predefinedRoutesTab');
    const dynamicContent = document.getElementById('dynamicRoutesContent');
    const predefinedContent = document.getElementById('predefinedRoutesContent');
    
    if (!dynamicTab || !predefinedTab || !dynamicContent || !predefinedContent) {
        console.error('❌ Route tab elements not found');
        return;
    }
    
    // Add click event listeners
    dynamicTab.addEventListener('click', async () => await switchTab('dynamic-routes'));
    predefinedTab.addEventListener('click', async () => await switchTab('predefined-routes'));
    
    // Initialize predefined routes functionality
    initializePredefinedRoutes();
    
    console.log('✅ Route tabs initialized');
}
async function switchTab(tabName) {
    console.log(`🔄 Switching to tab: ${tabName}`);
    
    const previousTab = currentTab;
    currentTab = tabName;
    
    // Update tab buttons
    const dynamicTab = document.getElementById('dynamicRoutesTab');
    const predefinedTab = document.getElementById('predefinedRoutesTab');
    const dynamicContent = document.getElementById('dynamicRoutesContent');
    const predefinedContent = document.getElementById('predefinedRoutesContent');
    
    // Remove active classes
    dynamicTab.classList.remove('active');
    predefinedTab.classList.remove('active');
    dynamicContent.classList.remove('active');
    predefinedContent.classList.remove('active');
    
    // Cleanup previous tab state
    cleanupTabState(previousTab);
    
    // Add active class to selected tab and initialize
    if (tabName === 'dynamic-routes') {
        dynamicTab.classList.add('active');
        dynamicContent.classList.add('active');
        
        // Keep map visible if it exists and has content
        const mapSection = document.getElementById('mapSection');
        if (mapSection && map && (markers.length > 0 || selectedPOIs.length > 0)) {
            mapSection.style.display = 'block';
            // Refresh map size in case it was hidden
            setTimeout(() => {
                if (map) {
                    map.invalidateSize();
                }
            }, 100);
        }
    } else if (tabName === 'predefined-routes') {
        predefinedTab.classList.add('active');
        predefinedContent.classList.add('active');

        const searchInput = document.getElementById('routeSearchInput');
        if (searchInput) {
            searchInput.focus();
        }

        // Load predefined routes if not already loaded
        if (predefinedRoutes.length === 0) {
            await loadPredefinedRoutes();
        }
        
        // Initialize predefined routes map if not already initialized (lazy loading)
        addTimeout(async () => {
            if (!predefinedMapInitialized) {
                console.log('🗺️ Lazy loading predefined routes map...');
                await initializePredefinedMap();
            } else if (predefinedMap) {
                // Refresh map size in case it was hidden
                addTimeout(() => {
                    if (predefinedMap) {
                        predefinedMap.invalidateSize();
                    }
                }, 100);
            }
        }, 100);
    }
}

// Cleanup function for tab state management
function cleanupTabState(tabName) {
    if (!tabName) return;
    
    console.log(`🧹 Cleaning up tab state for: ${tabName}`);
    
    if (tabName === 'dynamic-routes') {
        // Clean up dynamic routes state if needed
        // Keep the main map and markers for later use
        if (dynamicElevationChart) {
            dynamicElevationChart.destroy();
            dynamicElevationChart = null;
        }
    } else if (tabName === 'predefined-routes') {
        // Clean up predefined routes state
        // Close any open modals
        const routeModal = document.getElementById('routeDetailModal');
        if (routeModal && routeModal.classList.contains('show')) {
            closeRouteDetailModal();
        }
        // Keep the predefined map instance but clear temporary highlights
        if (predefinedElevationChart) {
            predefinedElevationChart.destroy();
            predefinedElevationChart = null;
        }
    }
}

function initializePredefinedRoutes() {
    console.log('🔄 Initializing predefined routes functionality...');
    
    // Initialize filter event listeners
    const routeTypeFilter = document.getElementById('routeTypeFilter');
    const difficultyFilter = document.getElementById('difficultyFilter');
    const durationFilter = document.getElementById('durationFilter');
    const clearFiltersBtn = document.getElementById('clearFiltersBtn');
    
    if (routeTypeFilter) {
        routeTypeFilter.addEventListener('change', applyRouteFilters);
    }
    if (difficultyFilter) {
        difficultyFilter.addEventListener('change', applyRouteFilters);
    }
    if (durationFilter) {
        durationFilter.addEventListener('change', applyRouteFilters);
    }
    if (clearFiltersBtn) {
        clearFiltersBtn.addEventListener('click', clearRouteFilters);
    }
    
    // Initialize map control event listeners
    const clearMapBtn = document.getElementById('clearMapBtn');
    const fitMapBtn = document.getElementById('fitMapBtn');
    
    if (clearMapBtn) {
        clearMapBtn.addEventListener('click', (e) => {
            e.preventDefault();
            e.stopPropagation();
            clearPredefinedMapContent();
            showNotification('Harita temizlendi', 'success');
        });
    }
    if (fitMapBtn) {
        fitMapBtn.addEventListener('click', fitMapToRoutes);
    }
    
    console.log('✅ Predefined routes functionality initialized');
}

// Predefined routes map management
let predefinedMap = null;
let predefinedMapLayers = [];
let predefinedMapInitialized = false;

// Map initialization state management
let mapInitializationPromise = null;
let mapInitialized = false;

async function initializePredefinedMap() {
    console.log('🗺️ Initializing predefined routes map...');
    
    const mapContainer = document.getElementById('predefinedRoutesMap');
    const loadingElement = document.getElementById('predefinedMapLoading');
    
    if (!mapContainer) {
        console.error('❌ Predefined map container not found');
        return false;
    }
    
    try {
        // Show loading state
        if (loadingElement) {
            loadingElement.style.display = 'flex';
        }
        mapContainer.classList.add('loading');
        
        // Create map if it doesn't exist
        if (!predefinedMap) {
            predefinedMap = L.map('predefinedRoutesMap', {
                center: [38.6436, 34.8128], // Ürgüp center
                zoom: 12,
                zoomControl: true,
                attributionControl: true
            });
            
            // Add base layers
            addBaseLayers(predefinedMap);
            
            console.log('✅ Predefined map created successfully');
        }
        
        // Initialize map layers array
        predefinedMapLayers = [];
        predefinedMapInitialized = true;
        
        // Hide loading state
        addTimeout(() => {
            if (loadingElement) {
                loadingElement.style.display = 'none';
            }
            mapContainer.classList.remove('loading');
            mapContainer.classList.add('loaded');
            
            // Invalidate size to ensure proper rendering
            if (predefinedMap) {
                predefinedMap.invalidateSize();
            }
        }, 500);
        
        return true;
        
    } catch (error) {
        console.error('❌ Error initializing predefined map:', error);
        
        // Hide loading state on error
        if (loadingElement) {
            loadingElement.style.display = 'none';
        }
        mapContainer.classList.remove('loading');
        
        return false;
    }
}

async function displayRouteOnMap(route) {
    console.log('🗺️ === DISPLAYING ROUTE ON MAP ===');
    console.log('🗺️ Displaying route on predefined map:', route);
    console.log('🔍 Route geometry:', route.geometry);
    console.log('🔍 Route POIs:', route.pois);
    
    if (!predefinedMap || !predefinedMapInitialized) {
        console.warn('⚠️ Predefined map not initialized, initializing now...');
        initializePredefinedMap().then(async () => {
            if (predefinedMapInitialized) {
                await displayRouteOnMap(route);
            }
        });
        return;
    }
    
    console.log('🗺️ Predefined map is ready, proceeding with route display...');
    console.log('🔍 Map state:', {
        mapExists: !!predefinedMap,
        mapInitialized: predefinedMapInitialized,
        layersCount: predefinedMapLayers.length
    });
    
    // Ensure map container is visible and invalidate size for proper rendering
    const mapContainer = document.getElementById('predefinedRoutesMap');
    if (mapContainer) {
        mapContainer.style.display = 'block';
        mapContainer.style.visibility = 'visible';
        mapContainer.style.opacity = '1';
        predefinedMap.invalidateSize();
        console.log('🔄 Map container visibility and size refreshed');
        console.log('🔍 Map container dimensions:', {
            width: mapContainer.offsetWidth,
            height: mapContainer.offsetHeight,
            display: mapContainer.style.display,
            visibility: mapContainer.style.visibility
        });
    }
    
    try {
        // Clear existing route layers
        clearPredefinedMapContent();
        
        // Route type colors
        const routeColors = {
            'walking': '#059669',
            'hiking': '#d97706', 
            'cycling': '#2563eb',
            'driving': '#dc2626'
        };
        
        const routeColor = routeColors[route.route_type] || '#2563eb';
        
        // Display route geometry if available
        if (route.geometry) {
            console.log('🔍 Route has geometry, processing...');
            let geometryData = route.geometry;
            if (typeof geometryData === 'string') {
                try {
                    geometryData = JSON.parse(geometryData);
                    console.log('✅ Parsed geometry from string:', geometryData);
                } catch (e) {
                    console.warn('⚠️ Could not parse route geometry:', e);
                    return;
                }
            }
            
            console.log('🔍 Processing geometry data:', geometryData);
            
            if (geometryData.coordinates || geometryData.geometry) {
                const coords = geometryData.coordinates || geometryData.geometry.coordinates;
                console.log('🔍 Found coordinates:', coords ? coords.length : 'none', 'points');
                if (coords && coords.length > 0) {
                    // Create route polyline
                    const routeLine = L.polyline(coords.map(coord => [coord[1], coord[0]]), {
                        color: routeColor,
                        weight: 4,
                        opacity: 0.8,
                        className: 'route-on-map predefined-route-line'
                    }).addTo(predefinedMap);

                    // Store route data for reference
                    routeLine.routeData = route;
                    routeLine.routeId = route.id || route._id;
                    
                    // Add START marker (green)
                    const startCoord = coords[0];
                    const startMarker = L.marker([startCoord[1], startCoord[0]], {
                        icon: L.divIcon({
                            html: '<div style="background: #28a745; color: white; width: 30px; height: 30px; border-radius: 50%; display: flex; align-items: center; justify-content: center; font-weight: bold; font-size: 12px; border: 3px solid white; box-shadow: 0 2px 4px rgba(0,0,0,0.3);">S</div>',
                            className: 'start-marker',
                            iconSize: [30, 30],
                            iconAnchor: [15, 15]
                        })
                    }).addTo(predefinedMap);
                    startMarker.routeId = route.id || route._id;
                    
                    // Add END marker (red)
                    const endCoord = coords[coords.length - 1];
                    const endMarker = L.marker([endCoord[1], endCoord[0]], {
                        icon: L.divIcon({
                            html: '<div style="background: #dc3545; color: white; width: 30px; height: 30px; border-radius: 50%; display: flex; align-items: center; justify-content: center; font-weight: bold; font-size: 12px; border: 3px solid white; box-shadow: 0 2px 4px rgba(0,0,0,0.3);">F</div>',
                            className: 'end-marker',
                            iconSize: [30, 30],
                            iconAnchor: [15, 15]
                        })
                    }).addTo(predefinedMap);
                    endMarker.routeId = route.id || route._id;
                    
                    // Add tooltips to markers
                    startMarker.bindTooltip('Başlangıç', { permanent: false, direction: 'top' });
                    endMarker.bindTooltip('Bitiş', { permanent: false, direction: 'top' });
                    
                    // Store markers in layers for cleanup
                    predefinedMapLayers.push(routeLine, startMarker, endMarker);
                    
                    // Attach standard route interaction handlers
                    attachPredefinedRouteEvents(routeLine, route);
                    
                    // Create bounds for fitting the map - start with route bounds
                    const bounds = routeLine.getBounds();
                    
                    // CRITICAL: Also add POI markers even when we have geometry
                    if (route.pois && route.pois.length > 0) {
                        console.log('🔍 Adding POI markers along with geometry...');
                        const validPois = route.pois.filter(poi => poi.lat && (poi.lng || poi.lon));
                        
                        validPois.forEach((poi, index) => {
                            const lng = poi.lng !== undefined ? poi.lng : poi.lon;
                            const latLng = [poi.lat, lng];
                            
                            // Get category style for this POI
                            const categoryStyle = getCategoryStyle(poi.category || 'diger');
                            
                            const marker = L.marker(latLng, {
                                icon: L.divIcon({
                                    className: 'route-poi-marker',
                                    html: `<div style="
                                        background: ${categoryStyle.color};
                                        color: white;
                                        width: 35px; 
                                        height: 35px; 
                                        border-radius: 50%; 
                                        display: flex; 
                                        align-items: center; 
                                        justify-content: center; 
                                        font-weight: bold;
                                        border: 3px solid white;
                                        box-shadow: 0 3px 8px rgba(0,0,0,0.4);
                                        font-size: 16px;
                                        position: relative;
                                    ">
                                        <span style="position: absolute; top: -2px;">${categoryStyle.icon}</span>
                                        <span style="
                                            position: absolute;
                                            bottom: -8px;
                                            right: -8px;
                                            background: ${routeColor};
                                            color: white; 
                                            border-radius: 50%; 
                                            width: 18px; 
                                            height: 18px; 
                                            display: flex; 
                                            align-items: center; 
                                            justify-content: center; 
                                            font-size: 11px; 
                                            font-weight: bold;
                                            border: 2px solid white;
                                        ">${index + 1}</span>
                                    </div>`,
                                    iconSize: [35, 35],
                                    iconAnchor: [17, 17],
                                    popupAnchor: [0, -17]
                                })
                            }).addTo(predefinedMap);
                            marker.routeId = route.id || route._id;

                            // Create detailed popup content
                            const popupContent = createDetailedPOIPopup(poi, index + 1);
                            marker.bindPopup(popupContent, {
                                maxWidth: 300,
                                minWidth: 250,
                                className: 'custom-poi-popup'
                            });

                            predefinedMapLayers.push(marker);
                            bounds.extend(latLng);
                        });
                        
                        console.log('✅ Added', validPois.length, 'POI markers along with route geometry');
                    }
                    
                    // Fit map to combined bounds (route + POIs)
                    predefinedMap.fitBounds(bounds, { padding: [20, 20] });
                    
                    console.log('✅ Route with POIs displayed on predefined map');
                    
                    // Show refresh media button
                    const refreshMediaBtn = document.getElementById('refreshMediaBtn');
                    if (refreshMediaBtn) {
                        refreshMediaBtn.style.display = 'inline-flex';
                    }
                    
                    // Create elevation chart for predefined route with geometry
                    if (window.ElevationChart && coords && coords.length > 1) {
                        if (predefinedElevationChart) {
                            predefinedElevationChart.destroy();
                        }
                        predefinedElevationChart = new ElevationChart('predefinedElevationChartContainer', predefinedMap);
                        
                        // Use elevation_profile from database if available
                        if (route.elevation_profile && route.elevation_profile.points) {
                            console.log('📊 Using pre-calculated elevation profile from database');
                            await predefinedElevationChart.loadElevationProfile(route.elevation_profile);
                        } else {
                            console.log('📊 Calculating elevation profile from geometry');
                            await predefinedElevationChart.loadRouteElevation({
                                geometry: {
                                    coordinates: coords
                                }
                            });
                        }
                        // Load route media and overlay camera markers + elevation markers
                        try {
                            const mediaResp = await fetch(`${apiBase}/routes/${route.id}/media`);
                            if (mediaResp.ok) {
                                const mediaJson = await mediaResp.json();
                                const mediaItems = Array.isArray(mediaJson) ? mediaJson : (mediaJson.media || []);
                                const locatedMedia = mediaItems.filter(m => (m.lat || m.latitude) && (m.lng || m.longitude || m.lon));
                                if (locatedMedia.length > 0) {
                                    // Add media markers to the map with enhanced icons
                                    if (locatedMedia.length > 0) {
                                        console.log('📸 Adding', locatedMedia.length, 'media markers to predefined map');
                                        locatedMedia.forEach((media, index) => {
                                            const lat = parseFloat(media.lat ?? media.latitude);
                                            const lng = parseFloat(media.lng ?? media.longitude ?? media.lon);
                                            if (!isFinite(lat) || !isFinite(lng)) return;
                                            
                                            // Create enhanced media marker icon based on media type
                                            const mediaType = media.media_type || 'image';
                                            const mediaIcon = createMediaMarkerIcon(mediaType, media);
                                            
                                            const mediaMarker = L.marker([lat, lng], {
                                                icon: mediaIcon,
                                                title: media.caption || `Medya ${index + 1}`
                                            }).addTo(predefinedMap);
                                            mediaMarker.routeId = route.id || route._id;
                                            
                                            // Create enhanced popup content
                                            const popupContent = createMediaPopupContent(media);
                                            mediaMarker.bindPopup(popupContent, {
                                                maxWidth: 300,
                                                minWidth: 250,
                                                className: 'media-popup'
                                            });
                                            
                                            predefinedMapLayers.push(mediaMarker);
                                        });
                                    }
                                }
                            }
                        } catch (e) {
                            console.warn('Could not load route media for predefined map:', e);
                        }
                    }
                    return;
                }
            }
        }
        // If no geometry, try to display POI markers
        console.log('🔍 No valid geometry found, trying POI markers...');
        if (route.pois && route.pois.length > 0) {
            console.log('🔍 Route has', route.pois.length, 'POIs');
            const validPois = route.pois.filter(poi => poi.lat && (poi.lng || poi.lon));
            console.log('🔍 Valid POIs with coordinates:', validPois.length);

            if (validPois.length > 0) {
                const bounds = L.latLngBounds();

                // Collect coordinates for route line
                const routeCoordinates = [];
                
                validPois.forEach((poi, index) => {
                    const lng = poi.lng !== undefined ? poi.lng : poi.lon;
                    const latLng = [poi.lat, lng];
                    routeCoordinates.push(latLng);
                    
                    // Get category style for this POI
                    const categoryStyle = getCategoryStyle(poi.category || 'diger');
                    
                    const marker = L.marker(latLng, {
                        icon: L.divIcon({
                            className: 'route-poi-marker',
                            html: `<div style="
                                background: ${categoryStyle.color};
                                color: white;
                                width: 35px; 
                                height: 35px; 
                                border-radius: 50%; 
                                display: flex; 
                                align-items: center; 
                                justify-content: center; 
                                font-weight: bold;
                                border: 3px solid white;
                                box-shadow: 0 3px 8px rgba(0,0,0,0.4);
                                font-size: 16px;
                                position: relative;
                            ">
                                <span style="position: absolute; top: -2px;">${categoryStyle.icon}</span>
                                <span style="
                                    position: absolute;
                                    bottom: -8px;
                                    right: -8px;
                                    background: ${routeColor};
                                    color: white; 
                                    border-radius: 50%; 
                                    width: 18px; 
                                    height: 18px; 
                                    display: flex; 
                                    align-items: center; 
                                    justify-content: center; 
                                    font-size: 11px; 
                                    font-weight: bold;
                                    border: 2px solid white;
                                ">${index + 1}</span>
                            </div>`,
                            iconSize: [35, 35],
                            iconAnchor: [17, 17],
                            popupAnchor: [0, -17]
                        })
                    }).addTo(predefinedMap);
                    marker.routeId = route.id || route._id;

                    // Create detailed popup content
                    const popupContent = createDetailedPOIPopup(poi, index + 1);
                    marker.bindPopup(popupContent, {
                        maxWidth: 300,
                        minWidth: 250,
                        className: 'custom-poi-popup'
                    });

                    predefinedMapLayers.push(marker);
                    bounds.extend(latLng);
                });
                
                // Draw route line connecting POIs if we have more than one point
                if (routeCoordinates.length > 1) {
                    console.log('🛣️ Drawing route line connecting', routeCoordinates.length, 'POIs');

                    const routeLine = L.polyline(routeCoordinates, {
                        color: routeColor,
                        weight: 4,
                        opacity: 0.7,
                        className: 'route-connecting-line',
                        dashArray: '10, 5' // Dashed line to indicate estimated route
                    }).addTo(predefinedMap);

                    // Store route data for reference
                    routeLine.routeData = route;
                    routeLine.routeId = route.id || route._id;

                    // Attach standard route interaction handlers
                    attachPredefinedRouteEvents(routeLine, route);


                    predefinedMapLayers.push(routeLine);

                    console.log('✅ Route line added successfully');
                } else {
                    console.log('ℹ️ Only one POI, no connecting line needed');
                }
                
                // Fit map to POI bounds
                if (bounds.isValid()) {
                    predefinedMap.fitBounds(bounds, { padding: [30, 30] });
                }
                
                console.log('✅ Route POIs displayed on predefined map');
                
                // Show refresh media button
                const refreshMediaBtn = document.getElementById('refreshMediaBtn');
                if (refreshMediaBtn) {
                    refreshMediaBtn.style.display = 'inline-flex';
                }
                
                // Create elevation chart for predefined route
                if (window.ElevationChart && validPois.length > 1) {
                    if (predefinedElevationChart) {
                        predefinedElevationChart.destroy();
                    }
                    predefinedElevationChart = new ElevationChart('predefinedElevationChartContainer', predefinedMap);
                    
                    // Use elevation_profile from database if available
                    if (route.elevation_profile && route.elevation_profile.points) {
                        console.log('📊 Using pre-calculated elevation profile from database');
                        await predefinedElevationChart.loadElevationProfile(route.elevation_profile);
                    } else {
                        console.log('📊 Calculating elevation profile from POIs');
                        await predefinedElevationChart.loadRouteElevation({
                            pois: validPois.map(poi => ({
                                name: poi.name,
                                latitude: poi.lat,
                                longitude: poi.lng || poi.lon
                            }))
                        });
                    }
                    // Overlay media markers for POI-based routes
                    try {
                        const mediaResp = await fetch(`${apiBase}/routes/${route.id}/media`);
                        if (mediaResp.ok) {
                            const mediaJson = await mediaResp.json();
                            const mediaItems = Array.isArray(mediaJson) ? mediaJson : (mediaJson.media || []);
                            const locatedMedia = mediaItems.filter(m => (m.lat || m.latitude) && (m.lng || m.longitude || m.lon));
                            if (locatedMedia.length > 0 && predefinedElevationChart) {
                                predefinedElevationChart.setMediaMarkers(locatedMedia);
                            }
                            
                            // Add enhanced media markers to the map
                            if (locatedMedia.length > 0) {
                                console.log('📸 Adding', locatedMedia.length, 'media markers to POI-based predefined map');
                                locatedMedia.forEach((media, index) => {
                                    const lat = parseFloat(media.lat ?? media.latitude);
                                    const lng = parseFloat(media.lng ?? media.longitude ?? media.lon);
                                    if (!isFinite(lat) || !isFinite(lng)) return;
                                    
                                    // Create enhanced media marker icon based on media type
                                    const mediaType = media.media_type || 'image';
                                    const mediaIcon = createMediaMarkerIcon(mediaType, media);
                                    
                                    const mediaMarker = L.marker([lat, lng], {
                                        icon: mediaIcon,
                                        title: media.caption || `Medya ${index + 1}`
                                    }).addTo(predefinedMap);
                                    mediaMarker.routeId = route.id || route._id;
                                    
                                    // Create enhanced popup content
                                    const popupContent = createMediaPopupContent(media);
                                    mediaMarker.bindPopup(popupContent, {
                                        maxWidth: 300,
                                        minWidth: 250,
                                        className: 'media-popup'
                                    });
                                    
                                    predefinedMapLayers.push(mediaMarker);
                                });
                            }
                        }
                    } catch (e) {
                        console.warn('Could not load route media for POI-based predefined route:', e);
                    }
                }
            } else {
                console.warn('⚠️ No valid POI coordinates found');
            }
        } else {
            console.warn('⚠️ Route has no POIs');
        }
        
        // If we reach here, nothing was displayed
        console.warn('⚠️ No route data could be displayed on map - neither geometry nor POIs');
        console.warn('🔍 Route debug info:', {
            hasGeometry: !!route.geometry,
            hasPois: !!(route.pois && route.pois.length > 0),
            geometryType: typeof route.geometry,
            poisCount: route.pois ? route.pois.length : 0
        });
        showNotification('Bu rotada görüntülenecek harita verisi bulunamadı', 'warning');
        
        // At least center the map on Ürgüp
        predefinedMap.setView([38.6436, 34.8128], 13);
        
    } catch (error) {
        console.error('❌ Error displaying route on map:', error);
        showNotification('Rota haritada gösterilirken hata oluştu', 'error');
    }
}

function clearPredefinedMapContent() {
    console.log('🧹 Clearing predefined map content...');
    
    if (predefinedMap && predefinedMapLayers.length > 0) {
        predefinedMapLayers.forEach(layer => {
            try {
                predefinedMap.removeLayer(layer);
            } catch (e) {
                // Layer already removed
            }
        });
        predefinedMapLayers = [];
        console.log('✅ Predefined map content cleared');
    }
    
    // Hide refresh media button when no route is displayed
    const refreshMediaBtn = document.getElementById('refreshMediaBtn');
    if (refreshMediaBtn) {
        refreshMediaBtn.style.display = 'none';
    }
}

// Create enhanced media marker icon based on media type
function createMediaMarkerIcon(mediaType, media) {
    const iconSize = [24, 24];
    const iconAnchor = [12, 12];

    // Define icons and classes for different media types (matching enhanced route manager)
    const iconMap = {
        'image': { icon: 'fa-camera', cls: 'image' },
        'video': { icon: 'fa-video', cls: 'video' },
        'audio': { icon: 'fa-music', cls: 'audio' },
        'model_3d': { icon: 'fa-cube', cls: 'model_3d' },
        'unknown': { icon: 'fa-file', cls: 'image' }
    };

    const cfg = iconMap[mediaType] || iconMap.unknown;

    // Create HTML for the marker using Font Awesome icons (matching enhanced route manager)
    const html = `<div class="media-marker ${cfg.cls}"><i class="fas ${cfg.icon}"></i></div>`;

    return L.divIcon({
        html: html,
        className: '',
        iconSize: iconSize,
        iconAnchor: iconAnchor,
        popupAnchor: [0, -12]
    });
}

// Create enhanced media popup content
function createMediaPopupContent(media) {
    const mediaType = media.media_type || 'image';
    const mediaTypeNames = {
        'image': 'Fotoğraf',
        'video': 'Video',
        'audio': 'Ses',
        'model_3d': '3D Model',
        'unknown': 'Medya'
    };
    
    let popupHTML = `
        <div class="media-popup-content" style="font-family: 'Segoe UI', Tahoma, Geneva, Verdana, sans-serif; max-width: 280px;">
            <div class="media-popup-header" style="display: flex; align-items: center; margin-bottom: 12px; padding-bottom: 8px; border-bottom: 1px solid #eee;">
                <div class="media-popup-icon" style="
                    background: ${mediaType === 'image' ? '#f59e0b' : mediaType === 'video' ? '#ef4444' : mediaType === 'audio' ? '#10b981' : '#6366f1'};
                    color: white;
                    width: 32px;
                    height: 32px;
                    border-radius: 50%;
                    display: flex;
                    align-items: center;
                    justify-content: center;
                    font-size: 16px;
                    margin-right: 10px;
                    box-shadow: 0 2px 6px rgba(0,0,0,0.2);
                ">
                    <i class="fas ${mediaType === 'image' ? 'fa-camera' : mediaType === 'video' ? 'fa-video' : mediaType === 'audio' ? 'fa-music' : 'fa-cube'}"></i>
                </div>
                <div class="media-popup-title-section" style="flex: 1;">
                    <h4 class="media-popup-title" style="margin: 0; font-size: 14px; font-weight: 600; color: #333;">${mediaTypeNames[mediaType]}</h4>
                    <p class="media-popup-location" style="margin: 2px 0 0 0; font-size: 11px; color: #666;">${media.lat?.toFixed(4)}, ${(media.lng || media.lon || media.longitude)?.toFixed(4)}</p>
                </div>
            </div>
            
            <div class="media-popup-content" style="line-height: 1.4;">
    `;
    
    // Add caption if available
    if (media.caption) {
        popupHTML += `
            <div class="media-popup-caption" style="margin-bottom: 8px;">
                <p style="margin: 0; font-size: 13px; color: #555; line-height: 1.3;">${media.caption}</p>
            </div>
        `;
    }
    
    // Add media preview if available
    if (media.preview_path || media.thumbnail_path || media.file_path) {
        const imagePath = media.preview_path || media.thumbnail_path || media.file_path;
        popupHTML += `
            <div class="media-popup-preview" style="margin-bottom: 8px;">
                <img src="/${imagePath}" alt="${media.caption || 'Medya önizlemesi'}" style="width: 100%; border-radius: 6px; max-height: 150px; object-fit: cover;" />
            </div>
        `;
    }
    
    // Add file info if available
    if (media.file_size || media.duration) {
        popupHTML += `
            <div class="media-popup-info" style="display: flex; justify-content: space-between; font-size: 11px; color: #777; margin-top: 8px;">
        `;
        
        if (media.file_size) {
            const sizeKB = Math.round(media.file_size / 1024);
            const sizeMB = (media.file_size / (1024 * 1024)).toFixed(1);
            const sizeText = sizeKB > 1024 ? `${sizeMB} MB` : `${sizeKB} KB`;
            popupHTML += `<span>Boyut: ${sizeText}</span>`;
        }
        
        if (media.duration) {
            popupHTML += `<span>Süre: ${media.duration}s</span>`;
        }
        
        popupHTML += `</div>`;
    }
    
    popupHTML += `
            </div>
        </div>
    `;
    
    return popupHTML;
}

// Create detailed POI popup content (similar to POI recommendation system)
function createDetailedPOIPopup(poi, stopNumber) {
    const categoryStyle = getCategoryStyle(poi.category || 'diger');
    const categoryName = getCategoryDisplayName(poi.category || 'diger');
    
    // Basic info that's always available
    let popupHTML = `
        <div class="poi-popup-detailed" style="font-family: 'Segoe UI', Tahoma, Geneva, Verdana, sans-serif; max-width: 280px;">
            <div class="poi-popup-header" style="display: flex; align-items: center; margin-bottom: 12px; padding-bottom: 8px; border-bottom: 1px solid #eee;">
                <div class="poi-popup-icon" style="
                    background: ${categoryStyle.color};
                    color: white;
                    width: 35px;
                    height: 35px;
                    border-radius: 50%;
                    display: flex;
                    align-items: center;
                    justify-content: center;
                    font-size: 16px;
                    margin-right: 10px;
                    box-shadow: 0 2px 6px rgba(0,0,0,0.2);
                ">
                    ${categoryStyle.icon}
                </div>
                <div class="poi-popup-title-section" style="flex: 1;">
                    <h4 class="poi-popup-title" style="margin: 0; font-size: 16px; font-weight: 600; color: #333;">${poi.name}</h4>
                    <p class="poi-popup-category" style="margin: 2px 0 0 0; font-size: 12px; color: #666;">${categoryName} • Durak ${stopNumber}</p>
                </div>
            </div>
            
            <div class="poi-popup-content" style="line-height: 1.4;">
    `;
    
    // Add description if available
    if (poi.description) {
        popupHTML += `
            <div class="poi-popup-description" style="margin-bottom: 8px;">
                <p style="margin: 0; font-size: 13px; color: #555; line-height: 1.3;">${poi.description.length > 120 ? poi.description.substring(0, 120) + '...' : poi.description}</p>
            </div>
        `;
    }
    
    // Add coordinates info
    const lat = poi.lat || poi.latitude;
    const lng = poi.lng || poi.lon || poi.longitude;
    if (lat && lng) {
        popupHTML += `
            <div class="poi-popup-coordinates" style="display: flex; align-items: center; margin-bottom: 6px; font-size: 11px; color: #777;">
                <i class="fas fa-map-marker-alt" style="margin-right: 6px; width: 12px;"></i>
                <span>${lat.toFixed(4)}, ${lng.toFixed(4)}</span>
            </div>
        `;
    }
    
    // Add rating if available
    if (poi.rating || poi.average_rating) {
        const rating = poi.rating || poi.average_rating;
        const stars = '★'.repeat(Math.floor(rating)) + '☆'.repeat(5 - Math.floor(rating));
        popupHTML += `
            <div class="poi-popup-rating" style="display: flex; align-items: center; margin-bottom: 6px;">
                <span class="poi-rating-stars" style="color: #ffc107; font-size: 14px; margin-right: 4px;">${stars}</span>
                <span class="poi-rating-value" style="font-size: 12px; color: #555; font-weight: 600;">${rating.toFixed(1)}</span>
            </div>
        `;
    }
    
    // Add estimated time if available
    if (poi.estimated_time_at_poi) {
        popupHTML += `
            <div class="poi-popup-time" style="display: flex; align-items: center; margin-bottom: 6px; font-size: 12px; color: #555;">
                <i class="fas fa-clock" style="margin-right: 6px; width: 12px; color: #007bff;"></i>
                <span>Tahmini süre: ${poi.estimated_time_at_poi} dakika</span>
            </div>
        `;
    }
    
    // Add notes if available
    if (poi.notes) {
        popupHTML += `
            <div class="poi-popup-notes" style="display: flex; align-items: flex-start; margin-bottom: 8px; font-size: 12px; color: #555;">
                <i class="fas fa-sticky-note" style="margin-right: 6px; width: 12px; color: #28a745; margin-top: 2px;"></i>
                <span style="line-height: 1.3;">${poi.notes}</span>
            </div>
        `;
    }
    
    // Action buttons
    popupHTML += `
            <div class="poi-popup-actions" style="display: flex; gap: 6px; margin-top: 12px; padding-top: 8px; border-top: 1px solid #eee;">
                <button class="poi-popup-btn poi-popup-btn--secondary" onclick="openInGoogleMaps(${lat}, ${lng}, '${poi.name.replace(/'/g, "\\'")}'); event.stopPropagation();" style="
                    flex: 1; 
                    padding: 6px 8px; 
                    font-size: 11px; 
                    border: 1px solid #6c757d; 
                    background: white; 
                    color: #6c757d; 
                    border-radius: 4px; 
                    cursor: pointer;
                    display: flex;
                    align-items: center;
                    justify-content: center;
                    gap: 4px;
                ">
                    <i class="fab fa-google" style="font-size: 10px;"></i> Maps
                </button>
                <button class="poi-popup-btn poi-popup-btn--primary" onclick="loadDetailedPOIInfo('${poi.id || poi._id}', '${poi.name.replace(/'/g, "\\'")}'); event.stopPropagation();" style="
                    flex: 1; 
                    padding: 6px 8px; 
                    font-size: 11px; 
                    border: 1px solid #007bff; 
                    background: #007bff; 
                    color: white; 
                    border-radius: 4px; 
                    cursor: pointer;
                    display: flex;
                    align-items: center;
                    justify-content: center;
                    gap: 4px;
                ">
                    <i class="fas fa-info-circle" style="font-size: 10px;"></i> Detay
                </button>
            </div>
        </div>
    </div>
    `;
    
    return popupHTML;
}

// Trigger detailed POI information display
function showPOIDetails(poiId) {
    const titleEl = document.querySelector(`[data-poi-id="${poiId}"] .poi-title`);
    const poiName = titleEl ? titleEl.textContent.trim() : '';
    // Haritada ilgili POI'ye odaklan
    const marker = markers.find(m => m.poiData && (m.poiData.id === poiId || m.poiData._id === poiId));
    if (marker && marker.poiData) {
        const lat = marker.poiData.latitude || marker.poiData.lat;
        const lng = marker.poiData.longitude || marker.poiData.lng;
        focusOnMap(lat, lng);
    }

    loadDetailedPOIInfo(poiId, poiName);
}

// Load detailed POI information (similar to recommendation system)
async function loadDetailedPOIInfo(poiId, poiName) {
    try {
        console.log('🔍 Loading detailed POI info for:', poiId, poiName);

        // Show loading notification
        showNotification('POI detayları yükleniyor...', 'info');

        // Fetch detailed POI data
        const response = await fetch(`${apiBase}/poi/${poiId}`);
        if (response.ok) {
            const poiData = await response.json();
            console.log('✅ POI details loaded:', poiData);

            // Load media for POI
            const media = await loadPOIMedia(poiId);

            // Create and show detailed POI modal
            showDetailedPOIModal(poiData, media);
        } else {
            throw new Error(`HTTP ${response.status}`);
        }
    } catch (error) {
        console.error('❌ Error loading POI details:', error);
        showNotification('POI detayları yüklenemedi', 'error');

        // Show basic info modal as fallback
        showBasicPOIModal(poiName);
    }
}

// Show detailed POI modal
function showDetailedPOIModal(poi, media = { images: [], videos: [], audio: [], models: [] }) {
    const categoryStyle = getCategoryStyle(poi.category || 'diger');
    const mediaGallery = createMediaGallery(media, poi);

    // Create modal HTML (similar to route detail modal)
    const modalHTML = `
        <div id="poiDetailModal" class="route-detail-modal" style="display: flex;">
            <div class="route-detail-modal-content">
                <div class="route-detail-modal-header">
                    <h3 class="route-detail-modal-title">
                        <span style="background: ${categoryStyle.color}; padding: 4px 8px; border-radius: 50%; margin-right: 8px;">
                            ${categoryStyle.icon}
                        </span>
                        ${poi.name}
                    </h3>
                    <button class="route-detail-modal-close" onclick="closeDetailedPOIModal()">
                        <i class="fas fa-times"></i>
                    </button>
                </div>
                <div class="route-detail-modal-body">
                    <div class="poi-detail-content">
                        <div class="poi-detail-summary">
                            <div class="poi-summary-grid">
                                <div class="summary-item">
                                    <i class="fas fa-map-marker-alt"></i>
                                    <div>
                                        <span class="summary-label">Konum</span>
                                        <span class="summary-value">${poi.latitude?.toFixed(4)}, ${poi.longitude?.toFixed(4)}</span>
                                    </div>
                                </div>
                                <div class="summary-item">
                                    <i class="fas fa-tag"></i>
                                    <div>
                                        <span class="summary-label">Kategori</span>
                                        <span class="summary-value">${getCategoryDisplayName(poi.category)}</span>
                                    </div>
                                </div>
                                ${poi.rating ? `
                                <div class="summary-item">
                                    <i class="fas fa-star"></i>
                                    <div>
                                        <span class="summary-label">Değerlendirme</span>
                                        <span class="summary-value">${poi.rating.toFixed(1)} ★</span>
                                    </div>
                                </div>
                                ` : ''}
                            </div>
                        </div>
                        
                        ${poi.description ? `
                        <div class="poi-detail-description">
                            <h4><i class="fas fa-info-circle"></i> Açıklama</h4>
                            <p>${poi.description}</p>
                        </div>
                        ` : ''}

                        ${mediaGallery}

                        <div class="poi-detail-actions">
                            <button class="poi-action-btn poi-action-btn--google" onclick="openInGoogleMaps(${poi.latitude}, ${poi.longitude}, '${poi.name.replace(/'/g, "\\'")}')">
                                <i class="fab fa-google"></i> Google Maps'te Aç
                            </button>
                        </div>
                    </div>
                </div>
            </div>
        </div>
    `;
    
    // Remove existing modal if any
    const existingModal = document.getElementById('poiDetailModal');
    if (existingModal) {
        existingModal.remove();
    }
    
    // Add modal to page
    document.body.insertAdjacentHTML('beforeend', modalHTML);
    
    // Add close functionality
    const modal = document.getElementById('poiDetailModal');
    modal.onclick = (e) => {
        if (e.target === modal) {
            closeDetailedPOIModal();
        }
    };
}

// Show basic POI modal as fallback
function showBasicPOIModal(poiName) {
    const modalHTML = `
        <div id="poiDetailModal" class="route-detail-modal" style="display: flex;">
            <div class="route-detail-modal-content">
                <div class="route-detail-modal-header">
                    <h3 class="route-detail-modal-title">${poiName}</h3>
                    <button class="route-detail-modal-close" onclick="closeDetailedPOIModal()">
                        <i class="fas fa-times"></i>
                    </button>
                </div>
                <div class="route-detail-modal-body">
                    <div class="poi-detail-content">
                        <p>Bu POI için detaylı bilgi şu anda mevcut değil.</p>
                    </div>
                </div>
            </div>
        </div>
    `;
    
    document.body.insertAdjacentHTML('beforeend', modalHTML);
}

// Close detailed POI modal
function closeDetailedPOIModal() {
    const modal = document.getElementById('poiDetailModal');
    if (modal) {
        modal.remove();
    }
}
// Fallback function for route display when standard method fails
function displayRouteOnMapFallback(route) {
    console.log('🚨 === FALLBACK ROUTE DISPLAY ===');
    console.log('🔄 Attempting fallback route display for:', route.name);
    
    try {
        // Force map refresh
        if (predefinedMap) {
            predefinedMap.invalidateSize();
            predefinedMap.setView([38.6436, 34.8128], 12);
        }
        
        // Clear any existing content
        clearPredefinedMapContent();
        
        // Try to display POIs if no geometry
        if (route.pois && route.pois.length > 0) {
            console.log('📍 Fallback: Displaying POI markers...');
            const validPois = route.pois.filter(poi => poi.lat && (poi.lng || poi.lon));
            
            if (validPois.length > 0) {
                const bounds = L.latLngBounds();
                const routeCoordinates = [];
                
                validPois.forEach((poi, index) => {
                    const lng = poi.lng !== undefined ? poi.lng : poi.lon;
                    const latLng = [poi.lat, lng];
                    routeCoordinates.push(latLng);
                    
                    // Get category style for this POI (fallback version)
                    const categoryStyle = getCategoryStyle(poi.category || 'diger');
                    
                    // Category-styled marker as fallback
                    const marker = L.marker(latLng, {
                        icon: L.divIcon({
                            className: 'route-poi-marker-fallback',
                            html: `<div style="
                                background: ${categoryStyle.color};
                                color: white;
                                width: 30px; 
                                height: 30px; 
                                border-radius: 50%; 
                                display: flex; 
                                align-items: center; 
                                justify-content: center; 
                                font-weight: bold;
                                border: 2px solid white;
                                box-shadow: 0 2px 6px rgba(0,0,0,0.3);
                                font-size: 14px;
                                position: relative;
                            ">
                                <span style="position: absolute; top: -1px;">${categoryStyle.icon}</span>
                                <span style="
                                    position: absolute;
                                    bottom: -6px;
                                    right: -6px;
                                    background: #2563eb;
                                    color: white; 
                                    border-radius: 50%; 
                                    width: 16px; 
                                    height: 16px; 
                                    display: flex; 
                                    align-items: center; 
                                    justify-content: center; 
                                    font-size: 10px; 
                                    font-weight: bold;
                                    border: 2px solid white;
                                ">${index + 1}</span>
                            </div>`,
                            iconSize: [30, 30],
                            iconAnchor: [15, 15],
                            popupAnchor: [0, -15]
                        })
                    }).addTo(predefinedMap);
                    marker.routeId = route.id || route._id;

                    // Create detailed popup content
                    const popupContent = createDetailedPOIPopup(poi, index + 1);
                    marker.bindPopup(popupContent, {
                        maxWidth: 300,
                        minWidth: 250,
                        className: 'custom-poi-popup'
                    });
                    
                    predefinedMapLayers.push(marker);
                    bounds.extend(latLng);
                });
                
                // Draw connecting line for fallback POIs too
                if (routeCoordinates.length > 1) {
                    console.log('🛣️ Fallback: Drawing connecting line between', routeCoordinates.length, 'POIs');
                    
                    const routeLine = L.polyline(routeCoordinates, {
                        color: '#2563eb',
                        weight: 3,
                        opacity: 0.6,
                        className: 'fallback-route-line',
                        dashArray: '15, 10' // More dashed to indicate estimated route
                    }).addTo(predefinedMap);

                    // Store route data for reference and attach handlers
                    routeLine.routeData = route;
                    routeLine.routeId = route.id || route._id;
                    attachPredefinedRouteEvents(routeLine, route);

                    predefinedMapLayers.push(routeLine);
                    console.log('✅ Fallback connecting line added');
                }
                
                if (bounds.isValid()) {
                    predefinedMap.fitBounds(bounds, { padding: [30, 30] });
                }
                
                console.log('✅ Fallback: POI markers displayed successfully');
                showNotification(`Rota POI'leri ve bağlantı çizgisi görüntülendi (${validPois.length} nokta)`, 'success');
                return;
            }
        }
        
        // If still no success, show a center marker
        console.log('📍 Fallback: Showing center marker...');
        const centerMarker = L.marker([38.6436, 34.8128]).addTo(predefinedMap);
        centerMarker.routeId = route.id || route._id;
        centerMarker.bindPopup(`
            <div style="text-align: center;">
                <h5 style="margin: 0 0 8px 0;">${route.name}</h5>
                <p style="margin: 0; font-size: 12px; color: #666;">Ürgüp Merkezi</p>
                <p style="margin: 4px 0 0 0; font-size: 11px; color: #999;">Rota detayları yüklenemedi</p>
            </div>
        `);
        predefinedMapLayers.push(centerMarker);
        predefinedMap.setView([38.6436, 34.8128], 13);
        
        showNotification('Rota merkez noktada gösteriliyor', 'info');
        console.log('✅ Fallback: Center marker displayed');
        
    } catch (error) {
        console.error('❌ Fallback display also failed:', error);
        showNotification('Rota gösterilemedi, lütfen sayfayı yenileyin', 'error');
    }
}

function fitMapToRoutes() {
    console.log('🗺️ Fitting map to routes...');

    if (!predefinedMap || !predefinedMapInitialized) {
        console.warn('⚠️ Predefined map not initialized');
        return;
    }

    if (predefinedMapLayers.length === 0) {
        predefinedMap.setView([38.6436, 34.8128], 12);
        showNotification('Görüntülenecek rota bulunamadı', 'warning');
        return;
    }

    const routeIds = new Set();
    predefinedMapLayers.forEach(layer => {
        const id = layer.routeData ? (layer.routeData.id || layer.routeData._id) : layer.routeId;
        if (id) routeIds.add(id);
    });

    let layersToFit = [];
    if (routeIds.size === 1) {
        const targetId = Array.from(routeIds)[0];
        layersToFit = predefinedMapLayers.filter(layer => {
            const id = layer.routeData ? (layer.routeData.id || layer.routeData._id) : layer.routeId;
            return id === targetId;
        });
        const route = predefinedRoutes.find(r => (r.id || r._id) === targetId);
        if (route) {
            showNotification(`${route.name} rotasına odaklanıldı`, 'info');
        }
    } else {
        layersToFit = predefinedMapLayers.filter(l => l.getBounds && l.getBounds().isValid());
        showNotification('Tüm rotalara odaklanıldı', 'info');
    }

    try {
        const group = L.featureGroup(layersToFit);
        predefinedMap.fitBounds(group.getBounds(), {
            padding: [20, 20],
            maxZoom: 14,
            animate: true,
            duration: 0.8
        });
    } catch (error) {
        console.error('❌ Error fitting map to routes:', error);
        predefinedMap.setView([38.6436, 34.8128], 12);
    }
}

// Calculate distance of a polyline geometry in kilometers
function calculatePolylineDistance(geometry) {
    if (!geometry || !geometry.coordinates || geometry.coordinates.length < 2) return 0;
    let total = 0;
    const coords = geometry.coordinates;
    for (let i = 0; i < coords.length - 1; i++) {
        const [lon1, lat1] = coords[i];
        const [lon2, lat2] = coords[i + 1];
        total += getDistance(lat1, lon1, lat2, lon2);
    }
    return total;
}

// Ensure a route has a distance value, calculating from geometry when missing
function ensureRouteDistance(route) {
    if (route.total_distance || route.distance || route.length) {
        route.total_distance = route.total_distance || route.distance || route.length;
    } else if (route.geometry && route.geometry.coordinates) {
        route.total_distance = calculatePolylineDistance(route.geometry);
    } else {
        route.total_distance = 0;
    }
    return route.total_distance;
}

async function loadPredefinedRoutes() {
    console.log('📋 Loading predefined routes...');
    
    const loadingIndicator = document.getElementById('routesLoadingIndicator');
    const routesList = document.getElementById('predefinedRoutesList');
    const noRoutesMessage = document.getElementById('noRoutesMessage');
    
    if (loadingIndicator) loadingIndicator.style.display = 'block';
    if (routesList) routesList.style.display = 'none';
    if (noRoutesMessage) noRoutesMessage.style.display = 'none';
    
    try {
        const response = await fetch(`${apiBase}/routes`);
        
        if (response.ok) {
            const data = await response.json();
            console.log('✅ Predefined routes loaded:', data);
            
            // API returns {success: true, routes: [...], count: ...}
            const routes = data.routes || [];
            routes.forEach(ensureRouteDistance);

            predefinedRoutes = routes;
            filteredRoutes = [...routes];
            
            displayPredefinedRoutes(filteredRoutes);
            updateRouteStats();
            
            // Load media for all routes in the background
            console.log('📸 Loading media for all predefined routes...');
            routes.forEach(route => {
                // Load media asynchronously without blocking the UI
                loadRouteMediaForCard(route).catch(error => {
                    console.warn(`Failed to load media for route ${route.id}:`, error);
                });
            });
            
            // Initialize media display mode button
            initializeMediaDisplayModeButton();
        } else {
            console.error('❌ Failed to load predefined routes:', response.status);
            showNoRoutesMessage('Rotalar yüklenirken hata oluştu.');
        }
    } catch (error) {
        console.error('❌ Error loading predefined routes:', error);
        showNoRoutesMessage('Rotalar yüklenirken hata oluştu.');
    } finally {
        if (loadingIndicator) loadingIndicator.style.display = 'none';
    }
}

function displayPredefinedRoutes(routes) {
    const routesList = document.getElementById('predefinedRoutesList');
    const noRoutesMessage = document.getElementById('noRoutesMessage');
    
    if (!routesList) return;
    
    if (routes.length === 0) {
        routesList.style.display = 'none';
        if (noRoutesMessage) noRoutesMessage.style.display = 'block';
        return;
    }
    
    routesList.style.display = 'grid';
    if (noRoutesMessage) noRoutesMessage.style.display = 'none';
    
    routesList.innerHTML = routes.map(route => createRouteCard(route)).join('');

    // Load media for each route card
    routes.forEach(route => {
        loadRouteMediaForCard(route);
    });

    // Add event listeners to route cards and favorite buttons
    routesList.querySelectorAll('.route-card').forEach((card, index) => {
        const route = routes[index];

        // Route card click -> select route
        card.addEventListener('click', async () => {
            // Add loading state to clicked card
            card.classList.add('loading');

            try {
                await selectPredefinedRoute(route); // handles map rendering internally
                // Show route details after selecting the route
                showPredefinedRouteDetailsPanel(window.currentSelectedRoute || route);
            } catch (error) {
                console.error('Error selecting route:', error);
            } finally {
                card.classList.remove('loading');
            }
        });

        // Favorite button click -> toggle favorite state
        const favBtn = card.querySelector('.favorite-btn');
        if (favBtn) {
            // Initialize button state from storage
            if (isRouteFavorite(route.id)) {
                favBtn.classList.add('active');
            }

            favBtn.addEventListener('click', (e) => {
                e.stopPropagation(); // Prevent card click
                toggleFavoriteRoute(route.id);
                favBtn.classList.toggle('active');

                // Re-apply filters if favorites filter is active
                const favoriteChip = document.querySelector('#favoriteChips .filter-chip.active');
                if (favoriteChip && favoriteChip.dataset.value === 'favorites') {
                    applyRouteFilters();
                }
            });
        }
    });

    // Render mini maps for each route
    renderRouteMiniMaps(routes);

    // Update route statistics
    updateRouteStats();
}

function createRouteCard(route) {
    const difficultyLevel = route.difficulty_level || 1;
    const difficultyStars = createDifficultyStars(difficultyLevel);
    const duration = Math.round((route.estimated_duration || 0) / 60);
    const stopCount = route.poi_count || (route.waypoints ? route.waypoints.length : 0);
    const distance = ensureRouteDistance(route).toFixed(1);
    const placeholderImage = 'https://via.placeholder.com/400x200?text=Rota';
    const imageUrl = route.preview_image || placeholderImage;
    
    console.log('🏷️ Creating route card:', {
        name: route.name,
        stopCount: stopCount,
        rawPoiCount: route.poi_count
    });

    return `
        <div class="route-card" data-route-id="${route.id}">
            <div class="route-card-image">
                <img src="${imageUrl}" alt="${route.name || 'Rota görseli'}" data-placeholder="${placeholderImage}" onerror="handleImageError(event)" class="route-card-main-image">
                <div class="route-card-media-overlay" id="route-media-overlay-${route.id}">
                    <div class="route-card-media-loading">
                        <i class="fas fa-spinner fa-spin"></i>
                        <span>Medya yükleniyor...</span>
                    </div>
                </div>
            </div>
            <div class="route-card-header">
                <h3 class="route-card-title">${route.name || 'İsimsiz Rota'}</h3>
                <div class="route-card-actions">
                    <button class="route-media-refresh-btn" onclick="refreshRouteMedia(${route.id})" title="Medyayı yenile" aria-label="Medyayı yenile">
                        <i class="fas fa-sync-alt"></i>
                    </button>
                    <button class="favorite-btn" data-route-id="${route.id}" aria-label="Favorilere ekle">
                        <i class="fas fa-star"></i>
                    </button>
                </div>
                <p class="route-card-description">${route.description || 'Açıklama bulunmuyor.'}</p>
            </div>
            <div class="route-card-meta">
                <div class="route-meta-item" aria-label="Mesafe: ${distance} km">
                    <span class="route-distance">${distance} km</span>
                </div>
                <div class="route-meta-item" aria-label="Süre: ${duration} saat">
                    <i class="fas fa-clock" aria-hidden="true"></i>
                    <span>${duration} saat</span>
                </div>
                <div class="route-meta-item" aria-label="Durak sayısı: ${stopCount}">
                    <i class="fas fa-map-marker-alt" aria-hidden="true"></i>
                    <span>${stopCount} durak</span>
                </div>
                <div class="route-meta-item route-difficulty" aria-label="Zorluk seviyesi: ${difficultyLevel}">
                    <i class="fas fa-mountain" aria-hidden="true"></i>
                    <div class="difficulty-stars">${difficultyStars}</div>
                </div>
            </div>
            <div class="route-mini-map" id="mini-map-${route.id}"></div>
        </div>
    `;
}

// Load route media for display in route cards
async function loadRouteMediaForCard(route) {
    if (!route || !route.id) {
        console.warn('loadRouteMediaForCard: Invalid route data');
        return;
    }

    console.log('📸 Loading media for route card:', route.id);
    
    // Set a timeout to prevent indefinite loading
    const timeoutId = setTimeout(() => {
        console.warn(`Media loading timeout for route ${route.id}, showing fallback`);
        if (MEDIA_CONFIG.useFallbackContent) {
            showRouteCardFallback(route.id);
        } else if (MEDIA_CONFIG.showPlaceholderImages) {
            showRouteCardPlaceholder(route.id);
        }
    }, MEDIA_CONFIG.fallbackTimeout);
    
    try {
        const response = await fetch(`${apiBase}/admin/routes/${route.id}/media`, {
            credentials: 'include'
        });
        
        // Clear the timeout since we got a response
        clearTimeout(timeoutId);
        
        if (!response.ok) {
            console.warn(`Failed to load media for route ${route.id}:`, response.status);
            if (MEDIA_CONFIG.useFallbackContent) {
                showRouteCardFallback(route.id);
            } else if (MEDIA_CONFIG.showPlaceholderImages) {
                showRouteCardPlaceholder(route.id);
            }
            return;
        }

        const data = await response.json();
        console.log(`Media data for route ${route.id}:`, data);
        
        // Handle different possible response formats
        let mediaFiles = [];
        if (Array.isArray(data)) {
            mediaFiles = data;
        } else if (Array.isArray(data.media)) {
            mediaFiles = data.media;
        } else if (Array.isArray(data.files)) {
            mediaFiles = data.files;
        } else if (data && typeof data === 'object') {
            // Try to find any array in the response
            Object.values(data).forEach(value => {
                if (Array.isArray(value)) {
                    mediaFiles = value;
                }
            });
        }

        if (mediaFiles.length > 0) {
            // Find the primary image or first image
            const primaryImage = mediaFiles.find(media => 
                media.is_primary || 
                media.media_type === 'image' || 
                (media.path && media.path.match(/\.(jpg|jpeg|png|gif|webp)$/i))
            ) || mediaFiles[0];

            if (primaryImage) {
                updateRouteCardImage(route.id, primaryImage);
            } else {
                // No suitable image found, show fallback
                if (MEDIA_CONFIG.useFallbackContent) {
                    showRouteCardFallback(route.id);
                } else if (MEDIA_CONFIG.showPlaceholderImages) {
                    showRouteCardPlaceholder(route.id);
                }
            }
        } else {
            // No media files at all, show fallback
            console.log(`No media found for route ${route.id}, showing fallback`);
            if (MEDIA_CONFIG.useFallbackContent) {
                showRouteCardFallback(route.id);
            } else if (MEDIA_CONFIG.showPlaceholderImages) {
                showRouteCardPlaceholder(route.id);
            }
        }
    } catch (error) {
        // Clear the timeout since we got an error
        clearTimeout(timeoutId);
        console.error(`Error loading media for route ${route.id}:`, error);
        if (MEDIA_CONFIG.useFallbackContent) {
            showRouteCardFallback(route.id);
        } else if (MEDIA_CONFIG.showPlaceholderImages) {
            showRouteCardPlaceholder(route.id);
        }
    }
}

// Update route card image with loaded media
function updateRouteCardImage(routeId, mediaFile) {
    const card = document.querySelector(`[data-route-id="${routeId}"]`);
    if (!card) {
        console.warn(`Route card not found for ID: ${routeId}`);
        return;
    }

    const imageContainer = card.querySelector('.route-card-image');
    const mainImage = card.querySelector('.route-card-main-image');
    const mediaOverlay = card.querySelector(`#route-media-overlay-${routeId}`);
    
    if (!imageContainer || !mainImage || !mediaOverlay) {
        console.warn(`Image elements not found for route: ${routeId}`);
        return;
    }

    // Get the image path
    const imagePath = mediaFile.path || mediaFile.file_path || mediaFile.url || '';
    if (!imagePath) {
        console.warn(`No image path found for media:`, mediaFile);
        return;
    }

        // Update the main image
    mainImage.src = `/${imagePath}`;
    mainImage.alt = mediaFile.caption || `Rota görseli - ${mediaFile.filename || ''}`;
    
    // Show the main image
    mainImage.style.display = 'block';
    
    // Hide the loading overlay
    mediaOverlay.style.display = 'none';
    
    // Hide any existing fallback content
    const fallbackElement = imageContainer.querySelector('.route-card-fallback');
    if (fallbackElement) {
        fallbackElement.style.display = 'none';
    }
    
    console.log(`✅ Updated route card image for route ${routeId}:`, imagePath);
}

// Show fallback content when no media is available
function showRouteCardFallback(routeId) {
    const card = document.querySelector(`[data-route-id="${routeId}"]`);
    if (!card) {
        console.warn(`Route card not found for ID: ${routeId}`);
        return;
    }

    const imageContainer = card.querySelector('.route-card-image');
    const mainImage = card.querySelector('.route-card-main-image');
    const mediaOverlay = card.querySelector(`#route-media-overlay-${routeId}`);
    
    if (!imageContainer || !mainImage || !mediaOverlay) {
        console.warn(`Image elements not found for route: ${routeId}`);
        return;
    }

    // Hide the loading overlay
    mediaOverlay.style.display = 'none';
    
    // Create fallback content based on route type
    const route = predefinedRoutes.find(r => r.id === routeId);
    if (route) {
        const fallbackContent = createRouteFallbackContent(route);
        mainImage.style.display = 'none';
        
        // Add fallback content to the image container
        let fallbackElement = imageContainer.querySelector('.route-card-fallback');
        if (!fallbackElement) {
            fallbackElement = document.createElement('div');
            fallbackElement.className = 'route-card-fallback';
            imageContainer.appendChild(fallbackElement);
        }
        fallbackElement.innerHTML = fallbackContent;
        fallbackElement.style.display = 'flex';
    }
    
    console.log(`✅ Fallback content shown for route ${routeId}`);
}

// Create fallback content based on route type
function createRouteFallbackContent(route) {
    const routeType = route.route_type || 'walking';
    const routeName = route.name || 'Rota';
    
    // Define fallback content for different route types
    const fallbackConfigs = {
        'walking': {
            icon: 'fas fa-walking',
            color: '#059669',
            background: 'linear-gradient(135deg, #10b981 0%, #059669 100%)',
            text: 'Yürüyüş Rotası'
        },
        'hiking': {
            icon: 'fas fa-mountain',
            color: '#d97706',
            background: 'linear-gradient(135deg, #f59e0b 0%, #d97706 100%)',
            text: 'Doğa Yürüyüşü'
        },
        'cycling': {
            icon: 'fas fa-bicycle',
            color: '#2563eb',
            background: 'linear-gradient(135deg, #3b82f6 0%, #2563eb 100%)',
            text: 'Bisiklet Rotası'
        },
        'driving': {
            icon: 'fas fa-car',
            color: '#dc2626',
            background: 'linear-gradient(135deg, #ef4444 0%, #dc2626 100%)',
            text: 'Araç Rotası'
        }
    };
    
    const config = fallbackConfigs[routeType] || fallbackConfigs['walking'];
    
    return `
        <div class="route-fallback-content" style="background: ${config.background};">
            <div class="route-fallback-icon">
                <i class="${config.icon}" style="color: white; font-size: 2.5rem;"></i>
            </div>
            <div class="route-fallback-text">
                <h4 style="color: white; margin: 0; font-size: 1rem; font-weight: 600;">${routeName}</h4>
                <p style="color: rgba(255,255,255,0.9); margin: 0.5rem 0 0 0; font-size: 0.85rem;">${config.text}</p>
            </div>
        </div>
    `;
}

// Toggle between fallback content and placeholder images
window.toggleMediaDisplayMode = function() {
    MEDIA_CONFIG.useFallbackContent = !MEDIA_CONFIG.useFallbackContent;
    MEDIA_CONFIG.showPlaceholderImages = !MEDIA_CONFIG.useFallbackContent;
    
    console.log(`Media display mode changed: ${MEDIA_CONFIG.useFallbackContent ? 'Fallback Content' : 'Placeholder Images'}`);
    
    // Update the toggle button text
    const toggleBtn = document.querySelector('.btn-outline-info[onclick="toggleMediaDisplayMode()"]');
    if (toggleBtn) {
        const icon = toggleBtn.querySelector('i');
        const span = toggleBtn.querySelector('span');
        if (MEDIA_CONFIG.useFallbackContent) {
            icon.className = 'fas fa-toggle-on';
            span.textContent = 'Özel İçerik';
        } else {
            icon.className = 'fas fa-toggle-off';
            span.textContent = 'Varsayılan';
        }
    }
    
    // Refresh all route media to apply the new mode
    if (predefinedRoutes && predefinedRoutes.length > 0) {
        predefinedRoutes.forEach(route => {
            if (MEDIA_CONFIG.useFallbackContent) {
                showRouteCardFallback(route.id);
            } else if (MEDIA_CONFIG.showPlaceholderImages) {
                showRouteCardPlaceholder(route.id);
            }
        });
    }
    
    showNotification(`Medya görüntüleme modu değiştirildi: ${MEDIA_CONFIG.useFallbackContent ? 'Özel İçerik' : 'Varsayılan Görseller'}`, 'info');
};

// Show current media display mode
window.showMediaDisplayMode = function() {
    const currentMode = MEDIA_CONFIG.useFallbackContent ? 'Özel İçerik' : 'Varsayılan Görseller';
    const description = MEDIA_CONFIG.useFallbackContent 
        ? 'Rotada medya yoksa özel tasarlanmış içerik gösterilir'
        : 'Rotada medya yoksa varsayılan görseller gösterilir';
    
    showNotification(`Mevcut Mod: ${currentMode}\n${description}`, 'info');
};

// Initialize media display mode button
function initializeMediaDisplayModeButton() {
    const toggleBtn = document.querySelector('.btn-outline-info[onclick="toggleMediaDisplayMode()"]');
    if (toggleBtn) {
        const icon = toggleBtn.querySelector('i');
        const span = toggleBtn.querySelector('span');
        if (MEDIA_CONFIG.useFallbackContent) {
            icon.className = 'fas fa-toggle-on';
            span.textContent = 'Özel İçerik';
        } else {
            icon.className = 'fas fa-toggle-off';
            span.textContent = 'Varsayılan';
        }
    }
}

// Alternative: Show a default placeholder image
function showRouteCardPlaceholder(routeId) {
    const card = document.querySelector(`[data-route-id="${routeId}"]`);
    if (!card) return;

    const imageContainer = card.querySelector('.route-card-image');
    const mainImage = card.querySelector('.route-card-main-image');
    const mediaOverlay = card.querySelector(`#route-media-overlay-${routeId}`);
    
    if (!imageContainer || !mainImage || !mediaOverlay) return;

    // Hide the loading overlay
    mediaOverlay.style.display = 'none';
    
    // Show a default placeholder image
    const route = predefinedRoutes.find(r => r.id === routeId);
    if (route) {
        const routeType = route.route_type || 'walking';
        const placeholderUrls = {
            'walking': 'https://images.unsplash.com/photo-1551632811-561732d1e306?w=400&h=200&fit=crop&crop=center',
            'hiking': 'https://images.unsplash.com/photo-1551632811-561732d1e306?w=400&h=200&fit=crop&crop=center',
            'cycling': 'https://images.unsplash.com/photo-1544191696-102dbdaeeaa1?w=400&h=200&fit=crop&crop=center',
            'driving': 'https://images.unsplash.com/photo-1449824913935-59a10b8d2000?w=400&h=200&fit=crop&crop=center'
        };
        
        mainImage.src = placeholderUrls[routeType] || placeholderUrls['walking'];
        mainImage.alt = `${route.name} - Varsayılan görsel`;
        mainImage.style.display = 'block';
        
        // Hide any existing fallback content
        const fallbackElement = imageContainer.querySelector('.route-card-fallback');
        if (fallbackElement) {
            fallbackElement.style.display = 'none';
        }
    }
}

// Manual refresh function for route media
window.refreshRouteMedia = async function(routeId) {
    if (!routeId) {
        console.warn('refreshRouteMedia: No route ID provided');
        return;
    }
    
    console.log('🔄 Manually refreshing media for route:', routeId);
    
    const route = predefinedRoutes.find(r => r.id === routeId);
    if (!route) {
        console.warn(`Route not found for ID: ${routeId}`);
        return;
    }
    
    try {
        // Show loading state first
        const mediaOverlay = document.querySelector(`#route-media-overlay-${routeId}`);
        if (mediaOverlay) {
            mediaOverlay.style.display = 'flex';
        }
        
        await loadRouteMediaForCard(route);
        console.log(`✅ Media refreshed for route ${routeId}`);
    } catch (error) {
        console.error(`❌ Failed to refresh media for route ${routeId}:`, error);
        // If refresh fails, show fallback
        showRouteCardFallback(routeId);
    }
};

// Global refresh function for all route media
window.refreshAllRouteMedia = async function() {
    console.log('🔄 Refreshing media for all routes...');
    
    if (!predefinedRoutes || predefinedRoutes.length === 0) {
        console.warn('No routes available to refresh');
        return;
    }
    
    const refreshPromises = predefinedRoutes.map(route => 
        loadRouteMediaForCard(route).catch(error => {
            console.warn(`Failed to refresh media for route ${route.id}:`, error);
            return null;
        })
    );
    
    try {
        await Promise.allSettled(refreshPromises);
        console.log('✅ All route media refresh completed');
    } catch (error) {
        console.error('❌ Error during global media refresh:', error);
    }
};

function renderRouteMiniMaps(routes) {
    routes.forEach(async route => {

        const container = document.getElementById(`mini-map-${route.id}`);
        if (!container) return;

        let geometry = route.geometry;

        // Fetch geometry from API if not already present
        if (!geometry) {
            try {
                const response = await fetch(`${apiBase}/routes/${route.id}/geometry`);
                if (!response.ok) return;
                const data = await response.json();
                geometry = data && data.geometry;
            } catch (error) {
                console.error(`Failed to load geometry for route ${route.id}:`, error);
                return;
            }
        }


        // Parse geometry if provided as string
        if (typeof geometry === 'string') {
            try {
                geometry = JSON.parse(geometry);
            } catch {
                return;
            }
        }

        const coords = geometry.coordinates || (geometry.geometry && geometry.geometry.coordinates);
        if (!coords || coords.length === 0) return;

        const latlngs = coords.map(c => [c[1], c[0]]);

        const map = L.map(container, {
            attributionControl: false,
            dragging: false,
            zoomControl: false,
            scrollWheelZoom: false,
            doubleClickZoom: false,
            boxZoom: false,
            keyboard: false,
            touchZoom: false
        });

        L.tileLayer('https://{s}.tile.openstreetmap.org/{z}/{x}/{y}.png', {
            maxZoom: 18
        }).addTo(map);

        const line = L.polyline(latlngs, { interactive: false }).addTo(map);
        map.fitBounds(line.getBounds());
    });
}

function handleImageError(event) {
    const img = event.target;
    const placeholder = img.dataset.placeholder;
    if (placeholder && img.src !== placeholder) {
        img.onerror = null;
        img.src = placeholder;
    }
}

// Favori rota yönetimi
function getFavoriteRoutes() {
    try {
        const stored = localStorage.getItem('favoriteRoutes');
        return stored ? JSON.parse(stored) : [];
    } catch (e) {
        console.warn('Favorite routes could not be loaded:', e);
        return [];
    }
}

function saveFavoriteRoutes(routes) {
    localStorage.setItem('favoriteRoutes', JSON.stringify(routes));
}

function isRouteFavorite(routeId) {
    return getFavoriteRoutes().includes(routeId);
}

function toggleFavoriteRoute(routeId) {
    const favorites = getFavoriteRoutes();
    const index = favorites.indexOf(routeId);
    if (index === -1) {
        favorites.push(routeId);
    } else {
        favorites.splice(index, 1);
    }
    saveFavoriteRoutes(favorites);
}

function createDifficultyStars(level) {
    let stars = '';
    for (let i = 1; i <= 5; i++) {
        const filled = i <= level ? 'filled' : '';
        stars += `<div class="difficulty-star ${filled}"></div>`;
    }
    return stars;
}

function getRouteTypeDisplayName(routeType) {
    const types = {
        'walking': 'Yürüyüş',
        'hiking': 'Doğa Yürüyüşü',
        'cycling': 'Bisiklet',
        'driving': 'Araç'
    };
    return types[routeType] || routeType || 'Bilinmiyor';
}

function applyRouteFilters() {
    console.log('🔍 Applying route filters...');
    
    // Get filter values from chips (new system) or fallback to old selects
    let filters;
    
    if (document.getElementById('routeTypeChips')) {
        // New chip system
        filters = getActiveFilterValues();
    } else {
        // Fallback to old system
        const routeTypeFilter = document.getElementById('routeTypeFilter');
        const difficultyFilter = document.getElementById('difficultyFilter');
        const durationFilter = document.getElementById('durationFilter');
        
        filters = {
            routeType: routeTypeFilter ? routeTypeFilter.value : '',
            difficulty: difficultyFilter ? difficultyFilter.value : '',
            duration: durationFilter ? durationFilter.value : ''
        };
    }
    
    filteredRoutes = predefinedRoutes.filter(route => {
        // Route type filter
        if (filters.routeType && route.route_type !== filters.routeType) {
            return false;
        }

        // Difficulty filter
        if (filters.difficulty && route.difficulty_level !== parseInt(filters.difficulty)) {
            return false;
        }

        // Duration filter
        if (filters.duration) {
            const duration = route.estimated_duration || 0;
            const [min, max] = filters.duration.split('-').map(Number);
            if (duration < min || (max !== 999 && duration > max)) {
                return false;
            }
        }

        // Favorites filter
        if (filters.favorites === 'favorites' && !isRouteFavorite(route.id)) {
            return false;
        }

        return true;
    });
    
    console.log(`✅ Filtered routes: ${filteredRoutes.length}/${predefinedRoutes.length}`);
    displayPredefinedRoutes(filteredRoutes);
    updateRouteStats();
}

function clearRouteFilters() {
    console.log('🧹 Clearing route filters...');
    
    const routeTypeFilter = document.getElementById('routeTypeFilter');
    const difficultyFilter = document.getElementById('difficultyFilter');
    const durationFilter = document.getElementById('durationFilter');
    
    if (routeTypeFilter) routeTypeFilter.value = '';
    if (difficultyFilter) difficultyFilter.value = '';
    if (durationFilter) durationFilter.value = '';
    
    filteredRoutes = [...predefinedRoutes];
    displayPredefinedRoutes(filteredRoutes);
}

function setupRouteSearch() {
    const searchInput = document.getElementById('routeSearchInput');
    if (!searchInput) return;

    // Ensure the search input is always editable
    searchInput.removeAttribute('disabled');
    searchInput.removeAttribute('readonly');
    searchInput.style.pointerEvents = 'auto';

    const handleRouteSearch = () => {
        const query = searchInput.value.trim().toLowerCase();
        filteredRoutes = predefinedRoutes.filter(route =>
            route.name && route.name.toLowerCase().includes(query)
        );
        displayPredefinedRoutes(filteredRoutes);
        updateRouteStats();
    };

    // React to input events so the list updates as the user types
    searchInput.addEventListener('input', handleRouteSearch);
}

function showNoRoutesMessage(message = 'Seçilen kriterlere uygun rota bulunamadı.') {
    const routesList = document.getElementById('predefinedRoutesList');
    const noRoutesMessage = document.getElementById('noRoutesMessage');
    
    if (routesList) routesList.style.display = 'none';
    if (noRoutesMessage) {
        noRoutesMessage.style.display = 'block';
        const messageP = noRoutesMessage.querySelector('p');
        if (messageP) messageP.textContent = message;
    }
}

async function showRouteDetails(route) {
    console.log('📋 Showing route details for:', route);
    
    const modal = document.getElementById('routeDetailModal');
    const modalTitle = document.getElementById('routeDetailModalTitle');
    const modalBody = document.getElementById('routeDetailModalBody');
    const selectBtn = document.getElementById('routeSelectBtn');
    
    if (!modal || !modalTitle || !modalBody || !selectBtn) {
        console.error('❌ Route detail modal elements not found');
        return;
    }
    
    // Set modal title
    modalTitle.textContent = route.name || 'Rota Detayları';
    
    // Show loading state
    modalBody.innerHTML = `
        <div class="loading">
            <div class="loading__spinner"></div>
            <p class="loading__text">Rota detayları yükleniyor...</p>
        </div>
    `;
    
    // Show modal
    modal.classList.add('show');

    // Load route details and update map when done
    const detailed = await loadRouteDetails(route, modalBody);
    const detailedRoute = detailed && (detailed.success ? detailed.route : detailed);
    if (detailedRoute) {
        Object.assign(route, detailedRoute);
    }
    await displayRouteOnMap(route);

    // Setup select button with updated route data
    selectBtn.onclick = () => selectPredefinedRoute(route);
    
    // Setup close functionality
    const closeBtn = document.getElementById('routeDetailModalClose');
    if (closeBtn) {
        closeBtn.onclick = () => closeRouteDetailModal();
    }
    
    // Close on backdrop click
    modal.onclick = (e) => {
        if (e.target === modal) {
            closeRouteDetailModal();
        }
    };
    
    // Close on Escape key
    document.addEventListener('keydown', handleRouteModalKeydown);
}

function handleRouteModalKeydown(e) {
    if (e.key === 'Escape') {
        closeRouteDetailModal();
    }
}

function closeRouteDetailModal() {
    const modal = document.getElementById('routeDetailModal');
    if (modal) {
        modal.classList.remove('show');
        document.removeEventListener('keydown', handleRouteModalKeydown);

        // Clean up preview maps
        cleanupPreviewMaps();
    }
}

// Helper to show route details by ID (used by popup actions)
function showRouteDetail(routeId) {
    const route = predefinedRoutes.find(r => (r.id || r._id) === routeId);
    if (route) {
        showRouteDetails(route);
    } else {
        console.error('❌ Route not found for ID:', routeId);
    }
}

async function loadRouteDetails(route, container) {
    console.log('🔄 Loading route details for:', route.id, route.name);
    
    try {
        // Fetch detailed route information including POIs
        const url = `${apiBase}/routes/${route.id}`;
        console.log('📡 Fetching route details from:', url);
        
        const response = await fetch(url);
        console.log('📡 Response status:', response.status, response.statusText);

        if (response.ok) {
            const detailedRoute = await response.json();
            console.log('✅ Route details loaded successfully:', detailedRoute);
            console.log('🔍 Route details inspection:', {
                hasGeometry: !!detailedRoute.geometry,
                geometryType: typeof detailedRoute.geometry,
                hasPois: !!(detailedRoute.pois && detailedRoute.pois.length > 0),
                poisCount: detailedRoute.pois ? detailedRoute.pois.length : 0,
                allKeys: Object.keys(detailedRoute)
            });

            // Only attempt to render details if a container is provided
            if (container) {
                displayRouteDetails(detailedRoute, container);
            }

            return detailedRoute;
        } else {
            const errorText = await response.text();
            console.error('❌ API Error:', response.status, response.statusText, errorText);
            throw new Error(`HTTP ${response.status}: ${errorText}`);
        }
    } catch (error) {
        console.error('❌ Error loading route details:', error);

        if (container) {
            container.innerHTML = `
                <div style="text-align: center; padding: 40px; color: #666;">
                    <i class="fas fa-exclamation-triangle" style="font-size: 2rem; margin-bottom: 16px; color: #f56565;"></i>
                    <p>Rota detayları yüklenirken hata oluştu.</p>
                    <p style="font-size: 0.9rem; margin-top: 8px;">Lütfen daha sonra tekrar deneyin.</p>
                </div>
            `;
        }


        return null;
    }
}
function displayRouteDetails(routeData, container) {
    // Handle API response structure - API returns {success: true, route: {...}}
    const route = routeData.success ? routeData.route : routeData;
    
    const duration = Math.round((route.estimated_duration || 0) / 60);
    const distance = (route.total_distance || 0).toFixed(2);
    const difficultyStars = createDifficultyStars(route.difficulty_level || 1);
    const pois = route.pois || [];
    const poiCount = pois.length;
    
    console.log('📊 Displaying route details:', {
        routeName: route.name,
        poiCount: poiCount,
        pois: pois
    });
    
    // Generate unique ID for this modal's map
    const previewMapId = `routePreviewMap_${route.id}`;
    
    container.innerHTML = `
        <div class="route-detail-content">
            <div class="route-detail-summary">
                <div class="route-summary-grid">
                    <div class="summary-item">
                        <i class="fas fa-route"></i>
                        <div>
                            <span class="summary-label">Rota Tipi</span>
                            <span class="summary-value">${getRouteTypeDisplayName(route.route_type)}</span>
                        </div>
                    </div>
                    <div class="summary-item">
                        <i class="fas fa-clock"></i>
                        <div>
                            <span class="summary-label">Süre</span>
                            <span class="summary-value">${duration} saat</span>
                        </div>
                    </div>
                    <div class="summary-item">
                        <i class="fas fa-map-marker-alt"></i>
                        <div>
                            <span class="summary-label">Mesafe</span>
                            <span class="summary-value">${distance} km</span>
                        </div>
                    </div>
                    <div class="summary-item">
                        <i class="fas fa-mountain"></i>
                        <div>
                            <span class="summary-label">Zorluk</span>
                            <div class="difficulty-stars">${difficultyStars}</div>
                        </div>
                    </div>
                </div>
            </div>
            
            <div class="route-preview-section">
                <h4><i class="fas fa-map"></i> Rota Ön İzlemesi</h4>
                <div class="route-preview-map-container" onclick="expandRoutePreview('${route.id}', '${route.name}')" style="cursor: pointer;" title="Büyük haritada görüntülemek için tıklayın">
                    <div id="${previewMapId}" class="route-preview-map"></div>
                    <div class="route-preview-overlay">
                        <div class="route-preview-info">
                            <span><i class="fas fa-map-marked-alt"></i> ${poiCount} durak</span>
                            <span><i class="fas fa-route"></i> ${distance} km</span>
                        </div>
                        <div class="route-preview-expand-hint">
                            <i class="fas fa-expand-alt"></i>
                            <span>Büyütmek için tıklayın</span>
                        </div>
                    </div>
                </div>
            </div>
            
            <div class="route-elevation-section">
                <h4><i class="fas fa-mountain"></i> Yükseklik Profili</h4>
                <div class="route-elevation-container">
                    <div class="elevation-preview-chart" id="elevationPreview_${route.id}">
                        <div class="elevation-loading">
                            <i class="fas fa-spinner fa-spin"></i>
                            <span>Yükseklik verileri yükleniyor...</span>
                        </div>
                    </div>
                    <div class="elevation-preview-stats" id="elevationStats_${route.id}">
                        <div class="elevation-stat">
                            <span class="stat-label">Min:</span>
                            <span class="stat-value">--m</span>
                        </div>
                        <div class="elevation-stat">
                            <span class="stat-label">Max:</span>
                            <span class="stat-value">--m</span>
                        </div>
                        <div class="elevation-stat">
                            <span class="stat-label">↗ Tırmanış:</span>
                            <span class="stat-value">--m</span>
                        </div>
                        <div class="elevation-stat">
                            <span class="stat-label">↘ İniş:</span>
                            <span class="stat-value">--m</span>
                        </div>
                    </div>
                </div>
            </div>
            
            <div class="route-detail-description">
                <h4><i class="fas fa-info-circle"></i> Açıklama</h4>
                <p>${route.description || 'Bu rota için açıklama bulunmuyor.'}</p>
            </div>
            
            <div class="route-detail-pois">
                <h4><i class="fas fa-map-marked-alt"></i> Rota Üzerindeki Yerler (${poiCount})</h4>
                ${poiCount > 0 ? createPOIList(pois) : '<p style="color: #666; font-style: italic;">Bu rotada henüz POI tanımlanmamış.</p>'}
            </div>
        </div>
    `;
    
    // Initialize preview map - POI'ler olsun olmasın her zaman oluştur
    const previewMapContainer = document.getElementById(previewMapId);
    if (previewMapContainer) {
        previewMapContainer.innerHTML = `
            <div class="route-preview-loading">
                <i class="fas fa-spinner"></i>
                Harita yükleniyor...
            </div>
        `;
    }
    
    // DOM'un hazır olduğundan emin olmak için daha uzun bekleme
    setTimeout(() => {
        // Container'ın varlığını kontrol et
        const mapContainer = document.getElementById(previewMapId);
        if (mapContainer) {
            console.log('✅ Preview map container found, initializing map');
            initializeRoutePreviewMap(previewMapId, route.id, pois);
        } else {
            console.error('❌ Preview map container still not found after timeout:', previewMapId);
            // Biraz daha bekle ve tekrar dene
            setTimeout(() => {
                const retryContainer = document.getElementById(previewMapId);
                if (retryContainer) {
                    console.log('✅ Preview map container found on retry, initializing map');
                    initializeRoutePreviewMap(previewMapId, route.id, pois);
                } else {
                    console.error('❌ Preview map container not found even after retry:', previewMapId);
                }
            }, 300);
        }
        
        // Load elevation profile for the route
        loadRouteElevationProfile(route);
    }, 300);
}

// Load elevation profile for route preview
async function loadRouteElevationProfile(route) {
    if (!route || !route.pois || route.pois.length === 0) {
        console.log('⚠️ No POIs available for elevation profile');
        return;
    }
    
    const chartContainerId = `elevationPreview_${route.id}`;
    const statsContainerId = `elevationStats_${route.id}`;
    
    const chartContainer = document.getElementById(chartContainerId);
    const statsContainer = document.getElementById(statsContainerId);
    
    if (!chartContainer || !statsContainer) {
        console.log('⚠️ Elevation containers not found');
        return;
    }
    
    try {
        console.log('🏔️ Loading elevation profile for route:', route.name);
        
        // Create waypoints for elevation data
        const waypoints = route.pois.map(poi => ({
            lat: poi.lat,
            lng: poi.lng || poi.lon,
            name: poi.name,
            category: poi.category || 'diger'
        }));
        
        // Collect elevation data
        const elevationData = [];
        let cumulativeDistance = 0;
        
        for (let i = 0; i < waypoints.length; i++) {
            const poi = waypoints[i];
            
            // Calculate distance from previous point
            if (i > 0) {
                const prevPoi = waypoints[i - 1];
                const segmentDistance = getDistance(
                    prevPoi.lat, prevPoi.lng,
                    poi.lat, poi.lng
                );
                cumulativeDistance += segmentDistance;
            }
            
            // Get elevation
            const elevation = await getElevation(poi.lat, poi.lng);
            
            elevationData.push({
                distance: cumulativeDistance / 1000, // Convert to km
                elevation: elevation,
                name: poi.name,
                lat: poi.lat,
                lng: poi.lng
            });
        }
        
        // Calculate statistics
        const elevations = elevationData.map(d => d.elevation);
        const minElevation = Math.min(...elevations);
        const maxElevation = Math.max(...elevations);
        
        let totalAscent = 0;
        let totalDescent = 0;
        
        for (let i = 1; i < elevations.length; i++) {
            const diff = elevations[i] - elevations[i - 1];
            if (diff > 0) {
                totalAscent += diff;
            } else {
                totalDescent += Math.abs(diff);
            }
        }
        
        // Update statistics
        const statElements = statsContainer.querySelectorAll('.elevation-stat .stat-value');
        if (statElements.length >= 4) {
            statElements[0].textContent = `${Math.round(minElevation)}m`;
            statElements[1].textContent = `${Math.round(maxElevation)}m`;
            statElements[2].textContent = `${Math.round(totalAscent)}m`;
            statElements[3].textContent = `${Math.round(totalDescent)}m`;
        }
        
        // Create mini chart
        createMiniElevationChart(chartContainerId, elevationData);
        
    } catch (error) {
        console.error('❌ Error loading elevation profile:', error);
        chartContainer.innerHTML = `
            <div class="elevation-error">
                <i class="fas fa-exclamation-triangle"></i>
                <span>Yükseklik verileri yüklenemedi</span>
            </div>
        `;
    }
}

// Create mini elevation chart for preview
function createMiniElevationChart(containerId, elevationData) {
    const container = document.getElementById(containerId);
    if (!container) return;
    
    // Create canvas
    container.innerHTML = '<canvas id="miniChart_' + containerId + '" width="300" height="100"></canvas>';
    const canvas = document.getElementById('miniChart_' + containerId);
    
    if (!canvas) return;
    
    const ctx = canvas.getContext('2d');
    
    // Prepare data
    const distances = elevationData.map(d => d.distance.toFixed(1));
    const elevations = elevationData.map(d => d.elevation);
    const names = elevationData.map(d => d.name);
    
    new Chart(ctx, {
        type: 'line',
        data: {
            labels: distances,
            datasets: [{
                label: 'Yükseklik (m)',
                data: elevations,
                borderColor: '#4285f4',
                backgroundColor: 'rgba(66, 133, 244, 0.1)',
                fill: true,
                tension: 0.4,
                pointRadius: 3,
                pointHoverRadius: 5
            }]
        },
        options: {
            responsive: true,
            maintainAspectRatio: false,
            plugins: {
                legend: { display: false },
                tooltip: {
                    callbacks: {
                        title: function(tooltipItems) {
                            const index = tooltipItems[0].dataIndex;
                            return names[index];
                        },
                        label: function(context) {
                            return `Yükseklik: ${context.parsed.y}m`;
                        },
                        afterLabel: function(context) {
                            return `Mesafe: ${context.label}km`;
                        }
                    }
                }
            },
            scales: {
                x: {
                    display: false,
                    title: {
                        display: false
                    }
                },
                y: {
                    display: true,
                    position: 'right',
                    ticks: {
                        font: { size: 10 },
                        callback: function(value) {
                            return value + 'm';
                        }
                    },
                    grid: {
                        display: false
                    }
                }
            },
            interaction: {
                intersect: false,
                mode: 'index'
            }
        }
    });
}

function createPOIList(pois) {
    if (!pois || pois.length === 0) {
        return '<p style="color: #666; font-style: italic;">Bu rotada POI bulunmuyor.</p>';
    }
    
    return `
        <div class="route-pois-list">
            ${pois.map((poi, index) => `
                <div class="route-poi-item">
                    <div class="poi-order">${index + 1}</div>
                    <div class="poi-info">
                        <div class="poi-name">${poi.name}</div>
                        <div class="poi-category">${getCategoryDisplayName(poi.category)}</div>
                        ${poi.notes ? `<div class="poi-notes">${poi.notes}</div>` : ''}
                    </div>
                    <div class="poi-time">
                        ${poi.estimated_time_at_poi ? `${poi.estimated_time_at_poi} dk` : ''}
                    </div>
                </div>
            `).join('')}
        </div>
    `;
}

async function selectPredefinedRoute(route) {
    console.log('🚀 === STARTING ROUTE SELECTION PROCESS ===');
    
    // Store the route globally for panel access
    window.currentSelectedRoute = route;
    console.log('✅ Selecting predefined route:', route);
    console.log('🔍 Initial route data check:', {
        hasId: !!route.id,
        hasName: !!route.name,
        hasGeometry: !!route.geometry,
        hasPois: !!(route.pois && route.pois.length > 0),
        poisCount: route.pois ? route.pois.length : 0
    });

    // Ensure detailed data is present before displaying
    if (!route.geometry || !route.pois || route.pois.length === 0) {
        try {
            console.log('⏳ Route missing details, loading before selection...');
            console.log('🔍 Attempting to load route details via API...');
            
            // Try multiple methods to get route data
            let detailedRoute = null;
            
            // Method 1: Standard route details API + geometry API (same as preview)
            try {
                const detailed = await loadRouteDetails(route);
                detailedRoute = detailed && (detailed.success ? detailed.route : detailed);
                
                if (detailedRoute) {
                    console.log('✅ API route data loaded successfully');
                    
                    // CRITICAL: Load actual route geometry (same as preview map)
                    try {
                        console.log('🗺️ Loading actual route geometry for main map...');
                        const geometryResponse = await fetch(`${apiBase}/routes/${route.id}/geometry`);
                        if (geometryResponse.ok) {
                            const geometryData = await geometryResponse.json();
                            console.log('📍 Main map geometry data:', geometryData);
                            
                            let geometry = geometryData.geometry || geometryData;
                            
                            // String ise parse et
                            if (typeof geometry === 'string') {
                                try {
                                    geometry = JSON.parse(geometry);
                                } catch (e) {
                                    console.warn('Geometry parse error:', e);
                                }
                            }
                            
                            // Geometry'yi detailedRoute'a ekle
                            if (geometry && geometry.type === 'LineString' && geometry.coordinates) {
                                detailedRoute.geometry = geometry;
                                console.log('✅ Added LineString geometry to route');
                            } else if (geometry && geometry.geometry && geometry.geometry.type === 'LineString') {
                                detailedRoute.geometry = geometry.geometry;
                                console.log('✅ Added nested geometry to route');
                            } else if (geometryData.success && geometryData.geometry) {
                                detailedRoute.geometry = geometryData.geometry;
                                console.log('✅ Added API geometry to route');
                            }
                        }
                    } catch (geometryError) {
                        console.warn('⚠️ Could not load route geometry:', geometryError);
                    }
                } else {
                    console.warn('⚠️ API returned empty or invalid data');
                }
            } catch (apiError) {
                console.warn('⚠️ Standard API failed:', apiError);
                console.warn('🔍 API URL attempted:', `${apiBase}/routes/${route.id}`);
            }
            
            // Method 2: If standard API fails, try to use existing route data or create mock data
            if (!detailedRoute || (!detailedRoute.geometry && (!detailedRoute.pois || detailedRoute.pois.length === 0))) {
                console.log('🔄 Creating intelligent fallback route data...');
                
                // Try to extract geographical information from route name
                const routeName = route.name || 'Bilinmeyen Rota';
                console.log('🔍 Analyzing route name for locations:', routeName);
                
                // Cappadocia area coordinates for common locations
                const knownLocations = {
                    'göreme': { lat: 38.6427, lng: 34.8283, name: 'Göreme' },
                    'uçhisar': { lat: 38.6361, lng: 34.8106, name: 'Uçhisar' },
                    'avanos': { lat: 38.7151, lng: 34.8403, name: 'Avanos' },
                    'ürgüp': { lat: 38.6436, lng: 34.8128, name: 'Ürgüp' },
                    'ortahisar': { lat: 38.6425, lng: 34.8594, name: 'Ortahisar' },
                    'çavuşin': { lat: 38.6533, lng: 34.8378, name: 'Çavuşin' },
                    'pasabag': { lat: 38.6772, lng: 34.8458, name: 'Paşabağ' },
                    'güvercinlik': { lat: 38.6469, lng: 34.8044, name: 'Güvercinlik Vadisi' },
                    'love valley': { lat: 38.6612, lng: 34.8258, name: 'Love Valley' },
                    'rose valley': { lat: 38.6453, lng: 34.8361, name: 'Rose Valley' },
                    'devrent': { lat: 38.6753, lng: 34.8461, name: 'Devrent Vadisi' }
                };
                
                const mockPois = [];
                const routeNameLower = routeName.toLowerCase();
                
                // Find matching locations in route name
                let foundAny = false;
                Object.keys(knownLocations).forEach(locationKey => {
                    if (routeNameLower.includes(locationKey)) {
                        const location = knownLocations[locationKey];
                        mockPois.push({
                            id: `${route.id}_${locationKey}`,
                            name: location.name,
                            lat: location.lat,
                            lng: location.lng,
                            category: 'landmark',
                            description: `${location.name} - ${routeName} rotası durağı`
                        });
                        foundAny = true;
                    }
                });
                
                // If no specific locations found, add Ürgüp center
                if (!foundAny) {
                    mockPois.push({
                        id: `${route.id}_center`,
                        name: routeName,
                        lat: 38.6436,
                        lng: 34.8128,
                        category: 'landmark',
                        description: 'Rota merkez noktası - Ürgüp'
                    });
                }
                
                detailedRoute = {
                    ...route,
                    pois: mockPois,
                    geometry: null, // Will use POI markers instead
                    total_distance: route.total_distance || Math.random() * 10 + 2, // Random distance 2-12 km
                    estimated_duration: route.estimated_duration || Math.floor(Math.random() * 240 + 60) // Random 60-300 minutes
                };
                
                console.log('✅ Intelligent fallback route data created with', mockPois.length, 'POIs:', detailedRoute);
            }
            
            if (detailedRoute) {
                console.log('✅ Route details obtained:', detailedRoute);
                
                // If still no geometry but we have POIs, try smart routing API (same as preview)
                if (!detailedRoute.geometry && detailedRoute.pois && detailedRoute.pois.length > 1) {
                    try {
                        console.log('🛣️ No geometry found, trying smart routing API...');
                        const waypointPayload = detailedRoute.pois
                            .filter(poi => poi.lat && (poi.lng || poi.lon))
                            .map(p => ({
                                lat: parseFloat(p.lat),
                                lng: parseFloat(p.lng || p.lon),
                                name: p.name || ''
                            }));
                            
                        if (waypointPayload.length > 1) {
                            const smartRouteResponse = await fetch(`${apiBase}/route/smart`, {
                                method: 'POST',
                                headers: {
                                    'Content-Type': 'application/json'
                                },
                                body: JSON.stringify({ waypoints: waypointPayload })
                            });
                            
                            if (smartRouteResponse.ok) {
                                const smartRouteData = await smartRouteResponse.json();
                                if (smartRouteData.success && smartRouteData.route && smartRouteData.route.segments && smartRouteData.route.segments.length > 0) {
                                    // Convert smart route coordinates to LineString geometry
                                    const coordinates = smartRouteData.route.segments[0].coordinates.map(c => [c.lng, c.lat]);
                                    detailedRoute.geometry = {
                                        type: 'LineString',
                                        coordinates: coordinates
                                    };
                                    console.log('✅ Smart route geometry added with', coordinates.length, 'points');
                                }
                            }
                        }
                    } catch (smartRouteError) {
                        console.warn('⚠️ Smart routing failed:', smartRouteError);
                    }
                }
                
                Object.assign(route, detailedRoute);
            } else {
                console.warn('⚠️ No route data could be obtained');
            }
        } catch (error) {
            console.error('❌ Error loading route details for selection:', error);
            
            // Create emergency fallback data
            console.log('🚨 Creating emergency fallback data...');
            route.pois = [{
                id: `${route.id}_emergency`,
                name: route.name || 'Bilinmeyen Rota',
                lat: 38.6436,
                lng: 34.8128,
                category: 'landmark',
                description: 'Rota verisi yüklenemedi'
            }];
            
            showNotification('Rota detayları yüklenemedi, merkez nokta gösteriliyor', 'warning');
        }
    }

    console.log('🔍 Final route data before display:', {
        hasGeometry: !!route.geometry,
        geometryType: typeof route.geometry,
        hasPois: !!(route.pois && route.pois.length > 0),
        poisCount: route.pois ? route.pois.length : 0,
        firstPoi: route.pois && route.pois[0] ? route.pois[0] : null
    });

    // Close modal after data loading
    closeRouteDetailModal();

    // Show notification with Google Maps option
             // Check if this is a hiking route for different export options
         const routeName = (route.name || '').toLowerCase();
         const isHikingRoute = route.route_type === 'hiking' || 
                              route.route_type === 'walking' || // walking routes are often hiking trails
                              routeName.includes('yürüyüş') || 
                              routeName.includes('patika') ||
                              routeName.includes('vadisi') ||   // valley trails
                              routeName.includes('valley') ||
                              routeName.includes('wikiloc') ||  // wikiloc = hiking trails
                              routeName.includes('trail') ||
                              routeName.includes('trek') ||
                              routeName.includes('hiking') ||
                              routeName.includes('güvercinlik') || // pigeon valley
                              routeName.includes('pigeon') ||
                              routeName.includes('kale') ||     // castle trails  
                              routeName.includes('castle');
         
         // DEBUG: Log route information for debugging
         console.log('🔍 ROUTE DEBUG INFO:');
         console.log('📍 Route name:', route.name);
         console.log('🏷️ Route type:', route.route_type);
         console.log('🥾 Is hiking route?', isHikingRoute);
         console.log('📝 Route name (lowercase):', route.name?.toLowerCase());
         console.log('🔎 Contains "yürüyüş"?', route.name?.toLowerCase().includes('yürüyüş'));
         console.log('🔎 Contains "patika"?', route.name?.toLowerCase().includes('patika'));
         console.log('🗺️ Full route object:', route);
         
        // Add navigation route from current location to route start
        addNavigationToRoute(route);
        
        // Refresh route media for the selected route
        try {
            console.log('📸 Refreshing route media for selected route:', route.id);
            await loadRouteMediaForCard(route);
        } catch (mediaError) {
            console.warn('⚠️ Could not refresh route media:', mediaError);
        }
    
    // Ensure predefined map is initialized with multiple attempts
    let mapInitAttempts = 0;
    const maxAttempts = 3;
    
    while (!predefinedMapInitialized && mapInitAttempts < maxAttempts) {
        mapInitAttempts++;
        console.log(`🗺️ Map initialization attempt ${mapInitAttempts}/${maxAttempts}...`);
        
        try {
            const success = await initializePredefinedMap();
            if (success) {
                console.log('✅ Map initialized successfully');
                break;
            } else {
                console.warn(`⚠️ Map initialization attempt ${mapInitAttempts} failed`);
            }
        } catch (error) {
            console.error(`❌ Map initialization attempt ${mapInitAttempts} error:`, error);
        }
        
        if (mapInitAttempts < maxAttempts) {
            await new Promise(resolve => setTimeout(resolve, 1000)); // Wait 1 second between attempts
        }
    }
    
    if (!predefinedMapInitialized) {
        console.error('❌ Failed to initialize map after all attempts');
        showNotification('Harita başlatılamadı. Sayfayı yenileyin.', 'error');
        return;
    }
    
    // Multiple approach for displaying route with fallbacks
    const displayRoute = async () => {
        console.log('🎯 Starting route display process...');
        
        // Approach 1: Standard display with delays
        setTimeout(async () => {
            try {
                console.log('📍 Attempt 1: Standard route display with timing fix...');
                
                // Force map container visibility
                const mapContainer = document.getElementById('predefinedRoutesMap');
                if (mapContainer) {
                    mapContainer.style.display = 'block';
                    mapContainer.style.visibility = 'visible';
                    mapContainer.style.opacity = '1';
                    console.log('✅ Map container visibility forced');
                }
                
                // Force map size refresh
                if (predefinedMap) {
                    predefinedMap.invalidateSize();
                    setTimeout(() => predefinedMap.invalidateSize(), 100);
                    setTimeout(() => predefinedMap.invalidateSize(), 500);
                    console.log('🔄 Map size invalidated multiple times');
                }
                
                // Display route
                await displayRouteOnMap(route);
                
                // Verify display after a moment
                setTimeout(() => {
                    console.log('🔍 Verifying route display...');
                    console.log('Map layers count:', predefinedMapLayers.length);
                    if (predefinedMapLayers.length === 0) {
                        console.warn('⚠️ No layers found, attempting fallback display...');
                        displayRouteOnMapFallback(route);
                    }
                }, 1000);
                
            } catch (error) {
                console.error('❌ Error in standard route display:', error);
                displayRouteOnMapFallback(route);
            }
        }, 500); // Increased delay for modal animation
    };
    
    await displayRoute();

<<<<<<< HEAD
    // Store current route id globally and refresh its media markers
    window.currentRouteId = route.id || route._id;
    await refreshMediaMarkers(window.currentRouteId);

=======
>>>>>>> eb17408b
    // Store selected route for reference
    window.currentSelectedRoute = route;
    window.currentRouteId = route.id || route._id;
    await refreshMediaMarkers(window.currentRouteId);

    console.log('🏁 === ROUTE SELECTION PROCESS COMPLETED ===');
}

function displaySelectedRoute(route, pois) {
    const recommendationResults = document.getElementById('recommendationResults');
    if (!recommendationResults) return;
    
    const poisHtml = pois.map((poi, index) => `
        <div class="route-poi-item" style="display: flex; align-items: center; padding: 12px; background: #f8f9fa; border-radius: 8px; margin-bottom: 8px;">
            <div class="poi-order" style="background: var(--primary-color); color: white; border-radius: 50%; width: 24px; height: 24px; display: flex; align-items: center; justify-content: center; font-size: 12px; font-weight: bold; margin-right: 12px;">
                ${poi.order_in_route || index + 1}
            </div>
            <div class="poi-info" style="flex: 1;">
                <div style="font-weight: 500; color: var(--text-color);">${poi.name}</div>
                <div style="font-size: 12px; color: #666;">
                    ${poi.category} • ${poi.estimated_time_at_poi || 15} dakika
                    ${poi.is_mandatory ? ' • <span style="color: #dc3545;">Zorunlu</span>' : ' • <span style="color: #28a745;">İsteğe bağlı</span>'}
                </div>
            </div>
        </div>
    `).join('');
    
    recommendationResults.innerHTML = `
        <div style="background: #ffffff; border-radius: 16px; border: 1px solid #e2e8f0; margin-bottom: 20px; overflow: hidden;">
            <div style="padding: 24px; border-bottom: 1px solid #e2e8f0;">
                <div style="text-align: center; margin-bottom: 20px;">
                    <i class="fas fa-route" style="font-size: 2.5rem; color: var(--primary-color); margin-bottom: 12px;"></i>
                    <h3 style="margin: 0 0 8px 0; color: var(--text-color);">${route.name}</h3>
                    <p style="color: #666; margin: 0 0 16px 0;">${route.description || 'Hazır rota'}</p>
                    <div style="display: flex; justify-content: center; gap: 20px; flex-wrap: wrap;">
                        <span style="color: #666;"><i class="fas fa-clock"></i> ${Math.round((route.estimated_duration || 0) / 60)} saat</span>
                        <span style="color: #666;"><i class="fas fa-map-marker-alt"></i> ${(route.total_distance || 0).toFixed(2)} km</span>
                        <span style="color: #666;"><i class="fas fa-route"></i> ${getRouteTypeDisplayName(route.route_type)}</span>
                        <span style="color: #666;"><i class="fas fa-star"></i> Zorluk: ${getDifficultyStars(route.difficulty_level)}</span>
                    </div>
                </div>
            </div>
            <div style="padding: 20px;">
                <h4 style="margin: 0 0 16px 0; color: var(--text-color); display: flex; align-items: center;">
                    <i class="fas fa-map-marked-alt" style="margin-right: 8px; color: var(--primary-color);"></i>
                    Rota Durakları (${pois.length})
                </h4>
                <div class="route-pois-list">
                    ${poisHtml}
                </div>
            </div>
        </div>
    `;
}
function displayRouteWithoutPOIs(route) {
    const recommendationResults = document.getElementById('recommendationResults');
    if (!recommendationResults) return;
    
    recommendationResults.innerHTML = `
        <div style="text-align: center; padding: 40px; background: #ffffff; border-radius: 16px; border: 1px solid #e2e8f0; margin-bottom: 20px;">
            <i class="fas fa-route" style="font-size: 3rem; color: var(--primary-color); margin-bottom: 16px;"></i>
            <h3 style="margin: 0 0 12px 0; color: var(--text-color);">${route.name}</h3>
            <p style="color: #666; margin: 0 0 20px 0;">${route.description || 'Seçilen rota'}</p>
            <div style="display: flex; justify-content: center; gap: 20px; flex-wrap: wrap; margin-bottom: 20px;">
                <span style="color: #666;"><i class="fas fa-clock"></i> ${Math.round((route.estimated_duration || 0) / 60)} saat</span>
                <span style="color: #666;"><i class="fas fa-map-marker-alt"></i> ${(route.total_distance || 0).toFixed(2)} km</span>
                <span style="color: #666;"><i class="fas fa-route"></i> ${getRouteTypeDisplayName(route.route_type)}</span>
            </div>
            <div style="background: #fff3cd; border: 1px solid #ffeaa7; border-radius: 8px; padding: 16px; color: #856404;">
                <i class="fas fa-info-circle" style="margin-right: 8px;"></i>
                Bu rota için henüz POI bilgileri tanımlanmamış.
            </div>
        </div>
    `;
}

async function displayRoutePOIsOnMap(pois) {
    console.log('🗺️ Displaying route POIs on map:', pois);
    
    // Ensure map is initialized
    if (!map) {
        console.log('🗺️ Map not initialized, initializing now...');
        await initializeEmptyMap();
        if (!map) {
            console.error('❌ Failed to initialize map');
            return;
        }
    }
    
    // Clear existing markers
    markers.forEach(marker => marker.remove());
    markers = [];
    
    // Add POI markers to map
    const routeCoordinates = [];
    let markersAdded = 0;
    
    for (let i = 0; i < pois.length; i++) {
        const poi = pois[i];
        
        if (poi.lat && poi.lon) {
            try {
                const lat = parseFloat(poi.lat);
                const lon = parseFloat(poi.lon);
                
                // Validate coordinates
                if (isNaN(lat) || isNaN(lon) || lat < -90 || lat > 90 || lon < -180 || lon > 180) {
                    console.warn(`Invalid coordinates for POI ${poi.name}: ${lat}, ${lon}`);
                    continue;
                }
                
                const coordinates = [lat, lon];
                routeCoordinates.push(coordinates);
                
                // Create custom marker icon with category style and order number
                const categoryStyle = getCategoryStyle(poi.category || 'diger');
                const markerColor = poi.is_mandatory ? '#dc3545' : categoryStyle.color;
                
                const markerIcon = L.divIcon({
                    className: 'route-poi-marker',
                    html: `
                        <div style="
                            background: ${markerColor};
                            width: 40px;
                            height: 40px;
                            border-radius: 50% 50% 50% 0;
                            border: 3px solid white;
                            box-shadow: 0 4px 12px rgba(0,0,0,0.3);
                            display: flex;
                            align-items: center;
                            justify-content: center;
                            font-size: 18px;
                            transform: rotate(-45deg);
                            position: relative;
                        ">
                            <span style="transform: rotate(45deg);">${categoryStyle.icon}</span>
                            <div style="
                                position: absolute;
                                top: -8px;
                                right: -8px;
                                background: white;
                                color: ${markerColor};
                                border-radius: 50%;
                                width: 20px;
                                height: 20px;
                                display: flex;
                                align-items: center;
                                justify-content: center;
                                font-size: 10px;
                                font-weight: bold;
                                border: 2px solid ${markerColor};
                                transform: rotate(45deg);
                            ">${poi.order_in_route || i + 1}</div>
                        </div>
                    `,
                    iconSize: [40, 40],
                    iconAnchor: [20, 40],
                    popupAnchor: [0, -40]
                });
                
                // Create marker
                const marker = L.marker(coordinates, { icon: markerIcon }).addTo(map);
                
                // Create popup content
                const popupContent = `
                    <div style="min-width: 200px;">
                        <h6 style="margin: 0 0 8px 0; color: var(--primary-color);">
                            ${poi.order_in_route || i + 1}. ${poi.name}
                        </h6>
                        <p style="margin: 0 0 8px 0; font-size: 13px; color: #666;">
                            ${poi.description || poi.category}
                        </p>
                        <div style="font-size: 12px; color: #666;">
                            <div><i class="fas fa-clock"></i> ${poi.estimated_time_at_poi || 15} dakika</div>
                            <div><i class="fas fa-tag"></i> ${poi.category}</div>
                            <div>
                                <i class="fas fa-${poi.is_mandatory ? 'exclamation-circle' : 'info-circle'}"></i> 
                                ${poi.is_mandatory ? 'Zorunlu durak' : 'İsteğe bağlı durak'}
                            </div>
                        </div>
                    </div>
                `;
                
                marker.bindPopup(popupContent);
                markers.push(marker);
                markersAdded++;
                
                console.log(`✅ Added marker ${markersAdded} for POI: ${poi.name} at [${lat}, ${lon}]`);
            } catch (error) {
                console.error(`❌ Error adding marker for POI ${poi.name}:`, error);
            }
        } else {
            console.warn(`POI ${poi.name} has no coordinates: lat=${poi.lat}, lon=${poi.lon}`);
        }
    }
    
    console.log(`📍 Added ${markersAdded} markers to map out of ${pois.length} POIs`);
    
    // Draw simple fallback line only if there is no saved/smart route on the map
    if (routeCoordinates.length > 1) {
        const hasRealRouteLayer = (() => {
            let found = false;
            if (!map) return false;
            map.eachLayer(layer => {
                if (found) return;
                if (layer && layer.options && (layer.options.className === 'saved-route' || layer.options.className === 'walking-route')) {
                    found = true;
                }
            });
            return found;
        })();

        if (!hasRealRouteLayer) {
            // Remove existing simple route layer if present
            if (window.simpleRouteLayer) {
                map.removeLayer(window.simpleRouteLayer);
                window.simpleRouteLayer = null;
            }

            // Create polyline for the route and store globally
            window.simpleRouteLayer = L.polyline(routeCoordinates, {
                color: '#007bff',
                weight: 4,
                opacity: 0.7,
                dashArray: '10, 5',
                className: 'simple-route-layer'
            }).addTo(map);

            markers.push(window.simpleRouteLayer);

            // If route is circular, connect last point to first
            const route = predefinedRoutes.find(r => r.pois && r.pois.length > 0);
            if (route && route.is_circular && routeCoordinates.length > 2) {
                const circularLine = L.polyline([
                    routeCoordinates[routeCoordinates.length - 1],
                    routeCoordinates[0]
                ], {
                    color: '#28a745',
                    weight: 4,
                    opacity: 0.7,
                    dashArray: '5, 10'
                }).addTo(map);

                markers.push(circularLine);
            }
        } else {
            // Ensure any previous simple fallback line is removed when a real route exists
            if (window.simpleRouteLayer && map.hasLayer(window.simpleRouteLayer)) {
                map.removeLayer(window.simpleRouteLayer);
                window.simpleRouteLayer = null;
            }
        }
    }
    
    console.log('✅ Route POIs displayed on map');
}

function fitMapToRoutePOIs(pois) {
    if (!map || !pois || pois.length === 0) {
        console.warn('Cannot fit map: map not initialized or no POIs');
        return;
    }
    
    const validPOIs = pois.filter(poi => {
        const lat = parseFloat(poi.lat);
        const lon = parseFloat(poi.lon);
        return !isNaN(lat) && !isNaN(lon) && lat >= -90 && lat <= 90 && lon >= -180 && lon <= 180;
    });
    
    if (validPOIs.length === 0) {
        console.warn('No valid POIs with coordinates found');
        return;
    }
    
    try {
        if (validPOIs.length === 1) {
            // Single POI - center on it
            const poi = validPOIs[0];
            const lat = parseFloat(poi.lat);
            const lon = parseFloat(poi.lon);
            console.log(`🎯 Centering map on single POI: ${poi.name} at [${lat}, ${lon}]`);
            map.setView([lat, lon], 15);
        } else {
            // Multiple POIs - fit bounds
            const coordinates = validPOIs.map(poi => [parseFloat(poi.lat), parseFloat(poi.lon)]);
            const bounds = L.latLngBounds(coordinates);
            console.log(`🎯 Fitting map to ${validPOIs.length} POIs`);
            map.fitBounds(bounds, { 
                padding: [20, 20],
                maxZoom: 16
            });
        }
        
        // Force map to update
        setTimeout(() => {
            if (map) {
                map.invalidateSize();
            }
        }, 100);
        
    } catch (error) {
        console.error('❌ Error fitting map to POIs:', error);
    }
}

async function initializeMainMap() {
    // Return existing promise if initialization is already in progress
    if (mapInitializationPromise) {
        console.log('🔄 Map initialization already in progress, waiting...');
        return await mapInitializationPromise;
    }
    
    // Check if map is already initialized and valid
    if (map && map._container && mapInitialized) {
        console.log('✅ Main map already initialized');
        map.invalidateSize(); // Ensure proper sizing
        return true;
    }
    
    // Create new initialization promise
    mapInitializationPromise = performMainMapInitialization();
    
    try {
        const result = await mapInitializationPromise;
        mapInitialized = result;
        return result;
    } finally {
        // Clear the promise once complete
        mapInitializationPromise = null;
    }
}

async function performMainMapInitialization() {
    console.log('🗺️ Initializing main map...');
    
    const mapContainer = document.getElementById('mapContainer');
    if (!mapContainer) {
        console.error('❌ Map container not found');
        return false;
    }
    
    // Make sure map container is visible
    const routeSection = document.getElementById('routeSection');
    if (routeSection) {
        routeSection.style.display = 'block';
    }
    
    // Wait a bit for the container to be visible (optimized timing)
    await new Promise(resolve => addTimeout(resolve, 50));
    
    // Clear existing map
    if (map) {
        try {
            map.remove();
        } catch (e) {
            console.warn('Error removing existing map:', e);
        }
        map = null;
    }
    
    try {
        // Check if Leaflet is available
        if (typeof L === 'undefined') {
            console.error('❌ Leaflet library not loaded');
            return false;
        }
        
        // Initialize map with performance optimizations
        map = L.map('mapContainer', {
            zoomControl: true,
            scrollWheelZoom: true,
            doubleClickZoom: true,
            touchZoom: true,
            dragging: true,
            tap: true,
            tapTolerance: 15,
            worldCopyJump: false,
            maxBoundsViscosity: 0.0,
            preferCanvas: true, // Use Canvas renderer for better performance
            renderer: L.canvas(), // Explicit canvas renderer
            zoomAnimation: true, // Enable zoom animations
            fadeAnimation: true, // Enable fade animations
            markerZoomAnimation: true // Enable marker zoom animations
        }).setView([38.632, 34.912], 13);
        
        // Add base layers
        addBaseLayers(map);
        
        // Clear markers array
        markers = [];
        
        // Force map to resize after initialization
        addTimeout(() => {
            if (map) {
                map.invalidateSize();
            }
        }, 200);
        
        console.log('✅ Main map initialized successfully');
        return true;
    } catch (error) {
        console.error('❌ Error initializing main map:', error);
        return false;
    }
}

// Backward compatibility - keep the old function name
async function initializeMapForRoute() {
    return await initializeMainMap();
}

function clearMapMarkers() {
    markers.forEach(marker => {
        if (map && map.hasLayer(marker)) {
            map.removeLayer(marker);
        }
    });
    markers = [];
}

function getDifficultyStars(level) {
    const stars = '★'.repeat(level || 1) + '☆'.repeat(5 - (level || 1));
    return stars;
}

function getRouteTypeDisplayName(type) {
    const typeNames = {
        'walking': 'Yürüyüş',
        'hiking': 'Doğa Yürüyüşü',
        'cycling': 'Bisiklet',
        'driving': 'Araç'
    };
    return typeNames[type] || type;
}

// Debug function for testing route selection
window.testRouteSelection = async function(routeId) {
    console.log('🧪 Testing route selection for route ID:', routeId);
    
    try {
        const response = await fetch(`${apiBase}/routes/${routeId}`);
        console.log('📡 API Response status:', response.status);
        
        if (response.ok) {
            const data = await response.json();
            console.log('📊 API Response data:', data);
            
            if (data.success && data.route) {
                console.log('✅ Route found:', data.route.name);
                console.log('📍 Route POIs:', data.route.pois?.length || 0);
                console.log('📊 Route POI count field:', data.route.poi_count);
                
                // Log POI details
                if (data.route.pois && data.route.pois.length > 0) {
                    data.route.pois.forEach((poi, index) => {
                        console.log(`  POI ${index + 1}: ${poi.name} at [${poi.lat}, ${poi.lon}]`);
                    });
                }
                
                // Test the selection function
                await selectPredefinedRoute(data.route);
            } else {
                console.error('❌ Route not found or API error');
            }
        } else {
            console.error('❌ API request failed:', response.status);
        }
    } catch (error) {
        console.error('❌ Error testing route selection:', error);
    }
};

// Debug function for testing route list
window.testRouteList = async function() {
    console.log('🧪 Testing route list loading...');
    
    try {
        const response = await fetch(`${apiBase}/routes`);
        console.log('📡 Routes API Response status:', response.status);
        
        if (response.ok) {
            const data = await response.json();
            console.log('📊 Routes API Response data:', data);
            
            if (data.success && data.routes) {
                console.log('✅ Routes found:', data.routes.length);
                
                data.routes.forEach((route, index) => {
                    console.log(`  Route ${index + 1}: ${route.name} - POI count: ${route.poi_count}`);
                });
            } else {
                console.error('❌ Routes not found or API error');
            }
        } else {
            console.error('❌ Routes API request failed:', response.status);
        }
    } catch (error) {
        console.error('❌ Error testing route list:', error);
    }
};

// Debug function for testing map initialization
window.testMapInit = async function() {
    console.log('🧪 Testing map initialization...');
    
    const success = await initializeMainMap();
    if (success) {
        console.log('✅ Map initialization successful');
        
        // Test adding a sample marker
        if (map) {
            const testMarker = L.marker([38.632, 34.912]).addTo(map);
            testMarker.bindPopup('Test marker').openPopup();
            console.log('✅ Test marker added');
        }
    } else {
        console.error('❌ Map initialization failed');
    }
};
// Route preview map functionality
let previewMaps = new Map(); // Store multiple preview maps

async function initializeRoutePreviewMap(mapId, routeId, pois) {
    console.log('🗺️ Initializing route preview map:', mapId, 'routeId:', routeId, 'with', pois.length, 'POIs');
    
    const mapContainer = document.getElementById(mapId);
    if (!mapContainer) {
        console.error('❌ Preview map container not found:', mapId);
        return;
    }
    
    // Check if Leaflet is available
    if (typeof L === 'undefined') {
        console.error('❌ Leaflet library not loaded');
        return;
    }
    
    try {
        // Clean up existing map if any
        if (previewMaps.has(mapId)) {
            previewMaps.get(mapId).remove();
            previewMaps.delete(mapId);
        }
        
        // Initialize preview map
        const previewMap = L.map(mapId, {
            zoomControl: false,
            scrollWheelZoom: false,
            doubleClickZoom: false,
            touchZoom: false,
            dragging: false,
            tap: false,
            boxZoom: false,
            keyboard: false,
            attributionControl: false
        });
        
        // Add base layers
        addBaseLayers(previewMap);
        
        // Store the map
        previewMaps.set(mapId, previewMap);
        
        // Add POI markers
        const validPOIs = pois.filter(poi => {
            const lat = parseFloat(poi.lat);
            const lon = parseFloat(poi.lon);
            return !isNaN(lat) && !isNaN(lon) && lat >= -90 && lat <= 90 && lon >= -180 && lon <= 180;
        });
        
        if (validPOIs.length === 0) {
            console.log('ℹ️ No valid POIs for preview map, will try to load route geometry');
        }
        
        const routeCoordinates = [];
        
        // POI marker'larını sadece POI'ler varsa ekle
        if (validPOIs.length > 0) {
            validPOIs.forEach((poi, index) => {
                const lat = parseFloat(poi.lat);
                const lon = parseFloat(poi.lon);
                const coordinates = [lat, lon];
                routeCoordinates.push(coordinates);
                
                // Create small marker for preview
                const markerIcon = L.divIcon({
                    className: 'route-preview-marker',
                    html: `
                        <div style="
                            background: ${poi.is_mandatory ? '#dc3545' : '#28a745'};
                            color: white;
                            border-radius: 50%;
                            width: 16px;
                            height: 16px;
                            display: flex;
                            align-items: center;
                            justify-content: center;
                            font-weight: bold;
                            font-size: 10px;
                            border: 2px solid white;
                            box-shadow: 0 1px 4px rgba(0,0,0,0.3);
                        ">
                            ${poi.order_in_route || index + 1}
                        </div>
                    `,
                    iconSize: [16, 16],
                    iconAnchor: [8, 8]
                });
                
                L.marker(coordinates, { icon: markerIcon }).addTo(previewMap);
            });
        }
        
        // Try to load actual route geometry - Hibrit yaklaşım
        let geometryLatLngs = null;
        if (routeId) {
            try {
                console.log('🗺️ Loading preview route geometry for route:', routeId);
                const response = await (window.rateLimitedFetch || fetch)(`${apiBase}/routes/${routeId}/geometry`);
                if (response.ok) {
                    const geometryData = await response.json();
                    console.log('📍 Preview geometry data:', geometryData);
                    
                    let geometry = geometryData.geometry || geometryData;
                    
                    // String ise parse et
                    if (typeof geometry === 'string') {
                        try {
                            geometry = JSON.parse(geometry);
                        } catch (e) {
                            console.warn('Preview geometry parse error:', e);
                        }
                    }
                    
                    // Hibrit geometri işleme
                    if (geometry && geometry.type === 'LineString' && geometry.coordinates) {
                        // Statik LineString
                        geometryLatLngs = geometry.coordinates.map(coord => [coord[1], coord[0]]);
                        console.log('✅ Preview using static LineString geometry');
                    } else if (geometry && geometry.geometry && geometry.geometry.type === 'LineString') {
                        // Nested geometry
                        geometryLatLngs = geometry.geometry.coordinates.map(coord => [coord[1], coord[0]]);
                        console.log('✅ Preview using nested geometry');
                    } else if (geometryData.success && geometryData.geometry) {
                        // Standard API response
                        const geo = geometryData.geometry;
                        if (geo.type === 'LineString' && geo.coordinates) {
                            geometryLatLngs = geo.coordinates.map(coord => [coord[1], coord[0]]);
                            console.log('✅ Preview using standard API geometry');
                        }
                    }
                    
                    if (geometryLatLngs && geometryLatLngs.length > 0) {
                        L.polyline(geometryLatLngs, {
                            color: '#4ecdc4',
                            weight: 3,
                            opacity: 0.8,
                            className: 'saved-route'
                        }).addTo(previewMap);
                        console.log('✅ Preview route geometry added to map');
                    } else {
                        console.log('⚠️ No valid geometry found for preview');
                    }
                } else {
                    console.log('ℹ️ No geometry response for preview:', response.status);
                }
            } catch (error) {
                console.error('❌ Error loading preview route geometry:', error);
            }
        }

        // If geometry still not loaded, request smart route from API for road network
        if (!geometryLatLngs && routeCoordinates.length > 1) {
            try {
                const waypointPayload = validPOIs.map(p => ({
                    lat: parseFloat(p.lat),
                    lng: parseFloat(p.lon),
                    name: p.name || ''
                }));

                const resp = await fetch(`${apiBase}/route/smart`, {
                    method: 'POST',
                    headers: {
                        'Content-Type': 'application/json'
                    },
                    body: JSON.stringify({ waypoints: waypointPayload })
                });

                if (resp.ok) {
                    const data = await resp.json();
                    if (data.success && data.route && data.route.segments && data.route.segments.length > 0) {
                        geometryLatLngs = data.route.segments[0].coordinates.map(c => [c.lat, c.lng]);
                        L.polyline(geometryLatLngs, {
                            color: '#4ecdc4',
                            weight: 4,
                            opacity: 0.8,
                            className: 'saved-route'
                        }).addTo(previewMap);

                        // Update distance info in preview overlay if available
                        if (data.route.total_distance) {
                            const distanceSpan = mapContainer.querySelector('.route-preview-info span:nth-child(2)');
                            if (distanceSpan) {
                                distanceSpan.innerHTML = `<i class="fas fa-route"></i> ${data.route.total_distance} km`;
                            }
                        }
                    }
                }
            } catch (err) {
                console.error('❌ Error fetching smart route for preview:', err);
            }
        }

        // Draw simple straight lines only if no geometry could be loaded
        if (!geometryLatLngs && routeCoordinates.length > 1) {
            L.polyline(routeCoordinates, {
                color: '#007bff',
                weight: 2,
                opacity: 0.8
            }).addTo(previewMap);
        }

        // Fit map to show the route
        if (geometryLatLngs && geometryLatLngs.length > 0) {
            const bounds = L.latLngBounds(geometryLatLngs);
            previewMap.fitBounds(bounds, { padding: [10, 10] });
            console.log('✅ Preview map fitted to geometry bounds');
        } else if (validPOIs.length === 1) {
            const poi = validPOIs[0];
            previewMap.setView([parseFloat(poi.lat), parseFloat(poi.lon)], 14);
            console.log('✅ Preview map centered on single POI');
        } else if (routeCoordinates.length > 0) {
            const bounds = L.latLngBounds(routeCoordinates);
            previewMap.fitBounds(bounds, { padding: [10, 10] });
            console.log('✅ Preview map fitted to POI bounds');
        } else {
            // POI'ler de geometri de yoksa varsayılan konum (Ürgüp)
            previewMap.setView([38.6322, 34.9115], 12);
            console.log('ℹ️ Preview map set to default location (no POIs or geometry)');
        }
        
        // Force map to resize
        setTimeout(() => {
            previewMap.invalidateSize();
            
            // Clear loading state
            const loadingElement = mapContainer.querySelector('.route-preview-loading');
            if (loadingElement) {
                loadingElement.remove();
            }
        }, 100);
        
        console.log('✅ Route preview map initialized successfully');
        
    } catch (error) {
        console.error('❌ Error initializing route preview map:', error);
    }
}

// Clean up preview maps when modal is closed
function cleanupPreviewMaps() {
    previewMaps.forEach((map, mapId) => {
        try {
            map.remove();
        } catch (e) {
            console.warn('Error removing preview map:', mapId, e);
        }
    });
    previewMaps.clear();
}

// Load and display saved route geometry
async function loadAndDisplayRouteGeometry(routeId) {
    try {
        console.log('🗺️ Loading saved route geometry for route:', routeId);
        
        const response = await (window.rateLimitedFetch || fetch)(`${apiBase}/routes/${routeId}/geometry`);
        
        if (response.ok) {
            const geometryData = await response.json();
            console.log('✅ Route geometry API response (RAW):', JSON.stringify(geometryData, null, 2));
            console.log('✅ Response keys:', Object.keys(geometryData));
            console.log('✅ Success field:', geometryData.success);
            console.log('✅ Geometry field:', geometryData.geometry);

            // Hibrit yaklaşım - farklı response formatlarını destekle
            let processed = false;
            
            if (geometryData.success && geometryData.geometry) {
                console.log('📍 Using standard API response format');
                displaySavedRouteGeometry(geometryData);
                processed = true;
            } else if (geometryData.geometry) {
                console.log('📍 Using direct geometry response');
                displaySavedRouteGeometry(geometryData);
                processed = true;
            } else if (geometryData.type === 'LineString') {
                console.log('📍 Using direct GeoJSON response');
                displaySavedRouteGeometry({ geometry: geometryData });
                processed = true;
            } else {
                console.log('ℹ️ Geometri formatı tanınmadı, tüm alanları kontrol ediliyor...');
                
                // Tüm olası alanları kontrol et
                for (const [key, value] of Object.entries(geometryData)) {
                    console.log(`🔍 Checking field "${key}":`, value);
                    
                    if (value && typeof value === 'object') {
                        if (value.type === 'LineString' && value.coordinates) {
                            console.log(`📍 Found LineString in field "${key}"`);
                            displaySavedRouteGeometry({ geometry: value });
                            processed = true;
                            break;
                        } else if (value.geometry && value.geometry.type === 'LineString') {
                            console.log(`📍 Found nested geometry in field "${key}"`);
                            displaySavedRouteGeometry(value);
                            processed = true;
                            break;
                        }
                    }
                }
                
                if (!processed) {
                    console.log('❌ Hiçbir geometri formatı bulunamadı');
                    showNotification('⚠️ Rota geometrisi bulunamadı. POI\'ler arası düz çizgiler gösteriliyor.', 'warning');
                }
            }
            
            return processed;
        } else {
            console.log('ℹ️ No saved geometry found for route:', routeId, 'Status:', response.status);
            const errorText = await response.text();
            console.log('❌ Error response:', errorText);
            showNotification('⚠️ Rota geometrisi bulunamadı. POI\'ler arası düz çizgiler gösteriliyor.', 'warning');
        }
    } catch (error) {
        console.error('❌ Error loading route geometry:', error);
        showNotification('⚠️ Rota geometrisi yüklenirken hata oluştu. POI\'ler arası düz çizgiler gösteriliyor.', 'warning');
    }
    
    return false;
}

// Display saved route geometry on map - Hibrit yaklaşım
function displaySavedRouteGeometry(geometryData) {
    if (!map) {
        console.error('❌ Map not initialized!');
        return;
    }
    
    console.log('🎨 Displaying saved route geometry - Hibrit yaklaşım');
    console.log('📍 Ham geometri verisi (FULL):', JSON.stringify(geometryData, null, 2));
    console.log('📍 geometryData keys:', Object.keys(geometryData));
    console.log('📍 geometryData.geometry:', geometryData.geometry);
    
    // Remove existing route layers and any simple fallback line
    map.eachLayer(function(layer) {
        if (layer.options && (layer.options.className === 'saved-route' || layer.options.className === 'walking-route' || layer.options.className === 'simple-route-layer')) {
            map.removeLayer(layer);
        }
    });
    if (window.simpleRouteLayer && map.hasLayer(window.simpleRouteLayer)) {
        map.removeLayer(window.simpleRouteLayer);
        window.simpleRouteLayer = null;
    }
    
    // Remove simple route layer if it exists to avoid overlap
    if (window.simpleRouteLayer) {
        map.removeLayer(window.simpleRouteLayer);
        window.simpleRouteLayer = null;
    }
    
    try {
        let geometry = geometryData.geometry || geometryData;
        console.log('🔍 Extracted geometry:', geometry);
        console.log('🔍 Geometry type:', typeof geometry);
        
        // String ise parse et
        if (typeof geometry === 'string') {
            console.log('🔍 Parsing string geometry:', geometry);
            try {
                geometry = JSON.parse(geometry);
                console.log('✅ Parsed geometry:', geometry);
            } catch (e) {
                console.warn('❌ Geometry JSON parse hatası:', e);
                return;
            }
        }
        
        let latlngs = null;
        let routeType = 'unknown';
        
        console.log('🔍 Final geometry for processing:', geometry);
        console.log('🔍 Geometry keys:', geometry ? Object.keys(geometry) : 'null');
        console.log('🔍 Geometry.type:', geometry?.type);
        console.log('🔍 Geometry.coordinates:', geometry?.coordinates);
        
        // YAKLAŞIM 1: Statik LineString geometrisi (klasik)
        if (geometry && geometry.type === 'LineString' && geometry.coordinates && geometry.coordinates.length > 0) {
            console.log('✅ Statik LineString geometrisi kullanılıyor');
            console.log('📍 Coordinates count:', geometry.coordinates.length);
            console.log('📍 First coordinate:', geometry.coordinates[0]);
            latlngs = geometry.coordinates.map(coord => [coord[1], coord[0]]);
            routeType = 'static';
            console.log('📍 Converted latlngs:', latlngs.slice(0, 3), '...');
        }
        // YAKLAŞIM 2: API response formatı (nested geometry)
        else if (geometry && geometry.geometry && geometry.geometry.type === 'LineString') {
            console.log('✅ Nested LineString geometrisi kullanılıyor');
            const coords = geometry.geometry.coordinates;
            if (coords && coords.length > 0) {
                console.log('📍 Nested coordinates count:', coords.length);
                latlngs = coords.map(coord => [coord[1], coord[0]]);
                routeType = 'nested';
            }
        }
        // YAKLAŞIM 3: POI-based dinamik rota (waypoints)
        else if (geometry && geometry.waypoints && Array.isArray(geometry.waypoints) && geometry.waypoints.length > 0) {
            console.log('✅ POI-based waypoints kullanılıyor');
            latlngs = geometry.waypoints.map(wp => [wp.lat || wp.latitude, wp.lng || wp.longitude]);
            routeType = 'waypoints';
        }
        // YAKLAŞIM 4: Koordinat dizisi (basit format)
        else if (Array.isArray(geometry) && geometry.length > 0 && geometry[0] && geometry[0].length === 2) {
            console.log('📍 Basit koordinat dizisi kullanılıyor');
            latlngs = geometry;
            routeType = 'simple';
        }
        
        // Rota çizgisini oluştur
        if (latlngs && latlngs.length > 1) {
            console.log('✅ Creating route line with', latlngs.length, 'points');
            console.log('📍 Route type:', routeType);
            console.log('📍 Sample coordinates:', latlngs.slice(0, 3));
            
            // Rota tipine göre stil belirle
            const routeStyles = {
                'static': { color: '#4ecdc4', weight: 4, opacity: 0.8, dashArray: null },
                'nested': { color: '#4ecdc4', weight: 4, opacity: 0.8, dashArray: null },
                'waypoints': { color: '#ff6b6b', weight: 4, opacity: 0.8, dashArray: '8,4' },
                'simple': { color: '#95a5a6', weight: 3, opacity: 0.7, dashArray: '5,5' }
            };
            
            const style = routeStyles[routeType] || routeStyles['simple'];
            console.log('🎨 Using style:', style);
            
            // Create route line
            let routeLine = null;
            try {
                routeLine = L.polyline(latlngs, {
                    ...style,
                    className: 'saved-route'
                }).addTo(map);
                
                console.log('✅ Route line added to map successfully');
                
                // Add popup with route info
                const distance = geometryData.total_distance ? `${geometryData.total_distance.toFixed(2)} km` : 'Bilinmiyor';
                const duration = geometryData.estimated_duration ? `${geometryData.estimated_duration} dk` : 'Bilinmiyor';
                
                // Rota tipine göre popup mesajı
                const routeTypeMessages = {
                    'static': '✅ Statik rota geometrisi',
                    'nested': '✅ API rota geometrisi', 
                    'waypoints': '🔗 POI-based dinamik rota',
                    'simple': '📍 Basit koordinat rotası'
                };
                
                routeLine.bindPopup(`
                    <div style="text-align: center;">
                        <strong>📍 Kaydedilmiş Rota (${routeType})</strong><br>
                        <small>Mesafe: ${distance}</small><br>
                        <small>Süre: ${duration}</small><br>
                        <small style="color: ${style.color};">${routeTypeMessages[routeType]}</small>
                    </div>
                `);
                
                console.log(`✅ ${routeType} rota geometrisi başarıyla gösterildi`);
                
                // Show success notification
                showNotification(`✅ ${routeTypeMessages[routeType]} gösteriliyor`, 'success');
                
                // Haritayı rotaya odakla
                setTimeout(() => {
                    if (routeLine) {
                        map.fitBounds(routeLine.getBounds(), { padding: [20, 20] });
                    }
                }, 100);
                
            } catch (error) {
                console.error('❌ Error creating route line:', error);
                return;
            }
            
        } else {
            console.warn('⚠️ Hiçbir geometri formatı işlenemedi:', geometry);
            showNotification('⚠️ Rota geometrisi işlenemedi', 'warning');
        }
        
    } catch (error) {
        console.error('❌ Error displaying saved route geometry:', error);
    }
}
// Try to load smart road-network route for a set of POIs (fallback when saved geometry missing)
async function tryLoadSmartRouteForPOIs(pois) {
    try {
        if (!pois || pois.length < 2) return false;

        const waypointPayload = pois
            .filter(p => p.lat && p.lon && !isNaN(parseFloat(p.lat)) && !isNaN(parseFloat(p.lon)))
            .map(p => ({
                lat: parseFloat(p.lat),
                lng: parseFloat(p.lon),
                name: p.name || ''
            }));

        if (waypointPayload.length < 2) return false;

        const resp = await fetch(`${apiBase}/route/smart`, {
            method: 'POST',
            headers: { 'Content-Type': 'application/json' },
            body: JSON.stringify({ waypoints: waypointPayload })
        });

        if (!resp.ok) return false;
        const data = await resp.json();

        // Preferred successful format
        if (data.success && data.route && Array.isArray(data.route.segments) && data.route.segments.length > 0) {
            const coords = data.route.segments[0].coordinates.map(c => [c.lat, c.lng]);
            // Remove simple fallback line if present
            if (window.simpleRouteLayer && map && map.hasLayer(window.simpleRouteLayer)) {
                try { map.removeLayer(window.simpleRouteLayer); } catch (_) {}
                window.simpleRouteLayer = null;
            }
            const line = L.polyline(coords, {
                color: '#4ecdc4',
                weight: 5,
                opacity: 0.85,
                className: 'walking-route'
            }).addTo(map);
            setTimeout(() => map.fitBounds(line.getBounds(), { padding: [20, 20], maxZoom: 16 }), 50);
            return true;
        }

        // Fallback format: route with plain coordinates list
        if (data.route && Array.isArray(data.route.coordinates) && data.route.coordinates.length > 1) {
            const coords = data.route.coordinates.map(c => [c[1], c[0]]);
            if (window.simpleRouteLayer && map && map.hasLayer(window.simpleRouteLayer)) {
                try { map.removeLayer(window.simpleRouteLayer); } catch (_) {}
                window.simpleRouteLayer = null;
            }
            const line = L.polyline(coords, {
                color: '#4ecdc4',
                weight: 5,
                opacity: 0.85,
                className: 'walking-route'
            }).addTo(map);
            setTimeout(() => map.fitBounds(line.getBounds(), { padding: [20, 20], maxZoom: 16 }), 50);
            return true;
        }

        return false;
    } catch (e) {
        console.warn('Smart route fallback failed:', e);
        return false;
    }
}

// Expand route preview to full screen
async function expandRoutePreview(routeId, routeName) {
    console.log('🔍 Expanding route preview for:', routeName);
    
    try {
        // Fetch route details
        const response = await fetch(`${apiBase}/routes/${routeId}`);
        if (!response.ok) {
            throw new Error(`HTTP ${response.status}`);
        }
        
        const data = await response.json();
        const route = data.success ? data.route : data;
        const pois = route.pois || [];
        
        if (pois.length === 0) {
            showNotification('Bu rotada görüntülenecek POI bulunmuyor', 'warning');
            return;
        }
        
        // Close current modal
        closeRouteDetailModal();
        
        // Stay in predefined routes tab and show route on its own map
        // No tab switching needed - use the predefined routes map
        
        // Ensure predefined map is initialized
        if (!predefinedMapInitialized) {
            console.log('🗺️ Predefined map not initialized, initializing for route preview...');
            await initializePredefinedMap();
        }
        
        // Show route on predefined routes map (left side)
        await displayRouteOnMap(route);
        
    } catch (error) {
        console.error('❌ Error expanding route preview:', error);
        showNotification('Rota haritada gösterilirken hata oluştu', 'error');
    }
}

// Memory management and cleanup utilities
function addTimeout(callback, delay) {
    const timeoutId = setTimeout(() => {
        AppState.timeouts.delete(timeoutId);
        callback();
    }, delay);
    AppState.timeouts.add(timeoutId);
    return timeoutId;
}

function addInterval(callback, delay) {
    const intervalId = setInterval(callback, delay);
    AppState.intervals.add(intervalId);
    return intervalId;
}

function clearAllTimeouts() {
    AppState.timeouts.forEach(id => clearTimeout(id));
    AppState.timeouts.clear();
}

function clearAllIntervals() {
    AppState.intervals.forEach(id => clearInterval(id));
    AppState.intervals.clear();
}

// Global cleanup function
function cleanupApplication() {
    console.log('🧹 Performing application cleanup...');
    
    try {
        // Clear all timeouts and intervals
        clearAllTimeouts();
        clearAllIntervals();
        
        // Cancel active requests
        AppState.activeRequests.forEach(controller => {
            if (controller && typeof controller.abort === 'function') {
                controller.abort();
            }
        });
        AppState.activeRequests.clear();
        
        // Clean up elevation charts
        if (dynamicElevationChart) {
            dynamicElevationChart.destroy();
            dynamicElevationChart = null;
        }
        
        if (predefinedElevationChart) {
            predefinedElevationChart.destroy();
            predefinedElevationChart = null;
        }
        
        // Clean up maps
        if (map) {
            map.remove();
            map = null;
        }
        
        if (predefinedMap) {
            predefinedMap.remove();
            predefinedMap = null;
        }
        
        // Clear caches
        mediaCache = {};
        
        // Reset state variables
        markers = [];
        selectedPOIs = [];
        predefinedRoutes = [];
        filteredRoutes = [];
        predefinedMapLayers = [];
        predefinedMapInitialized = false;
        
        console.log('✅ Application cleanup completed');
    } catch (error) {
        console.error('❌ Error during cleanup:', error);
    }
}

// Enhanced error handling wrapper
function withErrorHandling(fn, context = 'Operation') {
    return async function(...args) {
        try {
            return await fn.apply(this, args);
        } catch (error) {
            console.error(`❌ Error in ${context}:`, error);
            showNotification(`${context} sırasında hata oluştu`, 'error');
            throw error; // Re-throw for handling upstream if needed
        }
    };
}

// Page unload cleanup
window.addEventListener('beforeunload', cleanupApplication);
window.addEventListener('unload', cleanupApplication);

// Testing functions for the implementation
window.testSeparateTabMaps = function() {
    console.log('🧪 Testing separate tab maps implementation...');
    
    const tests = [
        {
            name: 'Predefined Routes Map Container',
            test: () => document.getElementById('predefinedRoutesMap') !== null
        },
        {
            name: 'Map Controls',
            test: () => document.getElementById('clearMapBtn') !== null && document.getElementById('fitMapBtn') !== null
        },
        {
            name: 'Tab Switching Function',
            test: () => typeof switchTab === 'function'
        },
        {
            name: 'Predefined Map Functions',
            test: () => typeof initializePredefinedMap === 'function' && 
                       typeof displayRouteOnMap === 'function' && 
                       typeof clearPredefinedMapContent === 'function'
        },
        {
            name: 'Memory Management',
            test: () => typeof cleanupApplication === 'function' && 
                       typeof addTimeout === 'function'
        },
        {
            name: 'State Management',
            test: () => typeof cleanupTabState === 'function'
        }
    ];
    
    let passed = 0;
    let failed = 0;
    
    tests.forEach(test => {
        try {
            if (test.test()) {
                console.log(`✅ ${test.name}: PASSED`);
                passed++;
            } else {
                console.log(`❌ ${test.name}: FAILED`);
                failed++;
            }
        } catch (error) {
            console.log(`❌ ${test.name}: ERROR - ${error.message}`);
            failed++;
        }
    });
    
    console.log(`🧪 Test Results: ${passed} passed, ${failed} failed`);
    
    if (failed === 0) {
        console.log('🎉 All tests passed! Separate tab maps implementation is working correctly.');
        return true;
    } else {
        console.log('⚠️ Some tests failed. Please check the implementation.');
        return false;
    }
};

// Test tab switching functionality
window.testTabSwitching = async function() {
    console.log('🧪 Testing tab switching functionality...');
    
    try {
        // Test switch to predefined routes
        await switchTab('predefined-routes');
        await new Promise(resolve => setTimeout(resolve, 500));
        
        // Test switch to dynamic routes
        await switchTab('dynamic-routes');
        await new Promise(resolve => setTimeout(resolve, 500));
        
        console.log('✅ Tab switching test completed successfully');
        return true;
    } catch (error) {
        console.error('❌ Tab switching test failed:', error);
        return false;
    }
};

// Debug function for route display issues
window.debugRouteDisplay = function(routeId) {
    console.log('🧪 Debugging route display for route ID:', routeId);
    
    // Find route in predefined routes
    const route = predefinedRoutes.find(r => r.id == routeId || r._id == routeId);
    if (!route) {
        console.error('❌ Route not found in predefined routes');
        return;
    }
    
    console.log('🔍 Found route:', route);
    console.log('🔍 Route name:', route.name);
    console.log('🔍 Route geometry:', route.geometry);
    console.log('🔍 Route POIs:', route.pois);
    console.log('🔍 Map initialized:', predefinedMapInitialized);
    console.log('🔍 Map object:', predefinedMap);
    
    // Try to display
    if (predefinedMapInitialized) {
        displayRouteOnMap(route);
    } else {
        console.log('🔄 Initializing map first...');
        initializePredefinedMap().then(async () => {
            await displayRouteOnMap(route);
        });
    }
};

// Test function to check route data
window.checkRouteData = async function() {
    console.log('🧪 Checking route data...');
    
    try {
        const response = await fetch(`${apiBase}/routes`);
        if (response.ok) {
            const data = await response.json();
            const routes = data.routes || [];
            console.log('📊 Total routes:', routes.length);
            
            routes.forEach((route, index) => {
                console.log(`Route ${index + 1}:`, {
                    id: route.id || route._id,
                    name: route.name,
                    hasGeometry: !!route.geometry,
                    hasPOIs: !!(route.pois && route.pois.length > 0),
                    poiCount: route.pois ? route.pois.length : 0
                });
            });
            
            if (routes.length > 0) {
                console.log('🧪 Use window.debugRouteDisplay(' + (routes[0].id || routes[0]._id) + ') to test first route');
            }
        }
    } catch (error) {
        console.error('❌ Error checking route data:', error);
    }
};

// Run comprehensive tests
window.runAllSeparateTabMapTests = async function() {
    console.log('🚀 Running comprehensive separate tab maps tests...');
    
    const basicTests = window.testSeparateTabMaps();
    const tabTests = await window.testTabSwitching();
    
    if (basicTests && tabTests) {
        console.log('🎉 All separate tab maps tests passed successfully!');
        console.log('📋 Implementation Summary:');
        console.log('  ✅ Hazır Rotalar sekmesine harita eklendi');
        console.log('  ✅ SavedRoutesModule harita yönetimi kodları eklendi');
        console.log('  ✅ selectRoute metodu harita gösterimi için güncellendi');
        console.log('  ✅ CSS stilleri eklendi');
        console.log('  ✅ RouteCreatorModule optimize edildi');
        console.log('  ✅ Sekme geçişlerinde harita state koruma eklendi');
        console.log('  ✅ Memory management ve cleanup eklendi');
        console.log('  ✅ Loading ve hata durumları iyileştirildi');
        console.log('  ✅ Tab geçiş sistemi güncellendi (lazy loading, state koruma)');
        console.log('  ✅ Her sekme bağımsız harita instance\'ı çalıştırıyor');
        console.log('  ✅ Sekme geçişlerinde performans optimizasyonu');
        console.log('  ✅ Hazır rotalar kendi haritasında gösteriliyor (sekme değişmiyor)');
        return true;
    } else {
        console.log('❌ Some tests failed. Please review the implementation.');
        return false;
    }
};

// Initialize everything when DOM is loaded

//         // Debug function to check elements
//         function debugElements() {
//             // Check loading manager availability
//             console.log('Loading Manager Status:', {
//                 available: !!window.loadingManager,
//                 showPOISkeletons: !!(window.loadingManager && window.loadingManager.showPOISkeletons),
//                 lazyLoader: !!window.lazyLoader
//             });
//             console.log('� DEBUGE: Checking elements...');
// 
//             // Check sliders
//             Object.keys(ratingCategories).forEach(category => {
//                 const slider = document.getElementById(category);
//                 const valueDisplay = document.getElementById(category + '-value');
//                 console.log(`Slider ${category}:`, {
//                     slider: !!slider,
//                     valueDisplay: !!valueDisplay,
//                     sliderValue: slider ? slider.value : 'N/A',
//                     displayValue: valueDisplay ? valueDisplay.textContent : 'N/A'
//                 });
//             });
// 
//             // Check recommend button
//             const recommendBtn = document.getElementById('recommendBtn');
//             console.log('Recommend button:', {
//                 found: !!recommendBtn,
//                 hasEventListener: recommendBtn ? recommendBtn.onclick !== null : false,
//                 text: recommendBtn ? recommendBtn.textContent : 'N/A'
//             });
//         }

function initializeSliders() {
    console.log('🎚️ Initializing preference sliders...');

    Object.keys(ratingCategories).forEach(category => {
        const slider = document.getElementById(category);
        const valueDisplay = document.getElementById(category + '-value');

        if (!slider) {
            console.error(`❌ Slider not found: ${category}`);
            return;
        }

        if (!valueDisplay) {
            console.error(`❌ Value display not found: ${category}-value`);
            return;
        }

        const preferenceItem = slider.closest('.preference-item');
        if (!preferenceItem) {
            console.error(`❌ Preference item not found for: ${category}`);
            return;
        }

        console.log(`✅ Setting up preference slider: ${category}`);

        // Add both input and change events for better compatibility
        const handleSliderChange = function () {
            const value = parseInt(this.value);
            console.log(`🎚️ Preference slider ${category} changed to: ${value}`);
            updatePreferenceValue(category, value, valueDisplay, preferenceItem);
        };

        slider.addEventListener('input', handleSliderChange);
        slider.addEventListener('change', handleSliderChange);

        // Initialize state
        const initialValue = parseInt(slider.value);
        console.log(`ℹ️ Initial value for ${category}: ${initialValue}`);
        updatePreferenceValue(category, initialValue, valueDisplay, preferenceItem);
    });

    // Initialize quick selection buttons
    initializeQuickSelection();

    console.log('✅ All preference sliders initialized');
}

function updateSliderBackground(slider) {
    const sliderItem = slider.closest('.slider-item');
    const category = sliderItem ? sliderItem.getAttribute('data-category') : null;

    // Get category-specific color
    let categoryColor = 'var(--primary-color)';
    if (category) {
        categoryColor = `var(--${category.replace('_', '-')}-color)`;
    }

    if (slider.classList.contains('discrete-slider')) {
        // For discrete sliders, create step-based background
        const value = parseInt(slider.value);
        const percentage = (value / 4) * 100;

        const gradient = `linear-gradient(to right,
                    ${categoryColor} 0%,
                    ${categoryColor} ${percentage}%,
                    rgba(255, 255, 255, 0.9) ${percentage}%,
                    rgba(255, 255, 255, 0.9) 100%)`;
        slider.style.background = gradient;
    } else {
        // Original logic for continuous sliders
        const value = (slider.value - slider.min) / (slider.max - slider.min) * 100;
        const gradient = `linear-gradient(to right,
                    ${categoryColor} 0%,
                    ${categoryColor} ${value}%,
                    rgba(255, 255, 255, 0.9) ${value}%,
                    rgba(255, 255, 255, 0.9) 100%)`;
        slider.style.background = gradient;
    }
}

// Preference value mapping for new mobile-optimized interface
const preferenceValues = {
    0: { text: 'İlgilenmiyorum', value: 0 },
    1: { text: 'Az İlgim Var', value: 25 },
    2: { text: 'İlgim Var', value: 50 },
    3: { text: 'Çok İlgim Var', value: 75 },
    4: { text: 'Kesinlikle İhtiyacım Var', value: 100 }
};

// Quick selection presets
const quickPresets = {
    'nature-lover': {
        doga: 4,
        macera: 3,
        rahatlatici: 3,
        spor: 2,
        yemek: 1,
        tarihi: 1,
        sanat_kultur: 1,
        eglence: 1,
        alisveris: 0,
        gece_hayati: 0
    },
    'culture-enthusiast': {
        tarihi: 4,
        sanat_kultur: 4,
        doga: 2,
        yemek: 3,
        macera: 1,
        rahatlatici: 2,
        spor: 1,
        eglence: 2,
        alisveris: 1,
        gece_hayati: 1
    },
    'foodie': {
        yemek: 4,
        doga: 2,
        tarihi: 2,
        sanat_kultur: 2,
        macera: 1,
        rahatlatici: 3,
        spor: 1,
        eglence: 3,
        alisveris: 2,
        gece_hayati: 3
    },
    'adventure-seeker': {
        macera: 4,
        spor: 4,
        doga: 4,
        yemek: 2,
        tarihi: 1,
        sanat_kultur: 1,
        rahatlatici: 1,
        eglence: 3,
        alisveris: 0,
        gece_hayati: 2
    },
    'relaxation': {
        rahatlatici: 4,
        doga: 3,
        yemek: 3,
        tarihi: 2,
        sanat_kultur: 2,
        macera: 0,
        spor: 1,
        eglence: 2,
        alisveris: 2,
        gece_hayati: 1
    }
};

// Discrete slider value mapping (for backward compatibility)
const discreteValues = {
    0: { text: 'İlgilenmiyorum', value: 0 },
    1: { text: 'Az Meraklıyım', value: 25 },
    2: { text: 'Nötrüm', value: 50 },
    3: { text: 'İlgileniyorum', value: 75 },
    4: { text: 'Kesinlikle İhtiyacım Var', value: 100 }
};

function updateSliderItemState(sliderItem, valueDisplay, value) {
    // Remove existing classes
    sliderItem.classList.remove('active');
    valueDisplay.classList.remove('zero', 'high');

    // For discrete sliders, use the mapping
    if (sliderItem.querySelector('.discrete-slider')) {
        const discreteValue = discreteValues[value];
        if (discreteValue) {
            valueDisplay.textContent = discreteValue.text;

            if (value === 0) {
                valueDisplay.classList.add('zero');
            } else if (value >= 3) {
                sliderItem.classList.add('active');
                valueDisplay.classList.add('high');
            } else if (value > 0) {
                sliderItem.classList.add('active');
            }
        }
    } else {
        // Original logic for non-discrete sliders
        if (value === 0) {
            valueDisplay.classList.add('zero');
        } else if (value >= 70) {
            sliderItem.classList.add('active');
            valueDisplay.classList.add('high');
        } else if (value > 0) {
            sliderItem.classList.add('active');
        }
    }
}

// New mobile-optimized preference functions
function updatePreferenceValue(category, value, valueDisplay, preferenceItem) {
    const preferenceValue = preferenceValues[value];
    if (preferenceValue) {
        valueDisplay.textContent = preferenceValue.text;
        
        // Update visual state
        preferenceItem.classList.remove('active');
        if (value > 0) {
            preferenceItem.classList.add('active');
        }
        
        console.log(`✅ Updated ${category} preference to: ${preferenceValue.text} (${value})`);
    }
}

function initializeQuickSelection() {
    console.log('🚀 Initializing quick selection buttons...');
    
    const quickButtons = document.querySelectorAll('.quick-btn');
    quickButtons.forEach(button => {
        button.addEventListener('click', function() {
            const preset = this.getAttribute('data-preset');
            console.log(`🎯 Quick selection clicked: ${preset}`);
            
            if (preset === 'reset') {
                resetAllPreferences();
            } else if (quickPresets[preset]) {
                applyPreset(quickPresets[preset]);
            }
            
            // Add visual feedback
            this.style.transform = 'scale(0.95)';
            setTimeout(() => {
                this.style.transform = '';
            }, 150);
        });
    });
    
    console.log('✅ Quick selection buttons initialized');
}

function applyPreset(preset) {
    console.log('🎨 Applying preset:', preset);
    
    Object.keys(preset).forEach(category => {
        const slider = document.getElementById(category);
        const valueDisplay = document.getElementById(category + '-value');
        const preferenceItem = slider?.closest('.preference-item');
        
        if (slider && valueDisplay && preferenceItem) {
            const value = preset[category];
            slider.value = value;
            updatePreferenceValue(category, value, valueDisplay, preferenceItem);
            
            // Trigger change event for any additional handlers
            slider.dispatchEvent(new Event('change'));
        }
    });
    
    console.log('✅ Preset applied successfully');
}

function resetAllPreferences() {
    console.log('🔄 Resetting all preferences...');
    
    Object.keys(ratingCategories).forEach(category => {
        const slider = document.getElementById(category);
        const valueDisplay = document.getElementById(category + '-value');
        const preferenceItem = slider?.closest('.preference-item');
        
        if (slider && valueDisplay && preferenceItem) {
            slider.value = 0;
            updatePreferenceValue(category, 0, valueDisplay, preferenceItem);
            
            // Trigger change event
            slider.dispatchEvent(new Event('change'));
        }
    });
    
    console.log('✅ All preferences reset');
}

function setupEventListeners() {
    console.log('🔗 Setting up event listeners...');

    const recommendBtn = document.getElementById('recommendBtn');
    if (recommendBtn) {
        console.log('✅ Recommend button found, adding event listener');
        recommendBtn.addEventListener('click', function (e) {
            console.log('🔥 Recommend button clicked!');
            e.preventDefault();
            getRecommendations();
        });
    } else {
        console.error('❌ Recommend button not found!');
        // Try to find it with a different approach
        const allButtons = document.querySelectorAll('button');
        console.log('🔍 All buttons found:', allButtons.length);
        allButtons.forEach((btn, index) => {
            console.log(`Button ${index}:`, btn.id, btn.className, btn.textContent.substring(0, 20));
        });
    }

    console.log('✅ Event listeners setup complete');
}

async function getRecommendations() {
    console.log('🚀 getRecommendations function called');

    const button = document.getElementById('recommendBtn');
    const resultsSection = document.getElementById('resultsSection');
    const loadingIndicator = document.getElementById('loadingIndicator');
    const resultsContainer = document.getElementById('recommendationResults');

    console.log('Elements found:', {
        button: !!button,
        resultsSection: !!resultsSection,
        loadingIndicator: !!loadingIndicator,
        resultsContainer: !!resultsContainer
    });

    // Show enhanced loading state
    button.disabled = true;
    button.classList.add('btn--loading');
    button.innerHTML = 'Öneriler Hazırlanıyor...';
    resultsSection.style.display = 'block';

    // Show skeleton loading for POI cards (with fallback)
    if (window.loadingManager && typeof window.loadingManager.showPOISkeletons === 'function') {
        try {
            window.loadingManager.showPOISkeletons('recommendationResults', 6);
        } catch (error) {
            console.warn('Loading manager error, using fallback:', error);
            showFallbackLoading();
        }
    } else {
        showFallbackLoading();
    }

    function showFallbackLoading() {
        // Create skeleton loading manually
        const skeletonHTML = Array(3).fill(0).map(() => `
                    <div class="poi-card-skeleton">
                        <div class="poi-card-skeleton__image loading__skeleton"></div>
                        <div class="poi-card-skeleton__content">
                            <div class="poi-card-skeleton__header">
                                <div class="poi-card-skeleton__title loading__skeleton"></div>
                                <div class="poi-card-skeleton__score loading__skeleton"></div>
                            </div>
                            <div class="poi-card-skeleton__description">
                                <div class="skeleton-card__text loading__skeleton"></div>
                                <div class="skeleton-card__text loading__skeleton"></div>
                                <div class="skeleton-card__text loading__skeleton"></div>
                            </div>
                            <div class="poi-card-skeleton__meta">
                                <div class="poi-card-skeleton__category loading__skeleton"></div>
                            </div>
                            <div class="poi-card-skeleton__actions">
                                <div class="poi-card-skeleton__action loading__skeleton"></div>
                                <div class="poi-card-skeleton__action loading__skeleton"></div>
                            </div>
                        </div>
                    </div>
                `).join('');
        resultsContainer.innerHTML = skeletonHTML;
    }

    // Show progress loading (with fallback)
    if (window.loadingManager && typeof window.loadingManager.showLoading === 'function') {
        try {
            window.loadingManager.showLoading('loadingIndicator', {
                type: 'progress',
                text: 'Tercihleriniz analiz ediliyor...',
                progress: 0
            });
        } catch (error) {
            console.warn('Loading manager error, using fallback:', error);
            loadingIndicator.style.display = 'block';
        }
    } else {
        // Fallback - show basic loading
        loadingIndicator.style.display = 'block';
    }

    try {
        // Get user preferences with progress update
        if (window.loadingManager && typeof window.loadingManager.updateProgress === 'function') {
            try {
                window.loadingManager.updateProgress('loadingIndicator', 20);
            } catch (error) {
                console.warn('Progress update error:', error);
            }
        }

        const preferences = {};
        Object.keys(ratingCategories).forEach(category => {
            const slider = document.getElementById(category);
            
            if (!slider) {
                console.error(`❌ Slider not found for category: ${category}`);
                return;
            }
            
            const sliderValue = parseInt(slider.value);
            console.log(`🎚️ ${category}: slider value = ${sliderValue}, classes = ${slider.className}`);

            // Check for both old and new slider types
            if (slider.classList.contains('discrete-slider')) {
                // Convert discrete slider value to actual preference value (old interface)
                preferences[category] = discreteValues[sliderValue].value;
                console.log(`   → Using discrete value: ${discreteValues[sliderValue].value}`);
            } else if (slider.classList.contains('preference-slider')) {
                // Convert preference slider value to actual preference value (new interface)
                preferences[category] = preferenceValues[sliderValue].value;
                console.log(`   → Using preference value: ${preferenceValues[sliderValue].value}`);
            } else {
                // Fallback for direct values
                preferences[category] = sliderValue;
                console.log(`   → Using direct value: ${sliderValue}`);
            }
        });

        console.log('User preferences:', preferences);
        console.log('Preferences object keys:', Object.keys(preferences));
        console.log('Preferences object values:', Object.values(preferences));
        console.log('Sending to API:', JSON.stringify({ preferences }, null, 2));
        
        // Debug: Check if preferences is empty
        if (Object.keys(preferences).length === 0) {
            console.error('❌ Preferences object is empty!');
            throw new Error('Preferences could not be collected');
        }

        // Update progress
        if (window.loadingManager && typeof window.loadingManager.updateProgress === 'function') {
            try {
                window.loadingManager.updateProgress('loadingIndicator', 40);
            } catch (error) {
                console.warn('Progress update error:', error);
            }
        }

        // Make API request to get recommendations
        console.log('🚀 Making API request to:', `${apiBase}/recommendations`);
        console.log('🚀 Request body:', JSON.stringify({ preferences }));
        
        const response = await fetch(`${apiBase}/recommendations`, {
            method: 'POST',
            headers: { 'Content-Type': 'application/json' },
            body: JSON.stringify({ preferences })
        });
        
        console.log('📡 Response status:', response.status);
        console.log('📡 Response ok:', response.ok);
        
        if (!response.ok) {
            let errorText;
            try {
                errorText = await response.text();
                console.error('❌ API Error Response:', errorText);
            } catch (e) {
                console.error('❌ Could not read error response:', e);
                errorText = 'Unknown error';
            }
            throw new Error(`HTTP error! status: ${response.status}, message: ${errorText}`);
        }
        
        const apiData = await response.json();
        console.log('API Response:', apiData);

        if (window.loadingManager && typeof window.loadingManager.updateProgress === 'function') {
            try {
                window.loadingManager.updateProgress('loadingIndicator', 70);
            } catch (error) {
                console.warn('Progress update error:', error);
            }
        }

        // Transform API response to match our display format
        const recommendationData = {
            highScore: apiData.recommendations.filter(poi => poi.score >= 45).map(poi => ({
                ...poi,
                recommendationScore: Math.round(poi.score),
                ratings: poi.ratings || {}
            })),
            lowScore: apiData.recommendations.filter(poi => poi.score < 45).map(poi => ({
                ...poi,
                recommendationScore: Math.round(poi.score),
                ratings: poi.ratings || {}
            })),
            all: apiData.recommendations.map(poi => ({
                ...poi,
                recommendationScore: Math.round(poi.score),
                ratings: poi.ratings || {}
            }))
        };

        console.log('Processed recommendation data:', recommendationData);
        
        if (window.loadingManager && typeof window.loadingManager.updateProgress === 'function') {
            try {
                window.loadingManager.updateProgress('loadingIndicator', 90);
            } catch (error) {
                console.warn('Progress update error:', error);
            }
        }

        if (recommendationData.highScore.length === 0 && recommendationData.lowScore.length === 0) {
            console.warn('No recommendations found');
        }

        // Display results with animation
        await displayRecommendations(recommendationData);

        if (window.loadingManager && typeof window.loadingManager.updateProgress === 'function') {
            try {
                window.loadingManager.updateProgress('loadingIndicator', 100);
            } catch (error) {
                console.warn('Progress update error:', error);
            }
        }

        // Initialize map with all recommendations
        if (recommendationData.highScore.length > 0 || recommendationData.lowScore.length > 0) {
            console.log('Initializing map with all recommendations...');
            await initializeMap(recommendationData);
        } else {
            console.log('Skipping map initialization - no recommendations');
        }

    } catch (error) {
        console.error('Recommendation error:', error);
        resultsContainer.innerHTML = `
                    <div class="no-results animate-fade-in">
                        <i class="fas fa-exclamation-triangle"></i>
                        <h3>Bir hata oluştu</h3>
                        <p>Öneriler alınırken bir sorun yaşandı. Lütfen tekrar deneyin.</p>
                        <button class="btn btn--primary" onclick="getRecommendations()">
                            <i class="fas fa-redo"></i> Tekrar Dene
                        </button>
                    </div>
                `;
    } finally {
        // Reset button state immediately
        button.disabled = false;
        button.classList.remove('btn--loading');
        button.innerHTML = '<i class="fas fa-magic"></i> Önerilerimi Getir';

        // Reset button state only - loading indicator will be handled by displayRecommendations
        console.log('✅ Finally block executed - button reset');
    }
}

function calculateRecommendations(poisData, preferences) {
    const allPois = [];

    // Flatten POI data
    Object.keys(poisData).forEach(category => {
        if (Array.isArray(poisData[category])) {
            poisData[category].forEach(poi => {
                allPois.push({
                    ...poi,
                    category: category
                });
            });
        }
    });

    console.log('All POIs:', allPois.length);

    // Calculate scores for each POI
    const scoredPois = allPois.map(poi => {
        let totalScore = 0;
        let matchingCategories = 0;
        let baseScore = 30; // Base score for all POIs

        // Calculate weighted score based on user preferences
        Object.keys(preferences).forEach(category => {
            const userWeight = preferences[category] / 100; // Convert to 0-1 scale
            const poiRating = poi.ratings[category] || 0;

            if (userWeight > 0) {
                if (poiRating > 0) {
                    // Use actual rating if available
                    totalScore += (poiRating / 100) * userWeight;
                } else {
                    // Use base score if no rating available
                    totalScore += (baseScore / 100) * userWeight;
                }
                matchingCategories++;
            }
        });

        // Normalize score (0-100 scale)
        let finalScore = matchingCategories > 0 ? (totalScore / matchingCategories) * 100 : baseScore;

        // Add category bonus if POI matches user's preferred categories
        const categoryBonus = getCategoryBonus(poi.category, preferences);
        finalScore += categoryBonus;

        // Ensure score is within bounds
        finalScore = Math.min(100, Math.max(0, finalScore));

        return {
            ...poi,
            recommendationScore: Math.round(finalScore),
            matchingCategories: matchingCategories
        };
    });

    // Sort all POIs by score
    const allSortedPois = scoredPois
        .filter(poi => poi.recommendationScore > 0)
        .sort((a, b) => b.recommendationScore - a.recommendationScore);

    // Separate high and low scoring POIs
    const highScorePois = allSortedPois.filter(poi => poi.recommendationScore >= 45);
    const lowScorePois = allSortedPois.filter(poi => poi.recommendationScore < 45);

    console.log('High score POIs (≥45):', highScorePois.length);
    console.log('Low score POIs (<45):', lowScorePois.length);

    return {
        highScore: highScorePois.slice(0, 15), // Top 15 high-scoring
        lowScore: lowScorePois.slice(0, 20),   // Top 20 low-scoring
        all: allSortedPois.slice(0, 35)        // All POIs for fallback
    };
}

// Get category bonus based on POI category and user preferences
function getCategoryBonus(poiCategory, preferences) {
    const categoryMapping = {
        'doga_macera': ['doga', 'macera', 'spor'],
        'gastronomik': ['yemek'],
        'kulturel': ['tarihi', 'sanat_kultur'],
        'sanatsal': ['sanat_kultur'],
        'konaklama': ['rahatlatici']
    };

    const relatedCategories = categoryMapping[poiCategory] || [];
    let bonus = 0;

    relatedCategories.forEach(category => {
        if (preferences[category] && preferences[category] > 50) {
            bonus += (preferences[category] - 50) * 0.2; // Max 10 point bonus
        }
    });

    return Math.min(15, bonus); // Max 15 point category bonus
}
async function displayRecommendations(recommendationData) {
    const container = document.getElementById('recommendationResults');
    const routeSection = document.getElementById('routeSection');

    // Check if we have any recommendations
    if (recommendationData.highScore.length === 0 && recommendationData.lowScore.length === 0) {
        container.innerHTML = `
            <div class="no-results-modern">
                <div class="no-results-icon">
                    <i class="fas fa-compass"></i>
                </div>
                <h3>Keşfedilecek yerler bulunamadı</h3>
                <p>Tercihlerinizi değiştirerek farklı deneyimler keşfedebilirsiniz.</p>
                <button class="retry-btn" onclick="document.querySelector('.quick-btn[data-preset=\\'reset\\']').click()">
                    <i class="fas fa-redo"></i>
                    Tercihleri Sıfırla
                </button>
            </div>
        `;
        routeSection.style.display = 'none';
        return;
    }

    // Show route section
    routeSection.style.display = 'block';

    // Create modern recommendation display
    let html = `
        <div class="recommendations-modern">
            <div class="recommendations-header">
                <div class="recommendations-stats">
                    <div class="stat-item">
                        <span class="stat-number">${recommendationData.highScore.length + recommendationData.lowScore.length}</span>
                        <span class="stat-label">Toplam Öneri</span>
                    </div>
                    <div class="stat-item">
                        <span class="stat-number">${recommendationData.highScore.length}</span>
                        <span class="stat-label">Size Özel</span>
                    </div>
                    <div class="stat-item">
                        <span class="stat-number">${recommendationData.lowScore.length}</span>
                        <span class="stat-label">Alternatif</span>
                    </div>
                </div>
            </div>
    `;

    if (recommendationData.highScore.length > 0) {
        html += `
            <div class="recommendation-category primary">
                <div class="category-header">
                    <div class="category-title">
                        <i class="fas fa-star"></i>
                        <h3>Size Özel Öneriler</h3>
                        <span class="category-badge">${recommendationData.highScore.length}</span>
                    </div>
                    <p class="category-description">Tercihlerinize en uygun yerler</p>
                </div>
                <div class="recommendations-grid">
                    ${createModernPOICards(recommendationData.highScore, 'primary')}
                </div>
            </div>
        `;
    }

    if (recommendationData.lowScore.length > 0) {
        html += `
            <div class="recommendation-category secondary">
                <div class="category-header">
                    <div class="category-title">
                        <i class="fas fa-compass"></i>
                        <h3>Keşfedebileceğiniz Yerler</h3>
                        <span class="category-badge secondary">${recommendationData.lowScore.length}</span>
                    </div>
                    <p class="category-description">Farklı deneyimler için alternatif seçenekler</p>
                    <button class="toggle-category-btn" onclick="toggleAlternativeRecommendations()">
                        <span class="toggle-text">Göster</span>
                        <i class="fas fa-chevron-down toggle-icon"></i>
                    </button>
                </div>
                <div class="recommendations-grid alternative" id="alternativeRecommendations" style="display: none;">
                    ${createModernPOICards(recommendationData.lowScore, 'secondary')}
                </div>
            </div>
        `;
    }

    html += `</div>`;

    container.innerHTML = html;
    
    // Smooth reveal animation
    container.style.opacity = '0';
    container.style.transform = 'translateY(20px)';
    setTimeout(() => {
        container.style.transition = 'all 0.4s cubic-bezier(0.4, 0, 0.2, 1)';
        container.style.opacity = '1';
        container.style.transform = 'translateY(0)';
    }, 100);

    if (window.lazyLoader && typeof window.lazyLoader.setupImageLazyLoading === 'function') {
        try {
            window.lazyLoader.setupImageLazyLoading();
        } catch (error) {
            console.warn('Lazy loading setup error:', error);
        }
    }

    const newCards = container.querySelectorAll('.poi-card');
    newCards.forEach(card => {
        card.classList.add('gpu-accelerated');
    });

    // Hide loading indicator after a reasonable delay for better UX
    const loadingIndicator = document.getElementById('loadingIndicator');
    setTimeout(() => {
        if (loadingIndicator) {
            // Smooth fade out transition
            loadingIndicator.style.transition = 'opacity 0.5s ease-out';
            loadingIndicator.style.opacity = '0';

            // Hide completely after fade out
            setTimeout(() => {
                loadingIndicator.style.display = 'none';
                loadingIndicator.style.visibility = 'hidden';
                loadingIndicator.classList.add('d-none');
                loadingIndicator.setAttribute('hidden', 'true');

                if (window.loadingManager && typeof window.loadingManager.hideLoading === 'function') {
                    try {
                        window.loadingManager.hideLoading('loadingIndicator');
                    } catch (error) {
                        console.warn('Hide loading error:', error);
                    }
                }

                console.log('✅ Loading indicator hidden with smooth transition');
            }, 500); // Wait for fade out to complete
        }
    }, 2000); // Show loading for at least 2 seconds

    // Asynchronously load media for each card in background (don't block UI)
    const allPOIs = [...recommendationData.highScore, ...recommendationData.lowScore];
    allPOIs.forEach(poi => {
        // Use setTimeout to make this truly non-blocking
        setTimeout(async () => {
            try {
                const media = await loadPOIMedia(poi.id || poi._id);
                const card = container.querySelector(`.poi-card[data-poi-id='${poi.id || poi._id}']`);
                if (!card) return;

                const imageContainer = card.querySelector('.poi-card__image-container');
                const placeholder = imageContainer.querySelector('.poi-card__image-placeholder');

                if (media.images && media.images.length > 0) {
                    const mainImage = media.images[0];
                    const img = document.createElement('img');
                    img.dataset.src = `/${mainImage.preview_path || mainImage.path || `poi_media/${mainImage.filename}`}`;
                    img.className = 'poi-card__image lazy-image';
                    img.alt = poi.name;
                    img.src = 'data:image/svg+xml;base64,PHN2ZyB3aWR0aD0iMjAwIiBoZWlnaHQ9IjIwMCIgeG1sbnM9Imh0dHA6Ly93d3cudzMub3JnLzIwMDAvc3ZnIj48cmVjdCB3aWR0aD0iMTAwJSIgaGVpZ2h0PSIxMDAlIiBmaWxsPSIjZGRkIi8+PHRleHQgeD0iNTAlIiB5PSI1MCUiIGZvbnQtZmFtaWx5PSJBcmlhbCwgc2Fucy1zZXJpZiIgZm9udC1zaXplPSIxNCIgZmlsbD0iIzk5OSIgdGV4dC1hbmNob3I9Im1pZGRsZSIgZHk9Ii4zZW0iPkxvYWRpbmcuLi48L3RleHQ+PC9zdmc+';
                    imageContainer.insertBefore(img, placeholder);
                    placeholder.style.display = 'none';
                    if (window.lazyLoader && typeof window.lazyLoader.setupImageLazyLoading === 'function') {
                        window.lazyLoader.setupImageLazyLoading();
                    }
                }

                const previewContainer = card.querySelector('.poi-media-preview');
                const cacheKey = `poi_card_${poi.id || poi._id}`;
                const allMediaItems = [];

                if (media.images) {
                    media.images.forEach((image, idx) => {
                        allMediaItems.push({
                            type: 'image',
                            path: image.preview_path || image.path || `poi_media/${image.filename}`,
                            title: image.description || `Görsel ${idx + 1}`,
                            originalIndex: idx
                        });
                    });
                }

                if (media.videos) {
                    media.videos.forEach((video, idx) => {
                        allMediaItems.push({
                            type: 'video',
                            path: video.path || `poi_media/${video.filename}`,
                            title: video.description || `Video ${idx + 1}`,
                            originalIndex: idx
                        });
                    });
                }

                if (media.audio) {
                    media.audio.forEach((audio, idx) => {
                        allMediaItems.push({
                            type: 'audio',
                            path: audio.path || `poi_media/${audio.filename}`,
                            title: audio.description || `Ses ${idx + 1}`,
                            originalIndex: idx
                        });
                    });
                }

                poiMediaCache[cacheKey] = { items: allMediaItems, poiName: poi.name };

                if (allMediaItems.length > 0) {
                    const previewItems = allMediaItems.slice(0, 3);
                    let mediaPreviewHTML = '';

                    previewItems.forEach((item, idx) => {
                        if (item.type === 'image') {
                            const imagePath = item.path.startsWith('/') ? item.path : `/${item.path}`;
                            mediaPreviewHTML += `<img data-src="${imagePath}" class="poi-media-thumb lazy-image" onclick="showPOIMediaFromCache('${cacheKey}', ${idx})" title="${item.title}" alt="${item.title}" src="data:image/svg+xml;base64,PHN2ZyB3aWR0aD0iNjAiIGhlaWdodD0iNjAiIHhtbG5zPSJodHRwOi8vd3d3LnczLm9yZy8yMDAwL3N2ZyI+PHJlY3Qgd2lkdGg9IjEwMCUiIGhlaWdodD0iMTAwJSIgZmlsbD0iI2RkZCIvPjx0ZXh0IHg9IjUwJSIgeT0iNTAlIiBmb250LWZhbWlseT0iQXJpYWwsIHNhbnMtc2VyaWYiIGZvbnQtc2l6ZT0iMTAiIGZpbGw9IiM5OTkiIHRleHQtYW5jaG9yPSJtaWRkbGUiIGR5PSIuM2VtIj4uLi48L3RleHQ+PC9zdmc+" />`;
                        } else {
                            const icon = item.type === 'video' ? '🎥' : '🎵';
                            mediaPreviewHTML += `<div class="poi-media-count" onclick="showPOIMediaFromCache('${cacheKey}', ${idx})" title="${item.title}">${icon}</div>`;
                        }
                    });

                    if (allMediaItems.length > 3) {
                        mediaPreviewHTML += `<div class="poi-media-count" onclick="showPOIMediaFromCache('${cacheKey}', 0)">+${allMediaItems.length - 3}</div>`;
                    }

                    previewContainer.innerHTML = mediaPreviewHTML;
                    if (window.lazyLoader && typeof window.lazyLoader.setupImageLazyLoading === 'function') {
                        window.lazyLoader.setupImageLazyLoading();
                    }
                }
            } catch (err) {
                console.warn('Could not load media for POI:', poi.name, err);
            }
        }, 0); // Execute immediately but asynchronously
    });
}

// Initialize empty map for predefined routes
async function initializeEmptyMap() {
    const mapContainer = document.getElementById('mapContainer');
    const mapSection = document.getElementById('mapSection');

    console.log('🗺️ Initializing empty map...');

    // Show map section with animation
    if (mapSection) {
        mapSection.style.display = 'block';
        mapSection.style.opacity = '0';
        mapSection.style.transform = 'translateY(20px)';

        setTimeout(() => {
            mapSection.style.transition = 'all 0.6s ease-out';
            mapSection.style.opacity = '1';
            mapSection.style.transform = 'translateY(0)';
        }, 100);
    }

    // Add loading state to map container
    mapContainer.classList.add('loading');

    // Clear existing map
    if (map) {
        map.remove();
    }

    // Initialize map with better options
    map = L.map('mapContainer', {
        zoomControl: true,
        scrollWheelZoom: true,
        doubleClickZoom: true,
        touchZoom: true,
        dragging: true,
        tap: true,
        tapTolerance: 15,
        worldCopyJump: false,
        maxBoundsViscosity: 0.0
    }).setView([38.632, 34.912], 13);

    // Add base layers
    addBaseLayers(map);

    // Add map controls
    if (L.Control.Fullscreen) {
        map.addControl(new L.Control.Fullscreen());
    }

    // Clear existing markers
    markers.forEach(marker => marker.remove());
    markers = [];

    // Remove loading state after map is fully loaded
    setTimeout(() => {
        mapContainer.classList.remove('loading');
        // Fix map size issues
        if (map) {
            map.invalidateSize();
        }
        console.log('🗺️ Empty map initialized and ready');
    }, 1000);
}

async function initializeMap(recommendationData) {
    const mapContainer = document.getElementById('mapContainer');
    const mapSection = document.getElementById('mapSection');

    // Check if we have any recommendations
    if (recommendationData.highScore.length === 0 && recommendationData.lowScore.length === 0) {
        if (mapSection) mapSection.style.display = 'none';
        return;
    }

    // Show map section with animation
    if (mapSection) {
        mapSection.style.display = 'block';
        mapSection.style.opacity = '0';
        mapSection.style.transform = 'translateY(20px)';

        setTimeout(() => {
            mapSection.style.transition = 'all 0.6s ease-out';
            mapSection.style.opacity = '1';
            mapSection.style.transform = 'translateY(0)';
        }, 100);
    }

    // Add loading state to map container
    mapContainer.classList.add('loading');

    // Clear existing map
    if (map) {
        map.remove();
    }

    // Initialize map with better options
    map = L.map('mapContainer', {
        zoomControl: true,
        scrollWheelZoom: true,
        doubleClickZoom: true,
        touchZoom: true,
        dragging: true,
        tap: true,
        tapTolerance: 15,
        worldCopyJump: false,
        maxBoundsViscosity: 0.0
    }).setView([38.632, 34.912], 13);

    // Add base layers
    addBaseLayers(map);

    // Add map controls
    if (L.Control.Fullscreen) {
        map.addControl(new L.Control.Fullscreen());
    }

    // Clear existing markers
    markers.forEach(marker => marker.remove());
    markers = [];

    // Add markers for all recommendations (high and low score)
    const allPOIs = [...recommendationData.highScore, ...recommendationData.lowScore];

    for (const [index, poi] of allPOIs.entries()) {
        const isLowScore = poi.recommendationScore < 45;
        const customIcon = createCustomIcon(poi.category, poi.recommendationScore, isLowScore);
        const categoryStyle = getCategoryStyle(poi.category);

        // Load media and elevation data (with error handling)
        let media = { images: [], videos: [], audio: [], models: [] };
        let elevation = 0;

        try {
            media = await loadPOIMedia(poi.id || poi._id);
        } catch (error) {
            console.warn('Could not load media for POI:', poi.name, error);
        }

        try {
            elevation = await getElevation(poi.latitude, poi.longitude);
        } catch (error) {
            console.warn('Could not get elevation for POI:', poi.name, error);
        }

        // Düşük puanlı POI'ler için farklı popup renkleri
        const popupHeaderColor = isLowScore ? '#9ca3af' : categoryStyle.color;
        const popupScoreBackground = isLowScore ?
            'linear-gradient(135deg, #6b7280 0%, #9ca3af 100%)' :
            'linear-gradient(135deg, var(--accent-color) 0%, #20c997 100%)';
        const popupOpacity = isLowScore ? '0.8' : '1';

        const marker = L.marker([poi.latitude, poi.longitude], {
            icon: customIcon,
            interactive: true,
            bubblingMouseEvents: true
        })
            .addTo(map)
            .bindPopup(
                `
                        <div style="min-width: 280px; max-width: 350px; font-family: 'Segoe UI', sans-serif; opacity: ${popupOpacity};">
                            <div style="
                                background: linear-gradient(135deg, ${popupHeaderColor} 0%, ${popupHeaderColor}dd 100%);
                                color: white;
                                padding: 12px;
                                margin: -10px -10px 10px -10px;
                                border-radius: 8px 8px 0 0;
                                ${isLowScore ? 'opacity: 0.9;' : ''}
                            ">
                                <h6 style="margin: 0; font-size: 16px; font-weight: 600;">
                                    ${categoryStyle.icon} ${poi.name}
                                    ${isLowScore ? ' <small style="opacity: 0.7;">(Düşük Uygunluk)</small>' : ''}
                                </h6>
                                <small style="opacity: 0.9; font-size: 12px;">
                                    ${getCategoryDisplayName(poi.category)}
                                </small>
                            </div>
                            
                            <div style="padding: 0 5px;">
                                <div style="margin-bottom: 10px; display: flex; gap: 6px; flex-wrap: wrap;">
                                    <span style="
                                        background: ${popupScoreBackground};
                                        color: white;
                                        padding: 4px 10px;
                                        border-radius: 15px;
                                        font-size: 12px;
                                        font-weight: 600;
                                        box-shadow: 0 2px 8px rgba(40, 167, 69, 0.3);
                                        ${isLowScore ? 'opacity: 0.8;' : ''}
                                    ">
                                        ${isLowScore ? '⚪' : '⭐'} ${poi.recommendationScore}% Uygun
                                    </span>
                                    ${elevation > 0 ? `
                                        <span style="
                                            background: #3498db;
                                            color: white;
                                            padding: 4px 8px;
                                            border-radius: 12px;
                                            font-size: 11px;
                                            font-weight: 600;
                                        ">
                                            🏔️ ${elevation}m
                                        </span>
                                    ` : ''}
                                </div>
                                
                                ${poi.description ? `
                                    <p style="
                                        margin: 8px 0 10px 0;
                                        font-size: 13px;
                                        line-height: 1.4;
                                        color: #555;
                                    ">${poi.description}</p>
                                ` : ''}

                                ${createMediaGallery(media, poi)}
                                
                                <div style="
                                    margin-top: 12px;
                                    padding-top: 10px;
                                    border-top: 1px solid #eee;
                                    display: flex;
                                    gap: 6px;
                                    flex-wrap: wrap;
                                ">
                                    <button onclick="openInGoogleMaps(${poi.latitude}, ${poi.longitude}, '${poi.name.replace(/'/g, "\\'")}')" 
                                            style="background: #4285f4; color: white; border: none; padding: 6px 10px; border-radius: 12px; font-size: 11px; cursor: pointer; display: flex; align-items: center; gap: 4px;">
                                        🗺️ Google Maps
                                    </button>
                                    <button onclick="addToRoute({id: '${poi.id || poi._id}', name: '${poi.name.replace(/'/g, "\\'")}', latitude: ${poi.latitude}, longitude: ${poi.longitude}, category: '${poi.category}'})" 
                                            style="background: var(--primary-color); color: white; border: none; padding: 6px 10px; border-radius: 12px; font-size: 11px; cursor: pointer; display: flex; align-items: center; gap: 4px;">
                                        ➕ Rotaya Ekle
                                    </button>
                                </div>
                                
                                <div style="
                                    margin-top: 8px;
                                    font-size: 10px;
                                    color: #888;
                                    text-align: center;
                                ">
                                    📍 ${poi.latitude.toFixed(4)}, ${poi.longitude.toFixed(4)}
                                </div>
                                </div>
                            </div>
                        `, {
                maxWidth: 400,
                className: 'custom-popup',
                autoPan: false
            });

        // Marker'ı listeye ekle ve düşük puanlı ise başlangıçta gizle
        marker.isLowScore = isLowScore;
        marker.poiData = poi;

        if (isLowScore) {
            marker.setOpacity(0); // Başlangıçta gizli
            marker._icon.style.display = 'none';
        }

        markers.push(marker);
    }

    // Fit map to show all markers
    const totalPOIs = recommendationData.highScore.length + recommendationData.lowScore.length;
    if (totalPOIs > 1) {
        const group = new L.featureGroup(markers);
        map.fitBounds(group.getBounds().pad(0.1));
    }

    // Remove loading state after map is fully loaded
    setTimeout(() => {
        mapContainer.classList.remove('loading');
        // Fix map size issues
        if (map) {
            map.invalidateSize();
        }
        console.log('🗺️ Map fully loaded and displayed');
    }, 1000);
}
function focusOnMap(lat, lng) {
    if (map) {
        // Smooth scroll to map section
        const mapSection = document.getElementById('mapSection');
        if (mapSection) {
            mapSection.scrollIntoView({
                behavior: 'smooth',
                block: 'center'
            });
        }

        // Highlight the map section briefly
        const mapContainer = document.getElementById('mapContainer');
        if (mapContainer) {
            mapContainer.style.transform = 'scale(1.02)';
            mapContainer.style.transition = 'transform 0.3s ease';

            setTimeout(() => {
                mapContainer.style.transform = 'scale(1)';
            }, 600);
        }

        // Focus on the specific location
        setTimeout(() => {
            map.setView([lat, lng], 16);

            // Find and open the popup for this location
            markers.forEach(marker => {
                const markerLatLng = marker.getLatLng();
                if (Math.abs(markerLatLng.lat - lat) < 0.0001 && Math.abs(markerLatLng.lng - lng) < 0.0001) {
                    marker.openPopup();
                }
            });
        }, 500);
    }
}

// Helper function to create POI cards HTML
function createPOICards(pois) {
    return pois.map(poi => `
        <div class="poi-card poi-card--interactive" data-poi-id="${poi.id || poi._id}">
            <div class="poi-card__image-container">
                <div class="poi-card__image-placeholder loading__skeleton">
                    <i class="fas fa-image"></i>
                </div>
                <div class="poi-card__image-overlay"></div>
                <span class="poi-card__category">${getCategoryDisplayName(poi.category)}</span>
            </div>

            <div class="poi-card__content">
                <div class="poi-card__header">
                    <h3 class="poi-card__title">${poi.name}</h3>
                    <div class="poi-card__score ${poi.recommendationScore >= 45 ? 'high-score' : 'low-score'}">${poi.recommendationScore}% Uygun</div>
                </div>
                <div class="poi-media-preview"></div>
                <div class="poi-card__actions">
                    <button class="btn btn--secondary btn--sm" onclick="focusOnMap(${poi.latitude}, ${poi.longitude})">
                        <i class="fas fa-map-marker-alt"></i> Haritada Göster
                    </button>
                    <button class="btn btn--primary btn--sm" onclick="openInGoogleMaps(${poi.latitude}, ${poi.longitude}, '${poi.name.replace(/'/g, "\\'")}')">
                        <i class="fab fa-google"></i> Google Maps
                    </button>
                    <button class="btn btn--success btn--sm" onclick="addToRoute({id: '${poi.id || poi._id}', name: '${poi.name.replace(/'/g, "\\'")}', latitude: ${poi.latitude}, longitude: ${poi.longitude}, category: '${poi.category}'})">
                        <i class="fas fa-plus"></i> Rotaya Ekle
                    </button>
                </div>
            </div>
        </div>
    `).join('');
}

// Modern POI Cards for improved UX
function createModernPOICards(pois, type = 'primary') {
    return pois.map(poi => {
        const icon = getCategoryIcon(poi.category);
        const iconElement = icon.includes('<i') ? icon : `<span>${icon}</span>`;
        return `
        <div class="modern-poi-card ${type}" data-poi-id="${poi.id || poi._id}" onclick="focusOnMap(${poi.latitude}, ${poi.longitude})">
            <div class="poi-card-header">
                <div class="poi-category-badge">
                    ${iconElement}
                    <span>${getCategoryDisplayName(poi.category)}</span>
                </div>
                <div class="poi-score ${poi.recommendationScore >= 45 ? 'high' : 'medium'}">
                    ${poi.recommendationScore}%
                </div>
            </div>

            <div class="poi-card-content">
                <h4 class="poi-title">${poi.name}</h4>
                <div class="poi-description">
                    ${poi.description ? poi.description.substring(0, 120) + '...' : 'Keşfetmeye değer bir yer'}
                </div>

                <div class="poi-features">
                    ${poi.features ? poi.features.slice(0, 3).map(feature =>
                        `<span class="feature-tag">${feature}</span>`
                    ).join('') : ''}
                </div>
            </div>

            <div class="poi-card-actions">
                <button class="action-btn primary" onclick="event.stopPropagation(); focusOnMap(${poi.latitude}, ${poi.longitude})" title="Haritada Göster">
                    <i class="fas fa-map-marker-alt"></i>
                </button>
                <button class="action-btn secondary" onclick="event.stopPropagation(); openInGoogleMaps(${poi.latitude}, ${poi.longitude}, '${poi.name.replace(/'/g, "\\'")}')" title="Google Maps'te Aç">
                    <i class="fab fa-google"></i>
                </button>
                <button class="action-btn success" onclick="event.stopPropagation(); addToRoute({id: '${poi.id || poi._id}', name: '${poi.name.replace(/'/g, "\\'")}', latitude: ${poi.latitude}, longitude: ${poi.longitude}, category: '${poi.category}'})" title="Rotaya Ekle">
                    <i class="fas fa-plus"></i>
                </button>
                <button class="action-btn info" onclick="event.stopPropagation(); showPOIDetails('${poi.id || poi._id}')" title="Detayları Göster">
                    <i class="fas fa-info"></i>
                </button>
            </div>
        </div>
    `;
    }).join('');
}

// Toggle alternative recommendations
function toggleAlternativeRecommendations() {
    const alternativeSection = document.getElementById('alternativeRecommendations');
    const toggleBtn = document.querySelector('.toggle-category-btn');
    const toggleText = toggleBtn.querySelector('.toggle-text');
    const toggleIcon = toggleBtn.querySelector('.toggle-icon');
    
    if (alternativeSection.style.display === 'none') {
        // Show alternatives
        alternativeSection.style.display = 'grid';
        alternativeSection.style.opacity = '0';
        alternativeSection.style.transform = 'translateY(-10px)';
        
        setTimeout(() => {
            alternativeSection.style.transition = 'all 0.3s cubic-bezier(0.4, 0, 0.2, 1)';
            alternativeSection.style.opacity = '1';
            alternativeSection.style.transform = 'translateY(0)';
        }, 50);
        
        toggleText.textContent = 'Gizle';
        toggleIcon.style.transform = 'rotate(180deg)';
        toggleBtn.classList.add('active');
    } else {
        // Hide alternatives
        alternativeSection.style.opacity = '0';
        alternativeSection.style.transform = 'translateY(-10px)';
        
        setTimeout(() => {
            alternativeSection.style.display = 'none';
        }, 300);
        
        toggleText.textContent = 'Göster';
        toggleIcon.style.transform = 'rotate(0deg)';
        toggleBtn.classList.remove('active');
    }
}

// Toggle low score POIs visibility (legacy function for backward compatibility)
function toggleLowScorePOIs() {
    const lowScorePOIs = document.getElementById('lowScorePOIs');
    const toggleBtn = document.getElementById('showLowScoreBtn');

    if (lowScorePOIs.style.display === 'none') {
        // Show low score POIs
        lowScorePOIs.style.display = 'block';
        lowScorePOIs.style.opacity = '0';
        lowScorePOIs.style.transform = 'translateY(20px)';

        setTimeout(() => {
            lowScorePOIs.style.transition = 'all 0.5s ease-out';
            lowScorePOIs.style.opacity = '1';
            lowScorePOIs.style.transform = 'translateY(0)';
        }, 50);

        // Show low score markers on map with animation
        if (markers && markers.length > 0) {
            markers.forEach(marker => {
                if (marker.isLowScore) {
                    marker._icon.style.display = 'block';
                    marker.setOpacity(0);

                    // Animate marker appearance
                    setTimeout(() => {
                        marker._icon.style.transition = 'opacity 0.5s ease-out, transform 0.5s ease-out';
                        marker.setOpacity(0.7); // Silik ama görünür
                        marker._icon.style.transform += ' scale(1)';
                    }, 100);
                }
            });
        }

        toggleBtn.innerHTML = '<i class="fas fa-eye-slash"></i> Diğer Seçenekleri Gizle';
        toggleBtn.classList.remove('btn--secondary');
        toggleBtn.classList.add('btn--warning');

        // Load media for newly visible POIs
        if (window.lazyLoader && typeof window.lazyLoader.setupImageLazyLoading === 'function') {
            setTimeout(() => {
                window.lazyLoader.setupImageLazyLoading();
            }, 500);
        }

        // Scroll to map section and stay there
        setTimeout(() => {
            const mapSection = document.getElementById('mapSection');
            if (mapSection) {
                mapSection.scrollIntoView({
                    behavior: 'smooth',
                    block: 'center'
                });
            }
        }, 300);

        // Highlight map section briefly
        setTimeout(() => {
            const mapContainer = document.getElementById('mapContainer');
            if (mapContainer) {
                mapContainer.style.transition = 'all 0.5s ease';
                mapContainer.style.transform = 'scale(1.02)';
                mapContainer.style.boxShadow = '0 12px 40px rgba(102, 126, 234, 0.3)';

                setTimeout(() => {
                    mapContainer.style.transform = 'scale(1)';
                    mapContainer.style.boxShadow = '';
                }, 1000);
            }
        }, 1200);

        console.log('🗺️ Low score POIs shown on map');

    } else {
        // Hide low score POIs
        lowScorePOIs.style.transition = 'all 0.3s ease-in';
        lowScorePOIs.style.opacity = '0';
        lowScorePOIs.style.transform = 'translateY(-20px)';

        // Hide low score markers on map with animation
        if (markers && markers.length > 0) {
            markers.forEach(marker => {
                if (marker.isLowScore) {
                    marker._icon.style.transition = 'opacity 0.3s ease-in, transform 0.3s ease-in';
                    marker.setOpacity(0);
                    marker._icon.style.transform += ' scale(0.8)';

                    setTimeout(() => {
                        marker._icon.style.display = 'none';
                    }, 300);
                }
            });
        }

        setTimeout(() => {
            lowScorePOIs.style.display = 'none';
        }, 300);

        toggleBtn.innerHTML = '<i class="fas fa-eye"></i> Diğer Seçenekleri Göster';
        toggleBtn.classList.remove('btn--warning');
        toggleBtn.classList.add('btn--secondary');

        console.log('🗺️ Low score POIs hidden on map');
    }
}
// Enhanced Recommend Button Functionality - REMOVED DUPLICATE
// This was causing conflicts with the main event listener in setupEventListeners()
/*
document.addEventListener('DOMContentLoaded', function() {
    const recommendBtn = document.getElementById('recommendBtn');
    
    if (recommendBtn) {
        recommendBtn.addEventListener('click', async function() {
            // Prevent multiple clicks
            if (recommendBtn.disabled) return;
            
            const btnIcon = recommendBtn.querySelector('.btn-icon');
            const btnText = recommendBtn.querySelector('.btn-text');
            
            // Set loading state
            recommendBtn.disabled = true;
            recommendBtn.classList.add('loading');
            if (btnIcon) btnIcon.className = 'fas fa-spinner btn-icon';
            if (btnText) btnText.textContent = 'Öneriler Hazırlanıyor...';
            
            try {
                // Get user preferences
                const preferences = {};
                const sliders = document.querySelectorAll('.slider');
                sliders.forEach(slider => {
                    preferences[slider.id] = parseInt(slider.value);
                });
                
                // Note: Removed validation - users can get recommendations even with all preferences at 0
                // This allows for general exploration without forcing specific preferences
                
                // Make API request
                const response = await fetch(`${apiBase}/recommendations`, {
                    method: 'POST',
                    headers: { 'Content-Type': 'application/json' },
                    body: JSON.stringify({ preferences })
                });
                
                if (!response.ok) {
                    throw new Error(`HTTP error! status: ${response.status}`);
                }
                
                const data = await response.json();
                
                // Success state
                recommendBtn.classList.remove('loading');
                recommendBtn.classList.add('success');
                if (btnIcon) btnIcon.className = 'fas fa-check btn-icon';
                if (btnText) btnText.textContent = 'Öneriler Hazır!';
                
                // Show results
                displayResults(data);
                
                // Reset button after delay
                setTimeout(resetButton, 2000);
                
            } catch (error) {
                console.error('Error getting recommendations:', error);
                
                // Error state
                recommendBtn.classList.remove('loading');
                recommendBtn.classList.add('error');
                if (btnIcon) btnIcon.className = 'fas fa-exclamation-triangle btn-icon';
                if (btnText) btnText.textContent = 'Tekrar Deneyin';
                
                showNotification('❌ Öneriler alınırken bir hata oluştu. Lütfen tekrar deneyin.', 'error');
                
                // Reset button after delay
                setTimeout(resetButton, 3000);
            }
        });
    }
    
    function resetButton() {
        const recommendBtn = document.getElementById('recommendBtn');
        if (!recommendBtn) return;
        
        const btnIcon = recommendBtn.querySelector('.btn-icon');
        const btnText = recommendBtn.querySelector('.btn-text');
        
        recommendBtn.disabled = false;
        recommendBtn.classList.remove('loading', 'success', 'error');
        if (btnIcon) btnIcon.className = 'fas fa-magic btn-icon';
        if (btnText) btnText.textContent = 'Önerilerimi Getir';
    }
    
    function displayResults(data) {
        const resultsSection = document.getElementById('resultsSection');
        const loadingIndicator = document.getElementById('loadingIndicator');
        
        if (loadingIndicator) {
            loadingIndicator.style.display = 'none';
        }
        
        if (resultsSection) {
            resultsSection.style.display = 'block';
            resultsSection.scrollIntoView({ behavior: 'smooth', block: 'start' });
        }
        
        showNotification(`✅ ${data.recommendations ? data.recommendations.length : 0} öneri bulundu!`, 'success');
    }
    
    function showNotification(message, type = 'info') {
        // Remove existing notifications
        document.querySelectorAll('.notification').forEach(n => n.remove());
        
        const notification = document.createElement('div');
        notification.className = `notification notification-${type}`;
        notification.style.cssText = `
            position: fixed; top: 20px; right: 20px; z-index: 10000;
            background: ${getNotificationColor(type)}; color: white;
            padding: 15px 20px; border-radius: 10px;
            box-shadow: 0 8px 25px rgba(0,0,0,0.2);
            transform: translateX(400px);
            transition: all 0.4s ease; max-width: 400px;
        `;
        
        notification.innerHTML = `
            <div style="display: flex; align-items: center; justify-content: space-between; gap: 15px;">
                <span>${message}</span>
                <button onclick="this.parentElement.parentElement.remove()" 
                        style="background: none; border: none; color: white; cursor: pointer; padding: 5px;">
                    <i class="fas fa-times"></i>
                </button>
            </div>
        `;
        
        document.body.appendChild(notification);
        
        // Animate in
        setTimeout(() => notification.style.transform = 'translateX(0)', 100);
        
        // Auto remove
        setTimeout(() => {
            notification.style.transform = 'translateX(400px)';
            setTimeout(() => notification.remove(), 400);
        }, 5000);
    }
    

    
    function getNotificationColor(type) {
        const colors = {
            'success': 'linear-gradient(135deg, #28a745 0%, #20c997 100%)',
            'error': 'linear-gradient(135deg, #dc3545 0%, #c82333 100%)',
            'warning': 'linear-gradient(135deg, #ffc107 0%, #e0a800 100%)',
            'info': 'linear-gradient(135deg, #17a2b8 0%, #138496 100%)'
        };
        return colors[type] || colors.info;
    }
});

// Route Context Menu Class
class RouteContextMenu {
    constructor() {
        this.menu = document.getElementById('routeContextMenu');
        this.isVisible = false;
        this.currentPOI = null;
        this.currentIndex = null;
        
        // Bind event listeners
        this.bindEvents();
    }

    static getInstance() {
        if (!window.routeContextMenuInstance) {
            window.routeContextMenuInstance = new RouteContextMenu();
        }
        return window.routeContextMenuInstance;
    }

    bindEvents() {
        // Close menu when clicking outside
        document.addEventListener('click', (e) => {
            if (this.isVisible && !this.menu.contains(e.target)) {
                this.hide();
            }
        });

        // Close menu on escape key
        document.addEventListener('keydown', (e) => {
            if (e.key === 'Escape' && this.isVisible) {
                this.hide();
            }
        });

        // Prevent menu from closing when clicking inside
        this.menu.addEventListener('click', (e) => {
            e.stopPropagation();
        });
    }

    showForPOI(event, poiId, index) {
        event.preventDefault();
        event.stopPropagation();
        
        console.log('🎯 Showing context menu for POI:', poiId, 'at index:', index);
        
        // Find the POI in selectedPOIs
        const poi = selectedPOIs.find(p => (p.id || p._id) === poiId);
        if (!poi) {
            console.error('❌ POI not found in selectedPOIs');
            return;
        }
        
        this.currentPOI = poi;
        this.currentIndex = index;
        
        // Update menu content
        this.updateMenuContent();
        
        // Position menu
        this.positionMenu(event);
        
        // Show menu
        this.show();
    }

    updateMenuContent() {
        if (!this.currentPOI) return;
        
        // Update title
        const titleEl = document.getElementById('routeContextMenuTitle');
        titleEl.textContent = this.currentPOI.name;
        
        // Update subtitle
        const subtitleEl = document.getElementById('routeContextMenuSubtitle');
        const stepNumber = startLocation ? this.currentIndex + 2 : this.currentIndex + 1;
        subtitleEl.textContent = `${stepNumber}. durak - ${getCategoryDisplayName(this.currentPOI.category)}`;
        
        // Update route stats
        this.updateRouteStats();
        
        // Update route steps
        this.updateRouteSteps();
    }

    updateRouteStats() {
        const stats = getRouteStatistics();
        if (!stats) return;
        
        document.getElementById('contextDistance').textContent = `${stats.totalDistance.toFixed(1)} km`;
        document.getElementById('contextDuration').textContent = `${Math.round(stats.estimatedTime)} dk`;
        document.getElementById('contextStops').textContent = `${stats.pointCount} durak`;
        document.getElementById('contextCategories').textContent = `${stats.categories.length} kategori`;
    }

    updateRouteSteps() {
        const stepsContainer = document.getElementById('routeContextSteps');
        let stepsHTML = '';
        
        // Add start location if exists
        if (startLocation) {
            stepsHTML += `
                <div class="route-context-step">
                    <div class="route-context-step-number">🏁</div>
                    <div class="route-context-step-content">
                        <div class="route-context-step-name">${startLocation.name}</div>
                        <div class="route-context-step-category">Başlangıç Noktası</div>
                    </div>
                </div>
            `;
        }
        
        // Add selected POIs
        selectedPOIs.forEach((poi, index) => {
            const stepNumber = startLocation ? index + 2 : index + 1;
            const isCurrentPOI = poi === this.currentPOI;
            const categoryStyle = getCategoryStyle(poi.category);
            
            stepsHTML += `
                <div class="route-context-step ${isCurrentPOI ? 'current' : ''}">
                    <div class="route-context-step-number" style="background: ${isCurrentPOI ? '#e74c3c' : categoryStyle.color}">
                        ${stepNumber}
                    </div>
                    <div class="route-context-step-content">
                        <div class="route-context-step-name">${poi.name} ${isCurrentPOI ? '(Seçili)' : ''}</div>
                        <div class="route-context-step-category">${getCategoryDisplayName(poi.category)}</div>
                    </div>
                </div>
            `;
        });
        
        stepsContainer.innerHTML = stepsHTML;
    }

    positionMenu(event) {
        const x = event.clientX;
        const y = event.clientY;
        const menuWidth = 320;
        const menuHeight = 600; // Approximate height
        
        // Get viewport dimensions
        const viewportWidth = window.innerWidth;
        const viewportHeight = window.innerHeight;
        
        // Calculate position
        let left = x;
        let top = y;
        
        // Adjust if menu would go off screen horizontally
        if (left + menuWidth > viewportWidth) {
            left = viewportWidth - menuWidth - 20;
        }
        
        // Adjust if menu would go off screen vertically
        if (top + menuHeight > viewportHeight) {
            top = viewportHeight - menuHeight - 20;
        }
        
        // Ensure minimum margins
        left = Math.max(10, left);
        top = Math.max(10, top);
        
        this.menu.style.left = `${left}px`;
        this.menu.style.top = `${top}px`;
    }

    show() {
        this.menu.classList.add('show');
        this.isVisible = true;
        
        // Focus trap for accessibility
        const focusableElements = this.menu.querySelectorAll('button, [tabindex]:not([tabindex="-1"])');
        if (focusableElements.length > 0) {
            focusableElements[0].focus();
        }
    }

    hide() {
        this.menu.classList.remove('show');
        this.isVisible = false;
        this.currentPOI = null;
        this.currentIndex = null;
    }

    // Action Methods
    static showForPOI(event, poiId, index) {
        const instance = RouteContextMenu.getInstance();
        instance.showForPOI(event, poiId, index);
    }

    static showRouteDetails() {
        const instance = RouteContextMenu.getInstance();
        instance.hide();
        
        if (instance.currentPOI) {
            console.log('🔍 Showing detailed route information');
            
            // Use existing route details panel
            const routeData = {
                pois: selectedPOIs,
                startLocation: startLocation,
                stats: getRouteStatistics()
            };
            
            const panelInstance = RouteDetailsPanel.getInstance();
            panelInstance.show(routeData);
        }
    }

    static optimizeRoute() {
        const instance = RouteContextMenu.getInstance();
        instance.hide();
        
        console.log('⚡ Optimizing route');
        optimizeRoute();
        showNotification('Rota optimize ediliyor...', 'info');
    }

    static focusOnMap() {
        const instance = RouteContextMenu.getInstance();
        instance.hide();
        
        console.log('🗺️ Focusing route on map');
        
        if (selectedPOIs.length > 0) {
            // Create bounds for all POIs
            const bounds = L.latLngBounds();
            
            if (startLocation) {
                bounds.extend([startLocation.latitude, startLocation.longitude]);
            }
            
            selectedPOIs.forEach(poi => {
                bounds.extend([poi.latitude, poi.longitude]);
            });
            
            // Fit map to bounds with padding
            map.fitBounds(bounds, { padding: [50, 50] });
            
            showNotification('Rota haritada odaklandı', 'success');
        }
    }

    static shareRoute() {
        const instance = RouteContextMenu.getInstance();
        instance.hide();
        
        console.log('📤 Sharing route');
        
        // Create route share data
        const routeData = {
            pois: selectedPOIs.map(poi => ({
                id: poi.id || poi._id,
                name: poi.name,
                latitude: poi.latitude,
                longitude: poi.longitude,
                category: poi.category
            })),
            startLocation: startLocation,
            stats: getRouteStatistics(),
            created: new Date().toISOString()
        };
        
        // Create shareable URL
        const routeDataEncoded = btoa(JSON.stringify(routeData));
        const shareUrl = `${window.location.origin}${window.location.pathname}?route=${routeDataEncoded}`;
        
        // Copy to clipboard
        if (navigator.clipboard) {
            navigator.clipboard.writeText(shareUrl).then(() => {
                showNotification('Rota linki panoya kopyalandı!', 'success');
            }).catch(() => {
                prompt('Rota linkini kopyalayın:', shareUrl);
            });
        } else {
            prompt('Rota linkini kopyalayın:', shareUrl);
        }
    }

    static openInGoogleMaps() {
        const instance = RouteContextMenu.getInstance();
        instance.hide();
        
        console.log('🌐 Opening route in Google Maps');
        
        let waypoints = [];
        
        if (startLocation) {
            waypoints.push(`${startLocation.latitude},${startLocation.longitude}`);
        }
        
        selectedPOIs.forEach(poi => {
            waypoints.push(`${poi.latitude},${poi.longitude}`);
        });
        
        if (waypoints.length >= 2) {
            const origin = waypoints[0];
            const destination = waypoints[waypoints.length - 1];
            const waypointsParam = waypoints.slice(1, -1).join('|');
            
            let googleMapsUrl = `https://www.google.com/maps/dir/${origin}/${destination}`;
            if (waypointsParam) {
                googleMapsUrl += `?waypoints=${waypointsParam}`;
            }
            
            window.open(googleMapsUrl, '_blank');
            showNotification('Google Maps\'te açılıyor...', 'info');
        } else {
            showNotification('Google Maps için en az 2 nokta gerekli', 'warning');
        }
    }

    static downloadRoute() {
        const instance = RouteContextMenu.getInstance();
        instance.hide();
        
        console.log('💾 Downloading route');
        
        const routeData = {
            name: `Ürgüp Rotası - ${new Date().toLocaleDateString('tr-TR')}`,
            description: `${selectedPOIs.length} durağı olan kişiselleştirilmiş rota`,
            pois: selectedPOIs,
            startLocation: startLocation,
            stats: getRouteStatistics(),
            created: new Date().toISOString()
        };
        
        // Create JSON file
        const jsonData = JSON.stringify(routeData, null, 2);
        const blob = new Blob([jsonData], { type: 'application/json' });
        const url = URL.createObjectURL(blob);
        
        // Create download link
        const a = document.createElement('a');
        a.href = url;
        a.download = `urgup_rotasi_${new Date().toISOString().split('T')[0]}.json`;
        document.body.appendChild(a);
        a.click();
        document.body.removeChild(a);
        URL.revokeObjectURL(url);
        
        showNotification('Rota dosyası indirildi', 'success');
    }

    static editRoute() {
        const instance = RouteContextMenu.getInstance();
        instance.hide();
        
        console.log('✏️ Editing route');
        showNotification('Rota düzenleme modu aktif - POI\'leri sürükleyip bırakabilirsiniz', 'info');
        
        // Enable drag and drop for route items (this would need additional implementation)
        // For now, just show a notification
    }

    static reverseRoute() {
        const instance = RouteContextMenu.getInstance();
        instance.hide();
        
        console.log('🔄 Reversing route');
        
        if (selectedPOIs.length >= 2) {
            selectedPOIs.reverse();
            updateRouteDisplay();
            
            // Recreate route with reversed order
            if (selectedPOIs.length >= 1 && (startLocation || selectedPOIs.length >= 2)) {
                createRoute();
            }
            
            showNotification('Rota ters çevrildi', 'success');
        } else {
            showNotification('Ters çevirmek için en az 2 durak gerekli', 'warning');
        }
    }

    static clearRoute() {
        const instance = RouteContextMenu.getInstance();
        instance.hide();
        
        console.log('🗑️ Clearing route');
        
        // Show confirmation dialog
        if (confirm('Rotayı tamamen temizlemek istediğinizden emin misiniz?')) {
            clearRoute();
            showNotification('Rota temizlendi', 'info');
        }
    }
}

// Initialize RouteContextMenu when DOM is loaded
document.addEventListener('DOMContentLoaded', () => {
    RouteContextMenu.getInstance();
});

// Export for global access
window.RouteContextMenu = RouteContextMenu;

// Close the commented duplicate event listener section
*/

async function initializeApp() {
    console.log('🔧 Initializing application components...');

    if (typeof loadCategories === 'function') {
        try {
            await loadCategories();
        } catch (err) {
            console.error('Category loading failed:', err);
        }
    }

    if (typeof initializeTouchSupport === 'function') {
        try {
            initializeTouchSupport();
        } catch (err) {
            console.error('Touch support initialization failed:', err);
        }
    }

    const dynamicTab = document.getElementById('dynamicRoutesTab');
    const predefinedTab = document.getElementById('predefinedRoutesTab');
    const hasTabs = dynamicTab && predefinedTab;
    const hasPredefined = document.getElementById('predefinedRoutesList');
    const hasDynamic = document.querySelector('.preference-slider');

    if (hasTabs && typeof initializeRouteTabs === 'function') {
        try {
            initializeRouteTabs();
        } catch (err) {
            console.error('Route tabs initialization failed:', err);
        }
    } else if (hasPredefined && typeof initializePredefinedRoutes === 'function') {
        try {
            initializePredefinedRoutes();
            currentTab = 'predefined-routes';
        } catch (err) {
            console.error('Predefined routes initialization failed:', err);
        }
        if (typeof initializePredefinedMap === 'function') {
            try {
                await initializePredefinedMap();
            } catch (err) {
                console.error('Predefined map initialization failed:', err);
            }
        }
        const params = new URLSearchParams(window.location.search);
        const routeIdParam = params.get('routeId');
        if (routeIdParam && typeof selectPredefinedRoute === 'function') {
            const trySelect = () => {
                const route = predefinedRoutes.find(r => String(r.id || r._id) === routeIdParam);
                if (route) {
                    selectPredefinedRoute(route);
                } else {
                    setTimeout(trySelect, 500);
                }
            };
            trySelect();
        }
    }

    if (hasDynamic) {
        if (typeof initializeSliders === 'function') {
            try {
                initializeSliders();
            } catch (err) {
                console.error('Slider initialization failed:', err);
            }
        }
        if (typeof setupEventListeners === 'function') {
            try {
                setupEventListeners();
            } catch (err) {
                console.error('Event listener setup failed:', err);
            }
        }
    }

    if (document.getElementById('mapContainer') && typeof initializeMainMap === 'function') {
        try {
            await initializeMainMap();
        } catch (err) {
            console.error('Main map initialization failed:', err);
        }
    }

    if (document.getElementById('routeTypeChips')) {
        try {
            initializeEnhancedFilters();
        } catch (err) {
            console.error('Enhanced filters initialization failed:', err);
        }
    }

    console.log('✅ Application components initialized');
}

// Enhanced Filter System
function initializeEnhancedFilters() {
    console.log('🎛️ Initializing enhanced filter system...');
    
    // Filter toggle functionality
    const openFiltersBtn = document.getElementById('openFiltersBtn');
    const filtersToggleBtn = document.getElementById('filtersToggleBtn');
    const filtersContent = document.getElementById('filtersContent');

    if (openFiltersBtn && filtersContent) {
        openFiltersBtn.addEventListener('click', () => {
            filtersContent.classList.add('expanded');
            openFiltersBtn.style.display = 'none';
        });
    }

    if (filtersToggleBtn && filtersContent) {
        filtersToggleBtn.addEventListener('click', () => {
            filtersContent.classList.remove('expanded');
            if (openFiltersBtn) {
                openFiltersBtn.style.display = '';
            }
        });
    }
    
    // Filter chip functionality
    initializeFilterChips();
    
    // Filter action buttons
    const clearFiltersBtn = document.getElementById('clearFiltersBtn');
    const applyFiltersBtn = document.getElementById('applyFiltersBtn');
    
    if (clearFiltersBtn) {
        clearFiltersBtn.addEventListener('click', clearAllFilters);
    }
    
    if (applyFiltersBtn) {
        applyFiltersBtn.addEventListener('click', applyRouteFilters);
    }

    // Update route counts
    updateRouteStats();

    // Initialize route search
    setupRouteSearch();
}

function initializeFilterChips() {
    // Route type chips
    const routeTypeChips = document.querySelectorAll('#routeTypeChips .filter-chip');
    routeTypeChips.forEach(chip => {
        chip.addEventListener('click', () => {
            routeTypeChips.forEach(c => c.classList.remove('active'));
            chip.classList.add('active');

            if (window.innerWidth <= 768) {
                setTimeout(applyRouteFilters, 300);
            }
        });
    });

    // Difficulty chips
    const difficultyChips = document.querySelectorAll('#difficultyChips .filter-chip');
    difficultyChips.forEach(chip => {
        chip.addEventListener('click', () => {
            difficultyChips.forEach(c => c.classList.remove('active'));
            chip.classList.add('active');

            if (window.innerWidth <= 768) {
                setTimeout(applyRouteFilters, 300);
            }
        });
    });

    // Duration chips
    const durationChips = document.querySelectorAll('#durationChips .filter-chip');
    durationChips.forEach(chip => {
        chip.addEventListener('click', () => {
            durationChips.forEach(c => c.classList.remove('active'));
            chip.classList.add('active');

            if (window.innerWidth <= 768) {
                setTimeout(applyRouteFilters, 300);
            }
        });
    });

    // Favorite chips
    const favoriteChips = document.querySelectorAll('#favoriteChips .filter-chip');
    favoriteChips.forEach(chip => {
        chip.addEventListener('click', () => {
            favoriteChips.forEach(c => c.classList.remove('active'));
            chip.classList.add('active');

            if (window.innerWidth <= 768) {
                setTimeout(applyRouteFilters, 300);
            }
        });
    });
}

function clearAllFilters() {
    console.log('🧹 Clearing all filters...');
    
    // Reset all filter chips to default (first chip active)
    const chipGroups = ['#routeTypeChips', '#difficultyChips', '#durationChips', '#favoriteChips'];
    
    chipGroups.forEach(groupSelector => {
        const chips = document.querySelectorAll(`${groupSelector} .filter-chip`);
        chips.forEach((chip, index) => {
            if (index === 0) {
                chip.classList.add('active');
            } else {
                chip.classList.remove('active');
            }
        });
    });
    
    // Apply filters to show all routes
    applyRouteFilters();
}

function getActiveFilterValues() {
    const routeTypeChip = document.querySelector('#routeTypeChips .filter-chip.active');
    const difficultyChip = document.querySelector('#difficultyChips .filter-chip.active');
    const durationChip = document.querySelector('#durationChips .filter-chip.active');
    const favoriteChip = document.querySelector('#favoriteChips .filter-chip.active');

    return {
        routeType: routeTypeChip ? routeTypeChip.dataset.value : '',
        difficulty: difficultyChip ? difficultyChip.dataset.value : '',
        duration: durationChip ? durationChip.dataset.value : '',
        favorites: favoriteChip ? favoriteChip.dataset.value : ''
    };
}

function updateRouteStats() {
    const totalRoutesCount = document.getElementById('totalRoutesCount');
    const filteredRoutesCount = document.getElementById('filteredRoutesCount');
    
    if (totalRoutesCount) {
        totalRoutesCount.textContent = predefinedRoutes.length;
    }
    
    if (filteredRoutesCount) {
        filteredRoutesCount.textContent = filteredRoutes.length;
    }
}

// Initialize the application when DOM is loaded
document.addEventListener('DOMContentLoaded', function() {
    console.log('🚀 DOM loaded, initializing POI recommendation system...');
    initializeApp();

    // Toggle map visibility on mobile
    if (window.innerWidth < 992) {
        const mapView = document.getElementById('mapView');
        const container = document.querySelector('.routes-map-container');

        if (mapView && container) {
            const toggleBtn = document.createElement('button');
            toggleBtn.id = 'toggleMapBtn';
            toggleBtn.className = 'btn btn-outline-primary w-100 mb-3';
            toggleBtn.textContent = 'Haritayı Göster';
            container.insertBefore(toggleBtn, mapView);

            toggleBtn.addEventListener('click', () => {
                const isHidden = mapView.style.display === 'none' || getComputedStyle(mapView).display === 'none';
                if (isHidden) {
                    mapView.style.display = 'block';
                    toggleBtn.textContent = 'Haritayı Gizle';
                    if (typeof predefinedMap !== 'undefined' && predefinedMap) {
                        predefinedMap.invalidateSize();
                    }
                } else {
                    mapView.style.display = 'none';
                    toggleBtn.textContent = 'Haritayı Göster';
                }
            });
        }
    }
});

// Also initialize if DOM is already loaded
if (document.readyState === 'loading') {
    // DOM is still loading, wait for DOMContentLoaded
    console.log('⏳ DOM is still loading, waiting...');
} else {
    // DOM is already loaded
    console.log('✅ DOM already loaded, initializing immediately...');
    initializeApp();
}<|MERGE_RESOLUTION|>--- conflicted
+++ resolved
@@ -3847,7 +3847,6 @@
     }
 }
 
-<<<<<<< HEAD
 async function refreshMediaMarkers(routeId = window.currentRouteId) {
     console.log('🔄 Refreshing media markers for route:', routeId);
 
@@ -3871,61 +3870,7 @@
     if (!effectiveRouteId) {
         console.warn('⚠️ No current route found on map');
         showNotification('Haritada görüntülenen rota bulunamadı', 'warning');
-=======
-// Refresh media markers for a given route
-async function refreshMediaMarkers(routeId = window.currentRouteId) {
-    console.log('🔄 Refreshing media markers for route:', routeId);
-
-    // Determine current route if not explicitly provided
-    if (!routeId) {
-        if (!predefinedMap || !predefinedMapInitialized) {
-            console.warn('⚠️ Predefined map not initialized');
-            showNotification('Harita henüz yüklenmedi', 'warning');
-            return;
-        }
-
-        // Try to find the current route from the map layers
-        for (const layer of predefinedMapLayers) {
-            if (layer.routeData) {
-                routeId = layer.routeData.id || layer.routeData._id;
-                break;
-            }
-        }
-
-        if (!routeId) {
-            console.warn('⚠️ No current route found on map');
-            showNotification('Haritada görüntülenen rota bulunamadı', 'warning');
-            return;
-        }
-    }
-
-    // Store the current route globally
-    window.currentRouteId = routeId;
-
-    // Use the existing refresh function
-    const success = await window.refreshPredefinedRouteMedia(routeId);
-
-    if (success) {
-        showNotification('Medya işaretleri başarıyla yenilendi', 'success');
-    } else {
-        showNotification('Medya işaretleri yenilenirken hata oluştu', 'error');
-    }
-}
-
-// Expose globally and bind button click
-window.refreshMediaMarkers = refreshMediaMarkers;
-
-document.getElementById('refreshMediaBtn')?.addEventListener('click', () => {
-    refreshMediaMarkers();
-});
-
-// Refresh media markers for predefined route
-window.refreshPredefinedRouteMedia = async function(routeId) {
-    console.log('🔄 Refreshing media markers for predefined route:', routeId);
-    
-    if (!predefinedMap || !predefinedMapInitialized) {
-        console.warn('⚠️ Predefined map not initialized');
->>>>>>> eb17408b
+
         return false;
     }
 
@@ -8044,13 +7989,11 @@
     
     await displayRoute();
 
-<<<<<<< HEAD
     // Store current route id globally and refresh its media markers
     window.currentRouteId = route.id || route._id;
     await refreshMediaMarkers(window.currentRouteId);
 
-=======
->>>>>>> eb17408b
+
     // Store selected route for reference
     window.currentSelectedRoute = route;
     window.currentRouteId = route.id || route._id;
