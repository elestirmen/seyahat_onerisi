// Rate limiting bilgilendirme mesajı
if (window.rateLimiter) {
    console.log('✅ Rate limiting aktif - POI recommendation system API çağrıları sınırlandırılacak');
}

// Debug: Test geometry API endpoint
window.testGeometryAPI = async function(routeId) {
    console.log('🧪 Testing geometry API for route:', routeId);
    try {
        const response = await fetch(`${apiBase}/routes/${routeId}/geometry`);
        console.log('📡 Response status:', response.status);
        console.log('📡 Response headers:', [...response.headers.entries()]);
        
        if (response.ok) {
            const data = await response.json();
            console.log('📡 Response data:', JSON.stringify(data, null, 2));
        } else {
            const text = await response.text();
            console.log('📡 Error response:', text);
        }
    } catch (error) {
        console.error('📡 API test error:', error);
    }
};

// Test function for debugging
window.testAPI = async function() {
    console.log('🧪 Testing API...');
    try {
        const testPreferences = {
            doga: 50,
            yemek: 25,
            tarihi: 0,
            sanat_kultur: 0,
            eglence: 0,
            macera: 0,
            rahatlatici: 0,
            spor: 0,
            alisveris: 0,
            gece_hayati: 0
        };
        
        const response = await fetch('/api/recommendations', {
            method: 'POST',
            headers: { 'Content-Type': 'application/json' },
            body: JSON.stringify({ preferences: testPreferences })
        });
        
        console.log('Test response status:', response.status);
        
        if (response.ok) {
            const data = await response.json();
            console.log('Test response data:', data);
        } else {
            const errorText = await response.text();
            console.error('Test error:', errorText);
        }
    } catch (error) {
        console.error('Test failed:', error);
    }
};

// Global variables
let map = null;
let markers = [];
let routingControl = null;
let selectedPOIs = [];
let mediaCache = {};
let userLocation = null;
let startLocation = null;
const apiBase = '/api';
window.apiBase = apiBase; // Make it globally accessible

// DEBUG: Add global function to check map interactions
window.debugMapInteractions = function() {
    if (predefinedMap) {
        console.log('🔍 PREDEFINED MAP INTERACTIONS DEBUG:', {
            dragging: predefinedMap.dragging.enabled(),
            touchZoom: predefinedMap.touchZoom.enabled(),
            scrollWheelZoom: predefinedMap.scrollWheelZoom.enabled(),
            doubleClickZoom: predefinedMap.doubleClickZoom.enabled(),
            boxZoom: predefinedMap.boxZoom.enabled(),
            keyboard: predefinedMap.keyboard.enabled(),
            mapExists: !!predefinedMap,
            mapInitialized: predefinedMapInitialized,
            layersCount: predefinedMapLayers.length
        });
    } else {
        console.log('🔍 Predefined map not initialized');
    }
    
    if (map) {
        console.log('🔍 DYNAMIC MAP INTERACTIONS DEBUG:', {
            dragging: map.dragging.enabled(),
            touchZoom: map.touchZoom.enabled(),
            scrollWheelZoom: map.scrollWheelZoom.enabled(),
            doubleClickZoom: map.doubleClickZoom.enabled(),
            boxZoom: map.boxZoom.enabled(),
            keyboard: map.keyboard.enabled(),
            mapExists: !!map
        });
    } else {
        console.log('🔍 Dynamic map not initialized');
    }
};

// DEBUG: Add global function to force enable map interactions
window.forceEnableMapInteractions = function() {
    if (predefinedMap) {
        // Remove any blocking overlays
        const mapContainer = document.getElementById('predefinedRoutesMap');
        if (mapContainer) {
            const overlays = mapContainer.querySelectorAll('.map-loading, .loading');
            overlays.forEach(overlay => {
                overlay.remove();
                console.log('🔧 Removed blocking overlay');
            });
            
            mapContainer.style.pointerEvents = 'auto';
            mapContainer.classList.remove('loading');
            mapContainer.classList.add('loaded');
        }
        
        predefinedMap.dragging.enable();
        predefinedMap.touchZoom.enable();
        predefinedMap.scrollWheelZoom.enable();
        predefinedMap.doubleClickZoom.enable();
        predefinedMap.boxZoom.enable();
        predefinedMap.keyboard.enable();
        predefinedMap.invalidateSize();
        console.log('🔧 FORCED ENABLE - Predefined map interactions enabled');
        window.debugMapInteractions();
    }
    
    if (map) {
        map.dragging.enable();
        map.touchZoom.enable();
        map.scrollWheelZoom.enable();
        map.doubleClickZoom.enable();
        map.boxZoom.enable();
        map.keyboard.enable();
        map.invalidateSize();
        console.log('🔧 FORCED ENABLE - Dynamic map interactions enabled');
    }
};

// Add global function to completely reset map interactions
window.resetMapInteractions = function() {
    console.log('🔄 RESETTING MAP INTERACTIONS...');
    
    const mapContainer = document.getElementById('predefinedRoutesMap');
    if (mapContainer) {
        // Remove all possible blocking elements
        const blockingElements = mapContainer.querySelectorAll('.map-loading, .loading, .overlay');
        blockingElements.forEach(el => el.remove());
        
        // Reset all styles
        mapContainer.style.pointerEvents = 'auto';
        mapContainer.style.opacity = '1';
        mapContainer.style.position = 'relative';
        mapContainer.style.zIndex = 'auto';
        mapContainer.classList.remove('loading');
        mapContainer.classList.add('loaded');
        
        console.log('🔧 Map container reset complete');
    }
    
    if (predefinedMap) {
        // Force enable all interactions
        predefinedMap.dragging.enable();
        predefinedMap.touchZoom.enable();
        predefinedMap.scrollWheelZoom.enable();
        predefinedMap.doubleClickZoom.enable();
        predefinedMap.boxZoom.enable();
        predefinedMap.keyboard.enable();
        
        // Invalidate size multiple times to ensure proper rendering
        predefinedMap.invalidateSize();
        setTimeout(() => predefinedMap.invalidateSize(), 100);
        setTimeout(() => predefinedMap.invalidateSize(), 500);
        
        console.log('🔧 Map interactions force-enabled');
    }
    
    window.debugMapInteractions();
};

// Route tabs management
let currentTab = 'dynamic-routes';
let predefinedRoutes = [];
let filteredRoutes = [];

// Elevation chart instances
let dynamicElevationChart = null;
let predefinedElevationChart = null;

// Application state for cleanup
const AppState = {
    isInitialized: false,
    activeRequests: new Set(),
    timeouts: new Set(),
    intervals: new Set()
};

// Rating categories with their display names and icons
const ratingCategories = {
    'doga': { name: 'Doğa', icon: 'fas fa-tree' },
    'yemek': { name: 'Yemek', icon: 'fas fa-utensils' },
    'tarihi': { name: 'Tarih', icon: 'fas fa-landmark' },
    'eglence': { name: 'Eğlence', icon: 'fas fa-gamepad' },
    'sanat_kultur': { name: 'Sanat & Kültür', icon: 'fas fa-palette' },
    'macera': { name: 'Macera', icon: 'fas fa-mountain' },
    'rahatlatici': { name: 'Rahatlatıcı', icon: 'fas fa-spa' },
    'spor': { name: 'Spor', icon: 'fas fa-running' },
    'alisveris': { name: 'Alışveriş', icon: 'fas fa-shopping-bag' },
    'gece_hayati': { name: 'Gece Hayatı', icon: 'fas fa-moon' }
};

// Dynamic category data (will be loaded from API)
let categoryData = {};

// Fallback category display names
const fallbackCategoryNames = {
    'doga_macera': 'Doğa & Macera',
    'gastronomik': 'Gastronomi',
    'konaklama': 'Konaklama',
    'kulturel': 'Kültürel',
    'sanatsal': 'Sanatsal',
    'dini': 'Dini Yapılar',
    'tarihi': 'Tarihi Yapılar',
    'mimari': 'Mimari Yapılar',
    'mezarlik': 'Mezarlık Alanları',
    'saray_kale': 'Saray ve Kaleler',
    'diger': 'Diğer'
};

// Fallback category colors and icons for markers
const fallbackCategoryStyles = {
    'doga_macera': { color: '#2ecc71', icon: '🌿' },
    'gastronomik': { color: '#e74c3c', icon: '🍽️' },
    'konaklama': { color: '#9b59b6', icon: '🏨' },
    'kulturel': { color: '#3498db', icon: '🏛️' },
    'sanatsal': { color: '#f39c12', icon: '🎨' },
    'dini': { color: '#8B4513', icon: '🕌' },
    'tarihi': { color: '#CD853F', icon: '🏛️' },
    'mimari': { color: '#4682B4', icon: '🏗️' },
    'mezarlik': { color: '#696969', icon: '⚰️' },
    'saray_kale': { color: '#B8860B', icon: '🏰' },
    'diger': { color: '#708090', icon: '📍' }
};

// Load categories from API
async function loadCategories() {
    try {
        console.log('📋 Kategoriler API\'den yükleniyor...');
        const response = await fetch(`${apiBase}/categories`);

        if (response.ok) {
            const contentType = response.headers.get('content-type') || '';
            if (!contentType.includes('application/json')) {
                console.warn('⚠️ Beklenmeyen içerik türü alındı:', contentType);
                return false;
            }

            const categories = await response.json();
            console.log('✅ Kategoriler yüklendi:', categories);
            
            // Global kategori verilerini güncelle
            categoryData = {};
            categories.forEach(category => {
                // İkon için emoji çıkar (eğer varsa)
                let iconEmoji = category.display_name.match(/^[\u{1F300}-\u{1F9FF}]/u);
                if (!iconEmoji) {
                    // Fallback emoji'leri kullan
                    iconEmoji = fallbackCategoryStyles[category.name]?.icon || '📍';
                } else {
                    iconEmoji = iconEmoji[0];
                }
                
                categoryData[category.name] = {
                    display_name: category.display_name,
                    color: category.color,
                    icon: iconEmoji,
                    description: category.description
                };
            });
            
            console.log('✅ Kategori verileri güncellendi:', categoryData);
            return true;
        } else {
            console.warn(`⚠️ Kategoriler yüklenemedi, fallback kullanılacak (status: ${response.status})`);
            return false;
        }
    } catch (error) {
        console.error('❌ Kategori yükleme hatası:', error);
        return false;
    }
}

// Get category display name (dynamic)
function getCategoryDisplayName(category) {
    if (categoryData[category]) {
        return categoryData[category].display_name;
    }
    return fallbackCategoryNames[category] || category;
}

// Get category color (dynamic)
function getCategoryColor(category) {
    if (categoryData[category]) {
        return categoryData[category].color;
    }
    return fallbackCategoryStyles[category]?.color || '#666666';
}

// Get category icon (dynamic)
function getCategoryIcon(category) {
    // Önce API'den yüklenen kategori ikonunu kullan
    if (categoryData[category] && categoryData[category].icon) {
        return categoryData[category].icon;
    }

    // Bilinen kategoriler için varsayılan Font Awesome sınıfları
    const iconMap = {
        'doga_macera': 'fas fa-tree',
        'gastronomik': 'fas fa-utensils',
        'konaklama': 'fas fa-bed',
        'kulturel': 'fas fa-university',
        'sanatsal': 'fas fa-palette',
        'dini': 'fas fa-mosque',
        'tarihi': 'fas fa-landmark',
        'mimari': 'fas fa-building',
        'mezarlik': 'fas fa-cross',
        'saray_kale': 'fas fa-chess-rook',
        'diger': 'fas fa-map-marker-alt'
    };

    if (iconMap[category]) {
        return iconMap[category];
    }

    // Son çare olarak emoji tabanlı ikonlara düş
    return fallbackCategoryStyles[category]?.icon || '📍';
}

// Get category style (dynamic)
function getCategoryStyle(category) {
    return {
        color: getCategoryColor(category),
        icon: getCategoryIcon(category)
    };
}

// Route Details Panel Class
class RouteDetailsPanel {
    constructor() {
        this.panel = document.getElementById('routeDetailsPanel');
        this.currentRoute = null;
        this.elevationChart = null;
        this.isVisible = false;
    }

    static getInstance() {
        if (!window.routeDetailsPanelInstance) {
            window.routeDetailsPanelInstance = new RouteDetailsPanel();
        }
        return window.routeDetailsPanelInstance;
    }

    show(routeData) {
        console.log('🎯 Showing route details panel with data:', routeData);

        this.currentRoute = routeData;
        this.updateSummary(routeData);
        this.updateStopsList(routeData);
        this.updateSegmentsList(routeData);
        this.loadElevationProfile(routeData);

        this.panel.classList.add('show');
        this.isVisible = true;

        // Store bound functions for proper removal
        this.boundKeydownHandler = this.handleKeydown.bind(this);
        this.boundClickOutsideHandler = this.handleClickOutside.bind(this);

        // Add keyboard event listener for Escape key
        document.addEventListener('keydown', this.boundKeydownHandler);

        // Add click outside to close
        document.addEventListener('click', this.boundClickOutsideHandler);
    }

    hide() {
        console.log('🎯 Hiding route details panel');

        this.panel.classList.remove('show');
        this.isVisible = false;
        this.currentRoute = null;

        // Remove event listeners
        if (this.boundKeydownHandler) {
            document.removeEventListener('keydown', this.boundKeydownHandler);
            this.boundKeydownHandler = null;
        }
        if (this.boundClickOutsideHandler) {
            document.removeEventListener('click', this.boundClickOutsideHandler);
            this.boundClickOutsideHandler = null;
        }

        // Destroy chart if exists
        if (this.elevationChart) {
            this.elevationChart.destroy();
            this.elevationChart = null;
        }
    }

    handleKeydown(event) {
        if (event.key === 'Escape' && this.isVisible) {
            this.hide();
        }
    }

    handleClickOutside(event) {
        if (this.isVisible && !this.panel.contains(event.target)) {
            // Don't close if clicking on route lines
            if (!event.target.closest('.leaflet-interactive')) {
                this.hide();
            }
        }
    }

    updateSummary(routeData) {
        const distance = routeData.total_distance || '0';
        const duration = routeData.estimated_time || '0';
        const stops = routeData.waypoints ? routeData.waypoints.length : selectedPOIs.length;
        const routeType = routeData.route_type || 'yürüyüş';
        
        // Update panel title if route name is provided (for predefined routes)
        const panelTitle = this.panel.querySelector('.route-header h3');
        if (routeData.route_name && routeData.is_predefined) {
            panelTitle.textContent = `🗺️ ${routeData.route_name}`;
        } else {
            panelTitle.textContent = 'Rota Detayları';
        }

        // Show/hide map view button for predefined routes
        const showInMapBtn = document.getElementById('showInMapBtn');
        if (routeData.is_predefined && showInMapBtn) {
            showInMapBtn.style.display = 'flex';
        } else if (showInMapBtn) {
            showInMapBtn.style.display = 'none';
        }

        document.getElementById('routeDistance').textContent = `${distance} km`;
        document.getElementById('routeDuration').textContent = `${Math.round(duration / 60)} saat`;
        document.getElementById('routeStops').textContent = `${stops} durak`;
        document.getElementById('routeType').textContent = routeType;
    }

    updateStopsList(routeData) {
        const stopsList = document.getElementById('stopsList');
        let stopsHTML = '';
        let stopIndex = 1;

        // Add start location if exists
        if (startLocation) {
            stopsHTML += `
                        <div class="stop-item" onclick="RouteDetailsPanel.highlightStop(${startLocation.latitude}, ${startLocation.longitude})">
                            <div class="stop-icon" style="background: #28a745;">
                                🏁
                            </div>
                            <div class="stop-info">
                                <div class="stop-name">${startLocation.name || 'Başlangıç Noktası'}</div>
                                <div class="stop-category">Başlangıç Noktası</div>
                                <div class="stop-coordinates">${startLocation.latitude.toFixed(4)}, ${startLocation.longitude.toFixed(4)}</div>
                            </div>
                            <div class="stop-number">${stopIndex}</div>
                        </div>
                    `;
            stopIndex++;
        }

        // Add all POI stops from routeData waypoints or selectedPOIs
            const waypoints = routeData.waypoints || selectedPOIs;
        waypoints.forEach((poi, index) => {
            const categoryStyle = getCategoryStyle(poi.category);
            const lat = poi.lat || poi.latitude;
            const lng = poi.lng || poi.longitude;

            stopsHTML += `
                        <div class="stop-item" onclick="RouteDetailsPanel.highlightStop(${lat}, ${lng})">
                            <div class="stop-icon" style="background: ${categoryStyle.color};">
                                <i class="${categoryStyle.icon}"></i>
                            </div>
                            <div class="stop-info">
                                <div class="stop-name">${poi.name}</div>
                                <div class="stop-category">${getCategoryDisplayName(poi.category)}</div>
                                <div class="stop-coordinates">${lat.toFixed(4)}, ${lng.toFixed(4)}</div>
                            </div>
                            <div class="stop-number">${stopIndex}</div>
                        </div>
                    `;
            stopIndex++;
        });

        // If no waypoints in routeData, show message
        if (waypoints.length === 0 && !startLocation) {
            stopsHTML = `
                        <div style="text-align: center; padding: 20px; color: #666; font-style: italic;">
                            <i class="fas fa-info-circle" style="font-size: 2rem; margin-bottom: 10px; opacity: 0.5;"></i>
                            <p>Henüz durak eklenmemiş</p>
                        </div>
                    `;
        }

        stopsList.innerHTML = stopsHTML;

        // Update stops counter
        const totalStops = (startLocation ? 1 : 0) + waypoints.length;
        const stopsCounter = document.getElementById('stopsCount');
        if (stopsCounter) {
            stopsCounter.textContent = totalStops;
        }
    }

    updateSegmentsList(routeData) {
        const segmentsSection = document.getElementById('segmentsSection');
        const segmentsList = document.getElementById('segmentsList');

        if (!routeData.segments || routeData.segments.length === 0) {
            segmentsSection.style.display = 'none';
            return;
        }

        segmentsSection.style.display = 'block';
        let segmentsHTML = '';

        routeData.segments.forEach((segment, index) => {
            const isWalking = !segment.fallback;
            const iconClass = isWalking ? 'walking' : 'fallback';
            const icon = isWalking ? '🚶' : '📏';
            const routeType = isWalking ? 'Yürüyüş' : 'Düz çizgi';

            segmentsHTML += `
                        <div class="segment-item" onclick="RouteDetailsPanel.focusOnSegment(${index})">
                            <div class="segment-icon ${iconClass}">
                                ${icon}
                            </div>
                            <div class="segment-info">
                                <div class="segment-route">${segment.from} → ${segment.to}</div>
                                <div class="segment-details">
                                    <span>📏 ${segment.distance.toFixed(2)} km</span>
                                    <span>⏱️ ${Math.round(segment.distance * 12)} dk</span>
                                    <span>${routeType}</span>
                                </div>
                            </div>
                        </div>
                    `;
        });

        segmentsList.innerHTML = segmentsHTML;
    }

    static highlightStop(lat, lng) {
        console.log('🎯 Highlighting stop at:', lat, lng);

        // Find and highlight the marker
        markers.forEach(marker => {
            const markerLatLng = marker.getLatLng();
            if (Math.abs(markerLatLng.lat - lat) < 0.0001 && Math.abs(markerLatLng.lng - lng) < 0.0001) {
                // Center map on marker and open popup
                map.setView([lat, lng], 16);
                marker.openPopup();

                // Add temporary highlight effect
                const markerElement = marker.getElement();
                if (markerElement) {
                    markerElement.style.transform += ' scale(1.2)';
                    markerElement.style.transition = 'transform 0.3s ease';

                    setTimeout(() => {
                        markerElement.style.transform = markerElement.style.transform.replace(' scale(1.2)', '');
                    }, 1000);
                }
            }
        });
    }

    async loadElevationProfile(routeData) {
        try {
            // Show loading state
            this.showElevationLoading();

            // Collect elevation data for all waypoints
            const elevationData = await this.collectElevationData(routeData);

            // Calculate statistics
            const stats = this.calculateElevationStats(elevationData);

            // Update statistics display
            this.updateElevationStats(stats);

            // Create interactive chart
            this.createElevationChart(elevationData);

        } catch (error) {
            console.error('Error loading elevation profile:', error);
            this.showElevationError();
        }
    }

    showElevationLoading() {
        document.getElementById('minElevation').textContent = 'Min: Yükleniyor...';
        document.getElementById('maxElevation').textContent = 'Max: Yükleniyor...';
        document.getElementById('totalAscent').textContent = '↗ Yükleniyor...';
        document.getElementById('totalDescent').textContent = '↘ Yükleniyor...';
    }

    showElevationError() {
        document.getElementById('minElevation').textContent = 'Min: Hata';
        document.getElementById('maxElevation').textContent = 'Max: Hata';
        document.getElementById('totalAscent').textContent = '↗ Hata';
        document.getElementById('totalDescent').textContent = '↘ Hata';

        // Show error chart
        const ctx = document.getElementById('elevationChart').getContext('2d');
        if (this.elevationChart) {
            this.elevationChart.destroy();
        }

        this.elevationChart = new Chart(ctx, {
            type: 'line',
            data: {
                labels: ['Veri Yüklenemedi'],
                datasets: [{
                    label: 'Yükseklik (m)',
                    data: [0],
                    borderColor: '#dc3545',
                    backgroundColor: 'rgba(220, 53, 69, 0.1)',
                    fill: true
                }]
            },
            options: {
                responsive: true,
                maintainAspectRatio: false,
                plugins: {
                    legend: { display: false }
                }
            }
        });
    }
    async collectElevationData(routeData) {
        const waypoints = [];
        let cumulativeDistance = 0;

        // Add start location (if exists in personal routes)
        if (routeData.start) {
            waypoints.push({
                lat: routeData.start.lat,
                lng: routeData.start.lng,
                name: 'Başlangıç',
                distance: 0
            });
        }

        // Add all POI waypoints with distance calculation
        if (routeData.waypoints && routeData.waypoints.length > 0) {
            for (let i = 0; i < routeData.waypoints.length; i++) {
                const poi = routeData.waypoints[i];
                
                // For predefined routes, use the first POI as starting point if no start location
                const prevPoint = i === 0 ? 
                    (routeData.start || null) : 
                    routeData.waypoints[i - 1];

                // Calculate distance from previous point
                if (prevPoint) {
                    const segmentDistance = this.calculateDistance(
                        prevPoint.lat || prevPoint.latitude,
                        prevPoint.lng || prevPoint.longitude,
                        poi.lat || poi.latitude,
                        poi.lng || poi.longitude
                    );
                    cumulativeDistance += segmentDistance;
                } else if (i === 0 && !routeData.start) {
                    // First POI in predefined route without start location
                    cumulativeDistance = 0;
                }

                waypoints.push({
                    lat: poi.lat || poi.latitude,
                    lng: poi.lng || poi.longitude,
                    name: poi.name,
                    distance: cumulativeDistance
                });
            }
        }

        // Collect elevation data with caching
        const elevationPromises = waypoints.map(async (point, index) => {
            const elevation = await this.getElevationWithCache(point.lat, point.lng);
            return {
                distance: point.distance,
                elevation: elevation,
                name: point.name,
                pointIndex: index,
                lat: point.lat,
                lng: point.lng
            };
        });

        return Promise.all(elevationPromises);
    }

    async getElevationWithCache(lat, lng) {
        const cacheKey = `elevation_${lat.toFixed(4)}_${lng.toFixed(4)}`;

        // Check localStorage cache first
        try {
            const cached = localStorage.getItem(cacheKey);
            if (cached) {
                const cacheData = JSON.parse(cached);
                const now = Date.now();
                // Cache for 1 hour to reduce API calls
                if (now - cacheData.timestamp < 60 * 60 * 1000) {
                    console.log(`📦 Using cached elevation for ${lat.toFixed(4)}, ${lng.toFixed(4)}: ${cacheData.elevation}m`);
                    return cacheData.elevation;
                }
            }
        } catch (error) {
            console.warn('Error reading elevation cache:', error);
        }

        // Get fresh elevation data
        const elevation = await getElevation(lat, lng);

        // Cache the result
        try {
            localStorage.setItem(cacheKey, JSON.stringify({
                elevation: elevation,
                timestamp: Date.now()
            }));
        } catch (error) {
            console.warn('Error caching elevation data:', error);
        }

        return elevation;
    }

    calculateDistance(lat1, lng1, lat2, lng2) {
        const R = 6371; // Earth's radius in km
        const dLat = (lat2 - lat1) * Math.PI / 180;
        const dLng = (lng2 - lng1) * Math.PI / 180;
        const a = Math.sin(dLat / 2) * Math.sin(dLat / 2) +
            Math.cos(lat1 * Math.PI / 180) * Math.cos(lat2 * Math.PI / 180) *
            Math.sin(dLng / 2) * Math.sin(dLng / 2);
        const c = 2 * Math.atan2(Math.sqrt(a), Math.sqrt(1 - a));
        return R * c * 1000; // Return in meters
    }

    calculateElevationStats(elevationData) {
        if (!elevationData || elevationData.length === 0) {
            return {
                minElevation: 0,
                maxElevation: 0,
                avgElevation: 0,
                totalAscent: 0,
                totalDescent: 0,
                elevationGain: 0
            };
        }

        const elevations = elevationData.map(d => d.elevation);
        const minElevation = Math.min(...elevations);
        const maxElevation = Math.max(...elevations);
        const avgElevation = Math.round(elevations.reduce((sum, e) => sum + e, 0) / elevations.length);

        let totalAscent = 0;
        let totalDescent = 0;

        // Calculate ascent and descent
        for (let i = 1; i < elevationData.length; i++) {
            const elevationDiff = elevationData[i].elevation - elevationData[i - 1].elevation;
            if (elevationDiff > 0) {
                totalAscent += elevationDiff;
            } else {
                totalDescent += Math.abs(elevationDiff);
            }
        }

        const elevationGain = maxElevation - minElevation;

        return {
            minElevation,
            maxElevation,
            avgElevation,
            totalAscent: Math.round(totalAscent),
            totalDescent: Math.round(totalDescent),
            elevationGain: Math.round(elevationGain)
        };
    }

    updateElevationStats(stats) {
        document.getElementById('minElevation').textContent = `Min: ${stats.minElevation}m`;
        document.getElementById('maxElevation').textContent = `Max: ${stats.maxElevation}m`;
        document.getElementById('totalAscent').textContent = `↗ ${stats.totalAscent}m`;
        document.getElementById('totalDescent').textContent = `↘ ${stats.totalDescent}m`;
    }

    createElevationChart(elevationData) {
        const ctx = document.getElementById('elevationChart').getContext('2d');

        if (this.elevationChart) {
            this.elevationChart.destroy();
        }

        // Set fixed canvas dimensions
        const canvas = document.getElementById('elevationChart');
        canvas.width = 300;
        canvas.height = 120;
        canvas.style.width = '100%';
        canvas.style.height = '120px';

        // Prepare chart data
        const labels = elevationData.map(d => {
            if (d.distance === 0) return 'Başlangıç';
            return `${(d.distance / 1000).toFixed(1)}km`;
        });

        const elevations = elevationData.map(d => d.elevation);
        const names = elevationData.map(d => d.name);

        this.elevationChart = new Chart(ctx, {
            type: 'line',
            data: {
                labels: labels,
                datasets: [{
                    label: 'Yükseklik (m)',
                    data: elevations,
                    borderColor: '#4285f4',
                    backgroundColor: 'rgba(66, 133, 244, 0.1)',
                    fill: true,
                    tension: 0.4,
                    pointBackgroundColor: '#4285f4',
                    pointBorderColor: '#ffffff',
                    pointBorderWidth: 2,
                    pointRadius: 4,
                    pointHoverRadius: 6
                }]
            },
            options: {
                responsive: true,
                maintainAspectRatio: false,
                layout: {
                    padding: {
                        top: 10,
                        bottom: 10,
                        left: 10,
                        right: 10
                    }
                },
                interaction: {
                    intersect: false,
                    mode: 'index'
                },
                plugins: {
                    legend: {
                        display: false
                    },
                    tooltip: {
                        callbacks: {
                            title: function (context) {
                                const index = context[0].dataIndex;
                                return names[index] || `Nokta ${index + 1}`;
                            },
                            label: function (context) {
                                const elevation = context.parsed.y;
                                const distance = elevationData[context.dataIndex].distance;
                                return [
                                    `Yükseklik: ${elevation}m`,
                                    `Mesafe: ${(distance / 1000).toFixed(1)}km`
                                ];
                            }
                        },
                        backgroundColor: 'rgba(0, 0, 0, 0.8)',
                        titleColor: '#ffffff',
                        bodyColor: '#ffffff',
                        borderColor: '#4285f4',
                        borderWidth: 1,
                        titleFont: { size: 11 },
                        bodyFont: { size: 10 }
                    }
                },
                scales: {
                    y: {
                        title: {
                            display: true,
                            text: 'Yükseklik (m)',
                            color: '#666',
                            font: { size: 10 }
                        },
                        grid: {
                            color: 'rgba(0, 0, 0, 0.1)'
                        },
                        ticks: {
                            color: '#666',
                            font: { size: 9 },
                            maxTicksLimit: 5
                        }
                    },
                    x: {
                        title: {
                            display: true,
                            text: 'Mesafe',
                            color: '#666',
                            font: { size: 10 }
                        },
                        grid: {
                            color: 'rgba(0, 0, 0, 0.1)'
                        },
                        ticks: {
                            color: '#666',
                            font: { size: 9 },
                            maxRotation: 45,
                            maxTicksLimit: 6
                        }
                    }
                },
                onHover: (event, activeElements) => {
                    event.native.target.style.cursor = activeElements.length > 0 ? 'pointer' : 'default';
                },
                onClick: (event, activeElements) => {
                    if (activeElements.length > 0) {
                        const index = activeElements[0].index;
                        const point = elevationData[index];
                        console.log(`Clicked on elevation point: ${point.name} at ${point.elevation}m`);

                        // Highlight corresponding stop in the stops list
                        const stopItems = document.querySelectorAll('.stop-item');
                        stopItems.forEach((item, i) => {
                            item.classList.toggle('highlighted', i === index);
                        });

                        // Scroll to highlighted stop
                        const highlightedStop = document.querySelector('.stop-item.highlighted');
                        if (highlightedStop) {
                            highlightedStop.scrollIntoView({
                                behavior: 'smooth',
                                block: 'center'
                            });
                        }
                    }
                }
            }
        });
    }

    static showInFullscreenMap() {
        console.log('🗺️ === SHOWING ROUTE IN FULLSCREEN MAP ===');
        const instance = RouteDetailsPanel.getInstance();
        
        if (!instance.currentRoute) {
            console.error('❌ No current route to show in map');
            showNotification('Önce bir rota seçin.', 'error');
            return;
        }

        const route = instance.currentRoute;
        console.log('🗺️ Route data for fullscreen map:', route);

        // Hide the route details panel
        instance.hide();

        // Switch to predefined routes tab if not already there
        if (typeof currentTab !== 'undefined' && currentTab !== 'predefined-routes') {
            if (typeof switchTab === 'function') {
                switchTab('predefined-routes');
            }
        }

        // Wait a moment for tab switch, then make existing map fullscreen
        setTimeout(() => {
            RouteDetailsPanel.makeExistingMapFullscreen(route);
        }, 300);
    }

    static makeExistingMapFullscreen(route) {
        // Find the existing map container
        const mapContainer = document.querySelector('.routes-map-container');
        const routesList = document.getElementById('predefinedRoutesList');
        
        if (!mapContainer) {
            console.error('❌ Map container not found');
            showNotification('Harita bulunamadı', 'error');
            return;
        }

        // Create fullscreen overlay
        const fullscreenOverlay = document.createElement('div');
        fullscreenOverlay.id = 'fullscreenMapOverlay';
        fullscreenOverlay.className = 'fullscreen-map-overlay';
        
        // Create header
        const header = document.createElement('div');
        header.className = 'fullscreen-map-header';
        header.innerHTML = `
            <div class="fullscreen-map-title">
                <i class="fas fa-map"></i>
                <span>${route.route_name || 'Rota Haritası'}</span>
            </div>
            <div class="fullscreen-map-controls">
                <button class="fullscreen-control-btn" onclick="RouteDetailsPanel.toggleFullscreenMapInfo()" title="Rota Bilgilerini Göster/Gizle">
                    <i class="fas fa-info-circle"></i>
                </button>
                <button class="fullscreen-control-btn" onclick="RouteDetailsPanel.exitFullscreenMap()" title="Tam Ekrandan Çık">
                    <i class="fas fa-compress"></i>
                </button>
            </div>
        `;

        // Create info panel
        const infoPanel = document.createElement('div');
        infoPanel.id = 'fullscreenMapInfo';
        infoPanel.className = 'fullscreen-map-info';
        infoPanel.innerHTML = `
            <div class="fullscreen-route-stats">
                <div class="fullscreen-stat-item">
                    <i class="fas fa-route"></i>
                    <span>${route.total_distance || '0'} km</span>
                </div>
                <div class="fullscreen-stat-item">
                    <i class="fas fa-clock"></i>
                    <span>${Math.round((route.estimated_time || 0) / 60)} saat</span>
                </div>
                <div class="fullscreen-stat-item">
                    <i class="fas fa-map-marker-alt"></i>
                    <span>${route.waypoints ? route.waypoints.length : 0} durak</span>
                </div>
            </div>
        `;

        // Add elements to overlay
        fullscreenOverlay.appendChild(header);
        fullscreenOverlay.appendChild(infoPanel);
        
        // Add overlay to body
        document.body.appendChild(fullscreenOverlay);

        // Hide routes list and make map container fullscreen
        if (routesList) {
            routesList.style.display = 'none';
        }
        
        // Store original styles
        const originalMapStyles = {
            position: mapContainer.style.position,
            top: mapContainer.style.top,
            left: mapContainer.style.left,
            right: mapContainer.style.right,
            bottom: mapContainer.style.bottom,
            width: mapContainer.style.width,
            height: mapContainer.style.height,
            zIndex: mapContainer.style.zIndex,
            gridTemplateColumns: mapContainer.style.gridTemplateColumns
        };
        
        // Store for restoration
        window.originalMapStyles = originalMapStyles;

        // Apply fullscreen styles to map container
        mapContainer.style.position = 'fixed';
        mapContainer.style.top = '60px'; // Below header
        mapContainer.style.left = '0';
        mapContainer.style.right = '0';
        mapContainer.style.bottom = '0';
        mapContainer.style.width = '100%';
        mapContainer.style.height = 'calc(100vh - 60px)';
        mapContainer.style.zIndex = '9999';
        mapContainer.style.gridTemplateColumns = '1fr'; // Show only map, hide routes list
        mapContainer.style.background = '#fff';

        // Show overlay with animation
        setTimeout(() => {
            fullscreenOverlay.classList.add('show');
        }, 10);

        // Invalidate map size after transition
        setTimeout(() => {
            if (predefinedMap) {
                predefinedMap.invalidateSize();
                
                // Fit to current route if layers exist
                if (predefinedMapLayers && predefinedMapLayers.length > 0) {
                    try {
                        const group = new L.featureGroup(predefinedMapLayers);
                        if (group.getBounds().isValid()) {
                            predefinedMap.fitBounds(group.getBounds(), { padding: [20, 20] });
                        }
                    } catch (e) {
                        console.warn('Could not fit bounds:', e);
                    }
                }
            }
        }, 300);

        // Add escape key listener
        const escapeHandler = (e) => {
            if (e.key === 'Escape') {
                RouteDetailsPanel.exitFullscreenMap();
                document.removeEventListener('keydown', escapeHandler);
            }
        };
        document.addEventListener('keydown', escapeHandler);
        
        // Store escape handler for cleanup
        window.fullscreenEscapeHandler = escapeHandler;

        showNotification('Harita tam ekran modunda', 'success');
    }

    static exitFullscreenMap() {
        const overlay = document.getElementById('fullscreenMapOverlay');
        const mapContainer = document.querySelector('.routes-map-container');
        const routesList = document.getElementById('predefinedRoutesList');

        if (overlay) {
            overlay.classList.remove('show');
            setTimeout(() => {
                overlay.remove();
            }, 300);
        }

        // Restore original map container styles
        if (mapContainer && window.originalMapStyles) {
            const styles = window.originalMapStyles;
            mapContainer.style.position = styles.position || '';
            mapContainer.style.top = styles.top || '';
            mapContainer.style.left = styles.left || '';
            mapContainer.style.right = styles.right || '';
            mapContainer.style.bottom = styles.bottom || '';
            mapContainer.style.width = styles.width || '';
            mapContainer.style.height = styles.height || '';
            mapContainer.style.zIndex = styles.zIndex || '';
            mapContainer.style.gridTemplateColumns = styles.gridTemplateColumns || '';
            mapContainer.style.background = '';
        }

        // Show routes list again
        if (routesList) {
            routesList.style.display = '';
        }

        // Remove escape handler
        if (window.fullscreenEscapeHandler) {
            document.removeEventListener('keydown', window.fullscreenEscapeHandler);
            window.fullscreenEscapeHandler = null;
        }

        // Invalidate map size after restoration
        setTimeout(() => {
            if (predefinedMap) {
                predefinedMap.invalidateSize();
            }
        }, 300);

        showNotification('Tam ekran modundan çıkıldı', 'info');
    }

    static createFullscreenMapModal(route) {
        // Remove existing fullscreen modal if any
        const existingModal = document.getElementById('fullscreenMapModal');
        if (existingModal) {
            existingModal.remove();
        }

        // Create fullscreen modal HTML
        const modalHTML = `
            <div id="fullscreenMapModal" class="fullscreen-map-modal">
                <div class="fullscreen-map-header">
                    <div class="fullscreen-map-title">
                        <i class="fas fa-map"></i>
                        <span>${route.route_name || 'Rota Haritası'}</span>
                    </div>
                    <div class="fullscreen-map-controls">
                        <button class="fullscreen-control-btn" onclick="RouteDetailsPanel.toggleFullscreenMapInfo()" title="Rota Bilgilerini Göster/Gizle">
                            <i class="fas fa-info-circle"></i>
                        </button>
                        <button class="fullscreen-control-btn" onclick="RouteDetailsPanel.closeFullscreenMap()" title="Kapat">
                            <i class="fas fa-times"></i>
                        </button>
                    </div>
                </div>
                <div class="fullscreen-map-container">
                    <div id="fullscreenMap" class="fullscreen-map"></div>
                    <div id="fullscreenMapInfo" class="fullscreen-map-info">
                        <div class="fullscreen-route-stats">
                            <div class="fullscreen-stat-item">
                                <i class="fas fa-route"></i>
                                <span>${route.total_distance || '0'} km</span>
                            </div>
                            <div class="fullscreen-stat-item">
                                <i class="fas fa-clock"></i>
                                <span>${Math.round((route.estimated_time || 0) / 60)} saat</span>
                            </div>
                            <div class="fullscreen-stat-item">
                                <i class="fas fa-map-marker-alt"></i>
                                <span>${route.waypoints ? route.waypoints.length : 0} durak</span>
                            </div>
                        </div>
                    </div>
                </div>
            </div>
        `;

        // Add modal to body
        document.body.insertAdjacentHTML('beforeend', modalHTML);

        // Show modal with animation
        const modal = document.getElementById('fullscreenMapModal');
        setTimeout(() => {
            modal.classList.add('show');
        }, 10);

        // Initialize fullscreen map
        setTimeout(() => {
            RouteDetailsPanel.initializeFullscreenMap(route);
        }, 300);

        // Add escape key listener
        const escapeHandler = (e) => {
            if (e.key === 'Escape') {
                RouteDetailsPanel.closeFullscreenMap();
                document.removeEventListener('keydown', escapeHandler);
            }
        };
        document.addEventListener('keydown', escapeHandler);
    }

    static async initializeFullscreenMap(route) {
        try {
            console.log('🗺️ Initializing fullscreen map for route:', route);

            // Create new map instance for fullscreen
            const fullscreenMap = L.map('fullscreenMap', {
                center: [38.6436, 34.8128], // Ürgüp center
                zoom: 12,
                zoomControl: true,
                attributionControl: true
            });

            // Add tile layer
            L.tileLayer('https://{s}.tile.openstreetmap.org/{z}/{x}/{y}.png', {
                attribution: '© OpenStreetMap contributors',
                maxZoom: 19
            }).addTo(fullscreenMap);

            // Store map reference
            window.fullscreenMapInstance = fullscreenMap;

            // Load and display the route
            if (route.predefined_route) {
                await RouteDetailsPanel.displayRouteOnFullscreenMap(fullscreenMap, route.predefined_route);
            }

            // Invalidate size after modal is fully shown
            setTimeout(() => {
                fullscreenMap.invalidateSize();
            }, 100);

        } catch (error) {
            console.error('Error initializing fullscreen map:', error);
            showNotification('Tam ekran harita başlatılırken hata oluştu', 'error');
        }
    }

    static async displayRouteOnFullscreenMap(map, route) {
        try {
            console.log('🗺️ Displaying route on fullscreen map:', route);

            // Create layer group for route
            const routeLayerGroup = L.layerGroup().addTo(map);

            // Load route geometry if available
            if (route.id) {
                try {
                    const geometryResponse = await fetch(`${apiBase}/routes/${route.id}/geometry`);
                    if (geometryResponse.ok) {
                        const geometryData = await geometryResponse.json();
                        let geometry = geometryData.geometry || geometryData;

                        if (typeof geometry === 'string') {
                            geometry = JSON.parse(geometry);
                        }

                        if (geometry && geometry.coordinates) {
                            // Create polyline from geometry
                            const coordinates = geometry.coordinates.map(coord => [coord[1], coord[0]]);
                            const polyline = L.polyline(coordinates, {
                                color: '#667eea',
                                weight: 4,
                                opacity: 0.8
                            }).addTo(routeLayerGroup);

                            // Fit map to route bounds
                            map.fitBounds(polyline.getBounds(), { padding: [20, 20] });
                        }
                    }
                } catch (error) {
                    console.warn('Could not load route geometry:', error);
                }
            }

            // Add POI markers if available
            if (route.pois && route.pois.length > 0) {
                route.pois.forEach((poi, index) => {
                    const lat = poi.lat || poi.latitude;
                    const lng = poi.lng || poi.lon || poi.longitude;

                    if (lat && lng) {
                        const marker = L.marker([lat, lng]).addTo(routeLayerGroup);
                        
                        const popupContent = `
                            <div class="poi-popup">
                                <h4>${poi.name || `Durak ${index + 1}`}</h4>
                                <p>${poi.description || 'Açıklama bulunmuyor'}</p>
                                <small>Kategori: ${poi.category || 'Bilinmiyor'}</small>
                            </div>
                        `;
                        marker.bindPopup(popupContent);
                    }
                });

                // If no geometry, fit to POI bounds
                if (route.pois.length > 0) {
                    const group = new L.featureGroup(routeLayerGroup.getLayers());
                    if (group.getBounds().isValid()) {
                        map.fitBounds(group.getBounds(), { padding: [20, 20] });
                    }
                }
            }

            showNotification('Rota tam ekran haritada gösteriliyor', 'success');

        } catch (error) {
            console.error('Error displaying route on fullscreen map:', error);
            showNotification('Rota gösterilirken hata oluştu', 'error');
        }
    }

    static toggleFullscreenMapInfo() {
        const infoPanel = document.getElementById('fullscreenMapInfo');
        if (infoPanel) {
            infoPanel.classList.toggle('show');
        }
    }

    static closeFullscreenMap() {
        // Check if we're in overlay mode or modal mode
        const overlay = document.getElementById('fullscreenMapOverlay');
        const modal = document.getElementById('fullscreenMapModal');
        
        if (overlay) {
            // Exit overlay mode
            RouteDetailsPanel.exitFullscreenMap();
        } else if (modal) {
            // Exit modal mode
            modal.classList.remove('show');
            
            // Clean up map instance
            if (window.fullscreenMapInstance) {
                window.fullscreenMapInstance.remove();
                window.fullscreenMapInstance = null;
            }
            
            setTimeout(() => {
                modal.remove();
            }, 300);
        }
    }

    static exportToGoogleMaps() {
        console.log('🔍 === ROUTE DETAILS PANEL EXPORT DEBUG ===');
        const instance = RouteDetailsPanel.getInstance();
        console.log('🔍 Panel instance:', instance);
        console.log('🔍 Current route:', instance.currentRoute);
        console.log('🔍 Global currentSelectedRoute:', window.currentSelectedRoute);
        console.log('🔍 PredefinedRoutes array:', predefinedRoutes);

        if (!instance.currentRoute) {
            console.log('❌ No current route in panel instance');
            showNotification('❌ Aktif rota bulunamadı', 'error');
            return;
        }
        let waypoints = [];
        let waypointNames = [];

        if (selectedPOIs.length === 0) {
            // Try to use route data from panel if available
            if (instance.currentRoute && instance.currentRoute.waypoints && instance.currentRoute.waypoints.length > 0) {
                console.log('🗺️ Using route panel waypoints instead of selectedPOIs');
                waypoints = instance.currentRoute.waypoints.map(wp => `${wp.latitude},${wp.longitude}`);
                waypointNames = instance.currentRoute.waypoints.map(wp => wp.name || 'POI');
            } else if (instance.currentRoute && instance.currentRoute.is_predefined) {
                // For predefined routes, use the current selected route data
                console.log('🗺️ Predefined route detected in panel');

                let routeToExport = null;
                if (instance.currentRoute.predefined_route) {
                    routeToExport = instance.currentRoute.predefined_route;
                } else if (window.currentSelectedRoute) {
                    routeToExport = window.currentSelectedRoute;
                } else if (instance.currentRoute.route_name) {
                    routeToExport = predefinedRoutes.find(r => r.name === instance.currentRoute.route_name);
                }

                if (routeToExport) {
                    console.log('🗺️ Found route to export:', routeToExport.name);
                    const routeId = routeToExport.id || routeToExport._id;
                    exportPredefinedRouteToGoogleMaps(routeId);
                    return;
                } else {
                    console.log('🗺️ Could not find predefined route, using fallback');
                    const defaultOrigin = '38.6427,34.8283'; // Göreme
                    const defaultDestination = '38.6436,34.8128'; // Ürgüp
                    const url = `https://www.google.com/maps/dir/?api=1&origin=${defaultOrigin}&destination=${defaultDestination}&travelmode=walking`;
                    window.open(url, '_blank');
                    showNotification('🗺️ Varsayılan Kapadokya rotası Google Maps\'te açıldı!', 'info');
                    return;
                }
            } else {
                // Fallback to default Cappadocia route
                const defaultOrigin = '38.6427,34.8283'; // Göreme
                const defaultDestination = '38.6436,34.8128'; // Ürgüp
                const url = `https://www.google.com/maps/dir/?api=1&origin=${defaultOrigin}&destination=${defaultDestination}&travelmode=walking&dir_action=navigate`;

                console.log('🗺️ No POIs or route data, opening default Cappadocia route');
                window.open(url, '_blank');
                showNotification('🗺️ Varsayılan Kapadokya rotası Google Maps\'te açıldı!', 'info');
                return;
            }
        } else {
            // Add start location with name
            if (startLocation) {
                waypoints.push(`${startLocation.latitude},${startLocation.longitude}`);
                waypointNames.push(encodeURIComponent(startLocation.name || 'Başlangıç Noktası'));
            }

            // Add all POIs with names
            selectedPOIs.forEach(poi => {
                waypoints.push(`${poi.latitude},${poi.longitude}`);
                waypointNames.push(encodeURIComponent(poi.name));
            });
        }

        if (waypoints.length < 2) {
            showNotification('❌ En az 2 nokta gerekli', 'error');
            return;
        }

        // Use simple coordinate-based approach for reliability
        const origin = waypoints[0];
        const destination = waypoints[waypoints.length - 1];

        let waypointParam = '';
        if (waypoints.length > 2) {
            const middleWaypoints = waypoints.slice(1, -1);
            const maxWaypoints = Math.min(middleWaypoints.length, 23);
            const selectedWaypoints = middleWaypoints.slice(0, maxWaypoints);
            waypointParam = '&waypoints=' + selectedWaypoints.join('|');
        }

        // Create URL with coordinates (most reliable)
        const url = `https://www.google.com/maps/dir/?api=1&origin=${origin}&destination=${destination}${waypointParam}&travelmode=walking`;

        console.log('🗺️ Exporting route to Google Maps:');
        console.log('Origin:', origin, startLocation ? `(${startLocation.name})` : '');
        console.log('Destination:', destination, selectedPOIs.length > 0 ? `(${selectedPOIs[selectedPOIs.length - 1].name})` : '');
        console.log('Waypoints:', waypoints.slice(1, -1));
        console.log('URL:', url);

        window.open(url, '_blank');

        showNotification('✅ Google Maps\'te rota açıldı (isimlerle)!', 'success');
    }

    static show(routeData) {
        const instance = RouteDetailsPanel.getInstance();
        instance.show(routeData);
    }

    static hide() {
        const instance = RouteDetailsPanel.getInstance();
        instance.hide();
    }

    static focusOnSegment(segmentIndex) {
        const instance = RouteDetailsPanel.getInstance();
        if (!instance.currentRoute || !instance.currentRoute.segments) {
            return;
        }

        const segment = instance.currentRoute.segments[segmentIndex];
        if (!segment || !segment.coordinates || segment.coordinates.length === 0) {
            return;
        }

        // Focus map on segment with smooth animation
        const coordinates = segment.coordinates;
        const bounds = L.latLngBounds(coordinates.map(coord => [coord.lat, coord.lng]));

        if (map) {
            // Smooth zoom to segment
            map.fitBounds(bounds, {
                padding: [30, 30],
                animate: true,
                duration: 0.8
            });

            // Create highlighted route overlay
            const highlightedRoute = L.polyline(
                coordinates.map(coord => [coord.lat, coord.lng]),
                {
                    color: '#ff6b35',
                    weight: 8,
                    opacity: 0.9,
                    dashArray: segment.fallback ? '15, 10' : null,
                    className: 'highlighted-segment'
                }
            ).addTo(map);

            // Add pulsing effect
            let pulseCount = 0;
            const pulseInterval = setInterval(() => {
                if (pulseCount < 6) {
                    highlightedRoute.setStyle({
                        weight: pulseCount % 2 === 0 ? 12 : 8,
                        opacity: pulseCount % 2 === 0 ? 1 : 0.7
                    });
                    pulseCount++;
                } else {
                    clearInterval(pulseInterval);
                }
            }, 300);

            // Highlight segment in list with enhanced styling
            const segmentItems = document.querySelectorAll('.segment-item');
            segmentItems.forEach((item, i) => {
                if (i === segmentIndex) {
                    item.classList.add('segment-highlighted', 'segment-pulse');
                    item.scrollIntoView({ behavior: 'smooth', block: 'center' });
                } else {
                    item.classList.remove('segment-highlighted', 'segment-pulse');
                }
            });

            // Show segment info popup
            const midPoint = coordinates[Math.floor(coordinates.length / 2)];
            const segmentPopup = L.popup({
                closeButton: false,
                autoClose: true,
                closeOnEscapeKey: true,
                className: 'segment-highlight-popup'
            })
                .setLatLng([midPoint.lat, midPoint.lng])
                .setContent(`
                <div style="text-align: center; padding: 10px;">
                    <h4 style="margin: 0 0 8px 0; color: #ff6b35; font-size: 1.1rem;">
                        ${segment.fallback ? '📏' : '🚶'} Segment ${segmentIndex + 1}
                    </h4>
                    <p style="margin: 0 0 5px 0; font-weight: 600;">
                        ${segment.from} → ${segment.to}
                    </p>
                    <div style="display: flex; gap: 15px; justify-content: center; font-size: 0.9rem;">
                        <span>📏 ${segment.distance.toFixed(2)} km</span>
                        <span>⏱️ ${Math.round(segment.distance * 12)} dk</span>
                        <span>${segment.fallback ? 'Düz çizgi' : 'Yürüyüş'}</span>
                    </div>
                </div>
            `)
                .openOn(map);

            // Remove highlights after 4 seconds
            setTimeout(() => {
                if (map.hasLayer(highlightedRoute)) {
                    map.removeLayer(highlightedRoute);
                }
                if (map.hasLayer(segmentPopup)) {
                    map.closePopup(segmentPopup);
                }
                segmentItems.forEach(item => {
                    item.classList.remove('segment-highlighted', 'segment-pulse');
                });
            }, 4000);

            // Add click handler to highlighted route for Google Maps
            highlightedRoute.on('click', () => {
                openRouteInGoogleMaps(segment);
            });
        }

        console.log(`🎯 Focused on segment ${segmentIndex + 1}: ${segment.from} → ${segment.to}`);
    }
}
// Create custom marker icons
function createCustomIcon(category, score, isLowScore = false) {
    const style = getCategoryStyle(category);

    // Düşük puanlı POI'ler için daha silik ama renkli stil
    const markerColor = isLowScore ? style.color : style.color;
    const opacity = isLowScore ? '0.7' : '1';
    const boxShadow = isLowScore ? '0 2px 6px rgba(0,0,0,0.2)' : '0 4px 12px rgba(0,0,0,0.3)';
    const borderColor = isLowScore ? '#e5e7eb' : 'white';
    const scoreBackgroundColor = isLowScore ? '#f9fafb' : 'white';
    const scoreTextColor = isLowScore ? style.color : style.color;

    const iconHTML = style.icon && style.icon.startsWith('fa')
        ? `<i class="${style.icon}" style="transform: rotate(45deg); opacity: ${isLowScore ? '0.8' : '1'};"></i>`
        : `<span style="transform: rotate(45deg); opacity: ${isLowScore ? '0.8' : '1'};">${style.icon}</span>`;

    return L.divIcon({
        html: `
            <div style="
                background: ${markerColor};
                width: 40px;
                height: 40px;
                border-radius: 50% 50% 50% 0;
                border: 3px solid ${borderColor};
                box-shadow: ${boxShadow};
                display: flex;
                align-items: center;
                justify-content: center;
                font-size: 18px;
                transform: rotate(-45deg);
                position: relative;
                opacity: ${opacity};
                ${isLowScore ? 'filter: grayscale(0.2) brightness(0.9);' : ''}
            ">
                ${iconHTML}
                <div style="
                    position: absolute;
                    top: -8px;
                    right: -8px;
                    background: ${scoreBackgroundColor};
                    color: ${scoreTextColor};
                    border-radius: 50%;
                    width: 20px;
                    height: 20px;
                    display: flex;
                    align-items: center;
                    justify-content: center;
                    font-size: 10px;
                    font-weight: bold;
                    border: 2px solid ${markerColor};
                    transform: rotate(45deg);
                    opacity: ${isLowScore ? '0.8' : '1'};
                ">${score}</div>
            </div>
        `,
        className: `custom-poi-marker ${isLowScore ? 'low-score-marker' : 'high-score-marker'}`,
        iconSize: [40, 40],
        iconAnchor: [20, 40],
        popupAnchor: [0, -40]
    });
}

// Load POI media files
async function loadPOIMedia(poiId) {
    if (mediaCache[poiId]) {
        return mediaCache[poiId];
    }

    try {
        const response = await fetch(`${apiBase}/poi/${poiId}/media`);
        if (response.ok) {
            const apiData = await response.json();

            // Convert API format to expected format
            const mediaData = {
                images: [],
                videos: [],
                audio: [],
                models: []
            };

            if (apiData.media && Array.isArray(apiData.media)) {
                console.log('Processing media for POI:', poiId, apiData.media);
                apiData.media.forEach(item => {
                    switch (item.media_type) {
                        case 'image':
                            mediaData.images.push({
                                filename: item.filename,
                                description: item.description || '',
                                path: item.path,
                                preview_path: item.preview_path
                            });
                            break;
                        case 'video':
                            mediaData.videos.push({
                                filename: item.filename,
                                description: item.description || '',
                                path: item.path
                            });
                            break;
                        case 'audio':
                            mediaData.audio.push({
                                filename: item.filename,
                                description: item.description || '',
                                path: item.path
                            });
                            break;
                        case 'model':
                            mediaData.models.push({
                                filename: item.filename,
                                description: item.description || '',
                                path: item.path
                            });
                            break;
                    }
                });
            }

            mediaCache[poiId] = mediaData;
            return mediaData;
        }
    } catch (error) {
        console.error('Error loading POI media:', error);
    }

    return { images: [], videos: [], audio: [], models: [] };
}

// Create media gallery HTML
function createMediaGallery(media, poi = {}) {
    console.log('Creating media gallery with:', media);
    if (!media || (!media.images?.length && !media.videos?.length && !media.audio?.length && !media.models?.length)) {
        console.log('No media found or empty arrays');
        return '';
    }

    let galleryHTML = '<div style="margin-top: 12px; border-top: 1px solid #eee; padding-top: 12px;">';

    // Prepare all media items for navigation and cache them
    const allMediaItems = [];
    const poiCacheKey = `poi_${poi.id || poi.name || Date.now()}`;

    // Add images to media items
    if (media.images && media.images.length > 0) {
        media.images.forEach((image, index) => {
            allMediaItems.push({
                type: 'image',
                path: image.path || image.filename,
                title: image.description || `Görsel ${index + 1}`,
                originalIndex: index
            });
        });
    }

    // Add videos to media items
    if (media.videos && media.videos.length > 0) {
        media.videos.forEach((video, index) => {
            allMediaItems.push({
                type: 'video',
                path: video.path || video.filename,
                title: video.description || `Video ${index + 1}`,
                originalIndex: index
            });
        });
    }

    // Add audio to media items
    if (media.audio && media.audio.length > 0) {
        media.audio.forEach((audio, index) => {
            allMediaItems.push({
                type: 'audio',
                path: audio.path || audio.filename,
                title: audio.description || `Ses ${index + 1}`,
                originalIndex: index
            });
        });
    }

    // Add models to media items
    if (media.models && media.models.length > 0) {
        media.models.forEach((model, index) => {
            allMediaItems.push({
                type: 'model',
                path: model.path || model.filename,
                title: model.description || `Model ${index + 1}`,
                originalIndex: index
            });
        });
    }

    // Cache the media items
    poiMediaCache[poiCacheKey] = {
        items: allMediaItems,
        poiName: poi.name || 'POI'
    };

    // Images
    if (media.images && media.images.length > 0) {
        galleryHTML += '<div style="margin-bottom: 8px;">';
        galleryHTML += '<div style="font-size: 12px; font-weight: 600; color: #666; margin-bottom: 6px;">📸 Görseller</div>';
        galleryHTML += '<div style="display: flex; gap: 4px; overflow-x: auto; padding: 2px;">';

        media.images.slice(0, 3).forEach((image, index) => {
            const imagePath = image.preview_path || image.path || `poi_media/${image.filename}`;
            const mediaItemIndex = allMediaItems.findIndex(item =>
                item.type === 'image' && item.originalIndex === index
            );

            galleryHTML += `
                        <img src="/${imagePath}"
                             style="width: 60px; height: 45px; object-fit: cover; border-radius: 6px; cursor: pointer; border: 2px solid #fff; box-shadow: 0 2px 4px rgba(0,0,0,0.2);"
                             onclick="showPOIMediaFromCache('${poiCacheKey}', ${mediaItemIndex})"
                             title="${image.description || 'Görsel'}" />
                    `;
        });

        if (media.images.length > 3) {
            const firstImageIndex = allMediaItems.findIndex(item => item.type === 'image');
            galleryHTML += `
                        <div style="width: 60px; height: 45px; background: rgba(0,0,0,0.7); color: white; display: flex; align-items: center; justify-content: center; border-radius: 6px; font-size: 12px; font-weight: bold; cursor: pointer;"
                             onclick="showPOIMediaFromCache('${poiCacheKey}', ${firstImageIndex})">
                        +${media.images.length - 3}
                        </div>
                    `;
        }

        galleryHTML += '</div></div>';
    }

    // Videos
    if (media.videos && media.videos.length > 0) {
        galleryHTML += '<div style="margin-bottom: 8px;">';
        galleryHTML += '<div style="font-size: 12px; font-weight: 600; color: #666; margin-bottom: 6px;">🎥 Videolar</div>';
        galleryHTML += '<div style="display: flex; gap: 4px;">';

        media.videos.slice(0, 2).forEach((video, index) => {
            const mediaItemIndex = allMediaItems.findIndex(item =>
                item.type === 'video' && item.originalIndex === index
            );

            galleryHTML += `
                        <div style="background: #f0f0f0; padding: 6px 10px; border-radius: 12px; font-size: 11px; cursor: pointer; border: 1px solid #ddd;"
                             onclick="showPOIMediaFromCache('${poiCacheKey}', ${mediaItemIndex})">
                             🎥 ${video.description || 'Video'}
                        </div>
                    `;
        });

        galleryHTML += '</div></div>';
    }

    // Audio
    if (media.audio && media.audio.length > 0) {
        galleryHTML += '<div style="margin-bottom: 8px;">';
        galleryHTML += '<div style="font-size: 12px; font-weight: 600; color: #666; margin-bottom: 6px;">🎵 Ses Dosyaları</div>';
        galleryHTML += '<div style="display: flex; gap: 4px;">';

        media.audio.slice(0, 2).forEach((audio, index) => {
            const mediaItemIndex = allMediaItems.findIndex(item =>
                item.type === 'audio' && item.originalIndex === index
            );

            galleryHTML += `
                        <div style="background: #f0f0f0; padding: 6px 10px; border-radius: 12px; font-size: 11px; cursor: pointer; border: 1px solid #ddd;"
                             onclick="showPOIMediaFromCache('${poiCacheKey}', ${mediaItemIndex})">
                             🎵 ${audio.description || 'Ses'}
                        </div>
                    `;
        });

        galleryHTML += '</div></div>';
    }

    // Models
    if (media.models && media.models.length > 0) {
        galleryHTML += '<div style="margin-bottom: 8px;">';
        galleryHTML += '<div style="font-size: 12px; font-weight: 600; color: #666; margin-bottom: 6px;">🧩 3D Modeller</div>';
        galleryHTML += '<div style="display: flex; gap: 4px;">';

        media.models.slice(0, 2).forEach((model, index) => {
            const mediaItemIndex = allMediaItems.findIndex(item =>
                item.type === 'model' && item.originalIndex === index
            );

            galleryHTML += `
                        <div style="background: #f0f0f0; padding: 6px 10px; border-radius: 12px; font-size: 11px; cursor: pointer; border: 1px solid #ddd;"
                             onclick="showPOIMediaFromCache('${poiCacheKey}', ${mediaItemIndex})">
                             🧩 ${model.description || 'Model'}
                        </div>
                    `;
        });

        galleryHTML += '</div></div>';
    }

    galleryHTML += '</div>';
    return galleryHTML;
}

// Open media modal
// Enhanced media modal with navigation functionality
let currentMediaItems = [];
let currentMediaIndex = 0;
let currentPOIId = null;
let poiMediaCache = {}; // Cache for POI media items

function showMediaModal(mediaItems, startIndex = 0, poiId = null) {
    if (!mediaItems || mediaItems.length === 0) {
        console.warn('No media items provided');
        return;
    }

    currentMediaItems = mediaItems;
    currentMediaIndex = startIndex;
    currentPOIId = poiId;

    const modal = document.getElementById('mediaModal');
    const modalTitle = document.getElementById('mediaModalTitle');
    const modalBody = document.getElementById('mediaModalBody');
    const modalClose = document.getElementById('mediaModalClose');
    const prevBtn = document.getElementById('mediaPrevBtn');
    const nextBtn = document.getElementById('mediaNextBtn');
    const counter = document.getElementById('mediaCounter');
    const thumbnails = document.getElementById('mediaThumbnails');

    // Show modal
    modal.classList.add('show');
    document.body.style.overflow = 'hidden';

    // Update navigation visibility
    updateNavigationControls();

    // Load current media
    loadCurrentMedia();

    // Setup event handlers
    modalClose.onclick = closeMediaModal;
    prevBtn.onclick = showPreviousMedia;
    nextBtn.onclick = showNextMedia;

    modal.onclick = (e) => {
        if (e.target === modal) {
            closeMediaModal();
        }
    };

    // Setup keyboard handlers
    document.addEventListener('keydown', handleModalKeydown);

    // Accessibility: Focus management
    setTimeout(() => {
        modalClose.focus();
    }, 100);

    // Accessibility: Announce to screen readers
    announceToScreenReader(`Medya görüntüleyici açıldı. ${currentMediaItems.length} medya öğesi mevcut.`);
}

function loadCurrentMedia() {
    if (currentMediaIndex < 0 || currentMediaIndex >= currentMediaItems.length) {
        return;
    }

    const mediaItem = currentMediaItems[currentMediaIndex];
    const modalTitle = document.getElementById('mediaModalTitle');
    const modalBody = document.getElementById('mediaModalBody');

    // Set title
    modalTitle.textContent = mediaItem.title || `Medya ${currentMediaIndex + 1}`;

    // Show loading state
    modalBody.innerHTML = `
                <div class="loading">
                    <div class="loading__spinner"></div>
                    <p class="loading__text">Medya yükleniyor...</p>
                </div>
            `;

    // Load media content
    setTimeout(() => {
        const mediaPath = mediaItem.path.startsWith('/') ? mediaItem.path : `/${mediaItem.path}`;
        let content = '';

        if (mediaItem.type === 'image') {
            content = `
                        <div class="media-display">
                            <div class="media-image-container">
                                <img id="currentMediaImage"
                                     class="media-image-zoomable"
                                     src="${mediaPath}"
                                     alt="${mediaItem.title || 'Görsel'}"
                                     onload="onImageLoad(this)"
                                     onerror="handleMediaError(this, 'Görsel')"
                                     style="opacity: 0; transition: opacity 0.3s ease;" />
                                <div class="image-zoom-controls">
                                    <button class="zoom-btn" id="zoomInBtn" onclick="zoomImage(1.2)" title="Yakınlaştır">
                                        <i class="fas fa-search-plus"></i>
                                    </button>
                                    <button class="zoom-btn" id="zoomOutBtn" onclick="zoomImage(0.8)" title="Uzaklaştır">
                                        <i class="fas fa-search-minus"></i>
                                    </button>
                                    <button class="zoom-btn" id="zoomResetBtn" onclick="resetImageZoom()" title="Sıfırla">
                                        <i class="fas fa-expand-arrows-alt"></i>
                                    </button>
                                </div>
                            </div>
                        </div>
                    `;
        } else if (mediaItem.type === 'video') {
            content = `
                        <div class="media-display">
                            <div class="media-video-container">
                                <video id="currentMediaVideo"
                                       controls preload="metadata"
                                       onloadeddata="onVideoLoad(this)"
                                       onerror="handleMediaError(this, 'Video')"
                                       ontimeupdate="updateVideoProgress(this)"
                                       style="opacity: 0; transition: opacity 0.3s ease; max-width: 100%; max-height: 70vh; border-radius: 8px;">
                                    <source src="${mediaPath}" type="video/mp4">
                                    <source src="${mediaPath}" type="video/webm">
                                    <source src="${mediaPath}" type="video/ogg">
                                    Video formatı desteklenmiyor.
                                </video>
                                <div class="media-progress">
                                    <div class="media-progress-bar" id="videoProgressBar"></div>
                                </div>
                            </div>
                        </div>
                    `;
        } else if (mediaItem.type === 'audio') {
            content = `
                        <div class="media-display">
                            <div class="media-audio-container">
                                <div class="audio-info">
                                    <i class="fas fa-music" style="font-size: 3rem; color: var(--primary-color); margin-bottom: 16px;"></i>
                                    <h4>${mediaItem.title || 'Ses Dosyası'}</h4>
                                    <div class="audio-meta">
                                        <span id="audioFormat">Yükleniyor...</span>
                                    </div>
                                </div>
                                <audio id="currentMediaAudio"
                                       controls preload="metadata"
                                       style="width: 100%; max-width: 500px; opacity: 0; transition: opacity 0.3s ease;"
                                       onloadeddata="onAudioLoad(this)"
                                       onerror="handleMediaError(this, 'Ses')"
                                       ontimeupdate="updateAudioProgress(this)">
                                    <source src="${mediaPath}" type="audio/mpeg">
                                    <source src="${mediaPath}" type="audio/wav">
                                    <source src="${mediaPath}" type="audio/ogg">
                                    Ses formatı desteklenmiyor.
                                </audio>
                                <div class="media-progress">
                                    <div class="media-progress-bar" id="audioProgressBar"></div>
                                </div>
                            </div>
                        </div>
                    `;
        } else if (mediaItem.type === 'model') {
            content = `
                        <div class="media-display">
                            <model-viewer src="${mediaPath}" camera-controls auto-rotate style="width: 100%; max-height: 70vh;"></model-viewer>
                        </div>
                    `;
        }

        modalBody.innerHTML = content;
        updateNavigationControls();
    }, 300);
}

function updateNavigationControls() {
    const prevBtn = document.getElementById('mediaPrevBtn');
    const nextBtn = document.getElementById('mediaNextBtn');
    const counter = document.getElementById('mediaCounter');
    const thumbnails = document.getElementById('mediaThumbnails');

    // Update navigation buttons
    prevBtn.disabled = currentMediaIndex <= 0;
    nextBtn.disabled = currentMediaIndex >= currentMediaItems.length - 1;

    // Show/hide navigation based on media count
    if (currentMediaItems.length > 1) {
        prevBtn.style.display = 'flex';
        nextBtn.style.display = 'flex';
        counter.style.display = 'block';
        counter.textContent = `${currentMediaIndex + 1} / ${currentMediaItems.length}`;

        // Update thumbnails if there are images
        updateThumbnails();
    } else {
        prevBtn.style.display = 'none';
        nextBtn.style.display = 'none';
        counter.style.display = 'none';
        thumbnails.style.display = 'none';
    }
}

function updateThumbnails() {
    const thumbnails = document.getElementById('mediaThumbnails');

    // Only show thumbnails for images
    const imageItems = currentMediaItems.filter(item => item.type === 'image');
    if (imageItems.length <= 1) {
        thumbnails.style.display = 'none';
        return;
    }

    thumbnails.style.display = 'flex';
    thumbnails.innerHTML = '';

    currentMediaItems.forEach((item, index) => {
        if (item.type === 'image') {
            const thumb = document.createElement('img');
            thumb.className = 'media-thumbnail';
            thumb.src = item.path.startsWith('/') ? item.path : `/${item.path}`;
            thumb.alt = item.title || `Görsel ${index + 1}`;

            if (index === currentMediaIndex) {
                thumb.classList.add('active');
            }

            thumb.onclick = () => {
                currentMediaIndex = index;
                loadCurrentMedia();
            };

            thumbnails.appendChild(thumb);
        }
    });
}

function showPreviousMedia() {
    if (currentMediaIndex > 0) {
        currentMediaIndex--;
        loadCurrentMedia();
    }
}

function showNextMedia() {
    if (currentMediaIndex < currentMediaItems.length - 1) {
        currentMediaIndex++;
        loadCurrentMedia();
    }
}
function closeMediaModal() {
    const modal = document.getElementById('mediaModal');
    modal.classList.remove('show');
    document.body.style.overflow = '';
    document.removeEventListener('keydown', handleModalKeydown);

    // Reset state
    currentMediaItems = [];
    currentMediaIndex = 0;
    currentPOIId = null;
}

function handleModalKeydown(e) {
    switch (e.key) {
        case 'Escape':
            closeMediaModal();
            break;
        case 'ArrowLeft':
            e.preventDefault();
            showPreviousMedia();
            break;
        case 'ArrowRight':
            e.preventDefault();
            showNextMedia();
            break;
        case ' ':
            // Spacebar for play/pause on videos and audio
            e.preventDefault();
            const video = document.querySelector('.media-display video');
            const audio = document.querySelector('.media-display audio');
            if (video) {
                video.paused ? video.play() : video.pause();
            } else if (audio) {
                audio.paused ? audio.play() : audio.pause();
            }
            break;
    }
}

// Touch gesture support for mobile navigation
let touchStartX = 0;
let touchStartY = 0;
let touchEndX = 0;
let touchEndY = 0;

function setupTouchGestures() {
    const modal = document.getElementById('mediaModal');

    modal.addEventListener('touchstart', (e) => {
        touchStartX = e.changedTouches[0].screenX;
        touchStartY = e.changedTouches[0].screenY;
    });

    modal.addEventListener('touchend', (e) => {
        touchEndX = e.changedTouches[0].screenX;
        touchEndY = e.changedTouches[0].screenY;
        handleSwipeGesture();
    });
}

function handleSwipeGesture() {
    const deltaX = touchEndX - touchStartX;
    const deltaY = touchEndY - touchStartY;
    const minSwipeDistance = 50;

    // Only handle horizontal swipes that are longer than vertical swipes
    if (Math.abs(deltaX) > Math.abs(deltaY) && Math.abs(deltaX) > minSwipeDistance) {
        if (deltaX > 0) {
            // Swipe right - show previous
            showPreviousMedia();
        } else {
            // Swipe left - show next
            showNextMedia();
        }
    }
}

// Initialize touch gestures when modal is shown
function initializeTouchSupport() {
    if ('ontouchstart' in window) {
        setupTouchGestures();
        document.body.classList.add('touch-device');
    }
}

// Call on page load - REMOVED (merged below)

// Check if page is served over HTTPS
function checkSecurityContext() {
    const isSecure = window.isSecureContext || location.protocol === 'https:' || location.hostname === 'localhost';

    if (!isSecure && location.hostname !== '127.0.0.1') {
        console.warn('⚠️ Page not served over HTTPS - geolocation may not work');

        // Show a subtle warning
        const warning = document.createElement('div');
        warning.style.cssText = `
                position: fixed;
                top: 20px;
                right: 20px;
                background: linear-gradient(135deg, #ff9800 0%, #f57c00 100%);
                color: white;
                padding: 12px 16px;
                border-radius: 10px;
                font-size: 0.9rem;
                z-index: 9999;
                box-shadow: 0 4px 15px rgba(255, 152, 0, 0.3);
                max-width: 300px;
                font-family: 'Segoe UI', sans-serif;
            `;

        warning.innerHTML = `
                <div style="display: flex; align-items: center; margin-bottom: 8px;">
                    <span style="font-size: 1.2rem; margin-right: 8px;">🔒</span>
                    <strong>Güvenlik Uyarısı</strong>
                </div>
                <p style="margin: 0; font-size: 0.85rem; line-height: 1.4;">
                    Konum servisleri için HTTPS gerekli. Manuel konum seçimini kullanabilirsiniz.
                </p>
            `;

        document.body.appendChild(warning);

        // Auto remove after 8 seconds
        setTimeout(() => {
            if (warning.parentNode) {
                warning.style.opacity = '0';
                warning.style.transform = 'translateX(100%)';
                setTimeout(() => warning.remove(), 300);
            }
        }, 8000);
    }
}

// Show location permission explanation dialog
function showLocationPermissionDialog() {
    return new Promise((resolve) => {
        const dialog = document.createElement('div');
        dialog.style.cssText = `
                    position: fixed;
                    top: 0;
                    left: 0;
                    width: 100vw;
                    height: 100vh;
                    background: rgba(0, 0, 0, 0.8);
                    display: flex;
                    align-items: center;
                    justify-content: center;
                    z-index: 10001;
                    font-family: 'Segoe UI', sans-serif;
                `;

        dialog.innerHTML = `
                    <div style="
                        background: white;
                        border-radius: 20px;
                        padding: 35px;
                        max-width: 450px;
                        margin: 20px;
                        text-align: center;
                        box-shadow: 0 25px 80px rgba(0, 0, 0, 0.4);
                        animation: modalSlideIn 0.4s ease-out;
                    ">
                        <div style="font-size: 4rem; margin-bottom: 20px;">📍</div>
                        <h3 style="color: #333; margin: 0 0 16px 0; font-size: 1.4rem;">Konum İzni Gerekli</h3>
                        <p style="color: #666; margin: 0 0 20px 0; line-height: 1.6; font-size: 1rem;">
                            Size en yakın POI'leri önerebilmek için konumunuza ihtiyacımız var.
                        </p>
                        
                        <div style="background: #f8f9fa; padding: 16px; border-radius: 12px; margin-bottom: 25px; text-align: left;">
                            <div style="display: flex; align-items: center; margin-bottom: 12px;">
                                <span style="font-size: 1.3rem; margin-right: 10px;">🔒</span>
                                <strong style="color: #333;">Gizlilik Güvencesi</strong>
                            </div>
                            <ul style="margin: 0; padding-left: 20px; color: #555; font-size: 0.9rem; line-height: 1.5;">
                                <li>Konumunuz sadece öneriler için kullanılır</li>
                                <li>Hiçbir yerde saklanmaz veya paylaşılmaz</li>
                                <li>İstediğiniz zaman iptal edebilirsiniz</li>
                            </ul>
                        </div>

                        <div style="background: #e3f2fd; padding: 16px; border-radius: 12px; margin-bottom: 25px; text-align: left;">
                            <div style="display: flex; align-items: center; margin-bottom: 12px;">
                                <span style="font-size: 1.3rem; margin-right: 10px;">💡</span>
                                <strong style="color: #1976d2;">Sonraki Adım</strong>
                            </div>
                            <p style="margin: 0; color: #1565c0; font-size: 0.9rem; line-height: 1.5;">
                                \"İzin Ver\" butonuna tıkladıktan sonra tarayıcınız konum izni isteyecek.
                                Lütfen <strong>\"İzin Ver\"</strong> veya <strong>\"Allow\"</strong> seçeneğini seçin.
                            </p>
                        </div>

                        <div style="display: flex; gap: 15px; justify-content: center;">
                            <button onclick="resolveLocationDialog(false)"
                                    style="background: #6c757d; color: white; border: none; padding: 12px 24px; border-radius: 10px; cursor: pointer; font-size: 1rem; transition: all 0.3s ease;">
                                İptal
                            </button>
                            <button onclick="resolveLocationDialog(true)"
                                    style="background: linear-gradient(135deg, var(--primary-color) 0%, #5a6fd8 100%); color: white; border: none; padding: 12px 24px; border-radius: 10px; cursor: pointer; font-size: 1rem; transition: all 0.3s ease; box-shadow: 0 4px 15px rgba(102, 126, 234, 0.3);">
                                📍 İzin Ver
                            </button>
                        </div>
                        </div>
                    `;

        // Add resolve function to global scope temporarily
        window.resolveLocationDialog = (accepted) => {
            dialog.remove();
            delete window.resolveLocationDialog;
            resolve(accepted);
        };

        document.body.appendChild(dialog);
    });
}

// Accessibility helper
function announceToScreenReader(message) {
    const announcement = document.createElement('div');
    announcement.setAttribute('aria-live', 'polite');
    announcement.setAttribute('aria-atomic', 'true');
    announcement.style.position = 'absolute';
    announcement.style.left = '-10000px';
    announcement.style.width = '1px';
    announcement.style.height = '1px';
    announcement.style.overflow = 'hidden';
    announcement.textContent = message;

    document.body.appendChild(announcement);

    setTimeout(() => {
        document.body.removeChild(announcement);
    }, 1000);
}

//         // Debug and testing helper
//         function testMediaModal() {
//             const testMedia = [
//                 { type: 'image', path: '/test-image.jpg', title: 'Test Görsel' },
//                 { type: 'video', path: '/test-video.mp4', title: 'Test Video' },
//                 { type: 'audio', path: '/test-audio.mp3', title: 'Test Ses' }
//             ];
// 
//             console.log('Testing media modal with sample data...');
//             showMediaModal(testMedia, 0, 'Test POI');
//         }
// 
//         // Expose test function globally for debugging
//         window.testMediaModal = testMediaModal;

function showMediaError(message, canRetry = true) {
    const modalBody = document.getElementById('mediaModalBody');
    const retryButton = canRetry ? `<button onclick="retryLoadMedia()" style="margin-right: 10px;">Tekrar Dene</button>` : '';

    modalBody.innerHTML = `
                <div class="media-error">
                    <i class="fas fa-exclamation-triangle"></i>
                    <h3>Medya Yüklenemedi</h3>
                    <p>${message}</p>
                    <div style="margin-top: 20px;">
                        ${retryButton}
                        <button onclick="closeMediaModal()">Kapat</button>
                    </div>
                </div>
            `;
}

function retryLoadMedia() {
    console.log('Retrying media load...');
    loadCurrentMedia();
}

// Enhanced error handling for different media types
function handleMediaError(mediaElement, mediaType) {
    console.error(`${mediaType} load error:`, mediaElement.error);

    let errorMessage = 'Medya dosyası yüklenemedi';
    if (mediaElement.error) {
        switch (mediaElement.error.code) {
            case MediaError.MEDIA_ERR_ABORTED:
                errorMessage = 'Medya yükleme iptal edildi';
                break;
            case MediaError.MEDIA_ERR_NETWORK:
                errorMessage = 'Ağ hatası nedeniyle medya yüklenemedi';
                break;
            case MediaError.MEDIA_ERR_DECODE:
                errorMessage = 'Medya dosyası bozuk veya desteklenmiyor';
                break;
            case MediaError.MEDIA_ERR_SRC_NOT_SUPPORTED:
                errorMessage = 'Medya formatı desteklenmiyor';
                break;
            default:
                errorMessage = 'Bilinmeyen medya hatası';
        }
    }

    showMediaError(errorMessage, true);
}

// Performance optimization: Preload adjacent media
function preloadAdjacentMedia() {
    if (currentMediaItems.length <= 1) return;

    const preloadNext = currentMediaIndex < currentMediaItems.length - 1;
    const preloadPrev = currentMediaIndex > 0;

    if (preloadNext) {
        const nextItem = currentMediaItems[currentMediaIndex + 1];
        preloadMediaItem(nextItem);
    }

    if (preloadPrev) {
        const prevItem = currentMediaItems[currentMediaIndex - 1];
        preloadMediaItem(prevItem);
    }
}

function preloadMediaItem(mediaItem) {
    if (!mediaItem) return;

    const mediaPath = mediaItem.path.startsWith("/") ? mediaItem.path : `/${mediaItem.path}`;

    if (mediaItem.type === 'image') {
        const img = new Image();
        img.src = mediaPath;
    } else if (mediaItem.type === 'video') {
        const video = document.createElement('video');
        video.preload = 'metadata';
        video.src = mediaPath;
    }
    // Audio preloading is less critical for performance
}

// Helper function for POI media modal from cache
function showPOIMediaFromCache(cacheKey, startIndex) {
    const cachedData = poiMediaCache[cacheKey];
    if (cachedData && cachedData.items) {
        showMediaModal(cachedData.items, startIndex, cachedData.poiName);
    } else {
        console.error('Media cache not found for key:', cacheKey);
        showMediaError('Medya verileri bulunamadı');
    }
}

// Image zoom functionality
let currentZoom = 1;
let isDragging = false;
let dragStart = { x: 0, y: 0 };
let imagePosition = { x: 0, y: 0 };

function onImageLoad(img) {
    img.style.opacity = '1';
    resetImageZoom();
    setupImageDrag(img);
    // Preload adjacent media after current media loads
    setTimeout(preloadAdjacentMedia, 500);
}

function zoomImage(factor) {
    const img = document.getElementById('currentMediaImage');
    if (!img) return;

    currentZoom *= factor;
    currentZoom = Math.max(0.5, Math.min(currentZoom, 3)); // Limit zoom between 0.5x and 3x

    img.style.transform = `scale(${currentZoom}) translate(${imagePosition.x}px, ${imagePosition.y}px)`;

    // Update zoom button states
    document.getElementById('zoomInBtn').disabled = currentZoom >= 3;
    document.getElementById('zoomOutBtn').disabled = currentZoom <= 0.5;

    // Add/remove zoom class for cursor
    if (currentZoom > 1) {
        img.classList.add('media-image-zoomed');
    } else {
        img.classList.remove('media-image-zoomed');
    }
}

function resetImageZoom() {
    const img = document.getElementById('currentMediaImage');
    if (!img) return;

    currentZoom = 1;
    imagePosition = { x: 0, y: 0 };
    img.style.transform = 'scale(1) translate(0px, 0px)';
    img.classList.remove('media-image-zoomed');

    // Reset button states
    document.getElementById('zoomInBtn').disabled = false;
    document.getElementById('zoomOutBtn').disabled = false;
}

function setupImageDrag(img) {
    img.addEventListener('mousedown', (e) => {
        if (currentZoom <= 1) return;
        isDragging = true;
        dragStart.x = e.clientX - imagePosition.x;
        dragStart.y = e.clientY - imagePosition.y;
        e.preventDefault();
    });

    document.addEventListener('mousemove', (e) => {
        if (!isDragging || currentZoom <= 1) return;
        imagePosition.x = e.clientX - dragStart.x;
        imagePosition.y = e.clientY - dragStart.y;
        img.style.transform = `scale(${currentZoom}) translate(${imagePosition.x}px, ${imagePosition.y}px)`;
    });

    document.addEventListener('mouseup', () => {
        isDragging = false;
    });

    // Touch support for mobile
    img.addEventListener('touchstart', (e) => {
        if (currentZoom <= 1) return;
        isDragging = true;
        const touch = e.touches[0];
        dragStart.x = touch.clientX - imagePosition.x;
        dragStart.y = touch.clientY - imagePosition.y;
        e.preventDefault();
    });

    document.addEventListener('touchmove', (e) => {
        if (!isDragging || currentZoom <= 1) return;
        const touch = e.touches[0];
        imagePosition.x = touch.clientX - dragStart.x;
        imagePosition.y = touch.clientY - dragStart.y;
        img.style.transform = `scale(${currentZoom}) translate(${imagePosition.x}px, ${imagePosition.y}px)`;
        e.preventDefault();
    });

    document.addEventListener('touchend', () => {
        isDragging = false;
    });
}

// Video load handler
function onVideoLoad(video) {
    video.style.opacity = '1';
    console.log('Video loaded:', video.duration, 'seconds');
    // Preload adjacent media after current media loads
    setTimeout(preloadAdjacentMedia, 500);
}

function updateVideoProgress(video) {
    const progressBar = document.getElementById('videoProgressBar');
    if (progressBar && video.duration) {
        const progress = (video.currentTime / video.duration) * 100;
        progressBar.style.width = progress + '%';
    }
}

// Audio load handler
function onAudioLoad(audio) {
    audio.style.opacity = '1';
    const formatSpan = document.getElementById('audioFormat');
    if (formatSpan) {
        const duration = audio.duration;
        if (duration && !isNaN(duration)) {
            const minutes = Math.floor(duration / 60);
            const seconds = Math.floor(duration % 60);
            formatSpan.textContent = `Süre: ${minutes}:${seconds.toString().padStart(2, '0')}`;
        } else {
            formatSpan.textContent = 'Ses dosyası hazır';
        }
    }
    // Preload adjacent media after current media loads
    setTimeout(preloadAdjacentMedia, 500);
}

function updateAudioProgress(audio) {
    const progressBar = document.getElementById('audioProgressBar');
    if (progressBar && audio.duration) {
        const progress = (audio.currentTime / audio.duration) * 100;
        progressBar.style.width = progress + '%';
    }
}

// Backward compatibility function
function openMediaModal(filePath, type, title = 'Medya Görüntüleyici') {
    const mediaItem = {
        path: filePath,
        type: type,
        title: title
    };
    showMediaModal([mediaItem], 0);
}
// Elevation cache to prevent repeated API calls
const elevationCache = new Map();
let elevationRequestCount = 0;
const MAX_ELEVATION_REQUESTS = 10; // Limit API requests
// Get elevation data with improved fallback and caching
async function getElevation(lat, lng) {
    const cacheKey = `${lat.toFixed(4)}_${lng.toFixed(4)}`;

    // Check cache first
    if (elevationCache.has(cacheKey)) {
        return elevationCache.get(cacheKey);
    }

    // Skip API call if we've made too many requests
    if (elevationRequestCount >= MAX_ELEVATION_REQUESTS) {
        const estimatedElevation = getEstimatedElevation(lat, lng);
        elevationCache.set(cacheKey, estimatedElevation);
        return estimatedElevation;
    }

    try {
        elevationRequestCount++;

        // Use a CORS proxy or alternative approach
        // For now, skip external API and use estimation
        throw new Error('Skipping external API to avoid CORS issues');

    } catch (error) {
        // Always use estimated elevation to avoid CORS and rate limiting issues
        const estimatedElevation = getEstimatedElevation(lat, lng);
        elevationCache.set(cacheKey, estimatedElevation);
        return estimatedElevation;
    }
}

// Improved elevation estimation for Cappadocia region
function getEstimatedElevation(lat, lng) {
    // Cappadocia elevation varies by location
    // Ürgüp: ~1100m, Göreme: ~1000m, Avanos: ~950m

    // Base elevation for the region
    let baseElevation = 1050;

    // Adjust based on approximate location
    if (lat > 38.65) {
        baseElevation += 50; // Northern areas slightly higher
    }
    if (lng > 34.92) {
        baseElevation += 30; // Eastern areas slightly higher
    }

    // Add some realistic variation based on coordinates
    const latVariation = (lat - 38.6) * 1000; // Small variation based on latitude
    const lngVariation = (lng - 34.9) * 500;  // Small variation based on longitude
    const randomVariation = (Math.random() - 0.5) * 100; // ±50m random variation

    const estimatedElevation = Math.round(baseElevation + latVariation + lngVariation + randomVariation);

    // Ensure reasonable bounds for the region (900-1300m)
    const clampedElevation = Math.max(900, Math.min(1300, estimatedElevation));

    console.log(`📏 Estimated elevation for ${lat.toFixed(4)}, ${lng.toFixed(4)}: ${clampedElevation}m`);
    return clampedElevation;
}

// Open in Google Maps with place name
function openInGoogleMaps(lat, lng, name) {
    // Use coordinates for reliable location finding
    const coords = `${lat},${lng}`;
    const url = `https://www.google.com/maps/search/?api=1&query=${coords}`;

    console.log('🗺️ Opening POI in Google Maps:', name, 'at', coords);
    window.open(url, '_blank');
}

// Add to route with throttling
function addToRoute(poi) {
    console.log('➕ Adding POI to route:', poi.name);
    const poiId = poi.id || poi._id;
    if (!selectedPOIs.find(p => (p.id || p._id) === poiId)) {
        poi.id = poiId; // Normalize ID
        selectedPOIs.push(poi);
        console.log('📝 Updated selectedPOIs:', selectedPOIs.length);
        updateRouteDisplay();

        // Throttle route creation to prevent rapid requests
        clearTimeout(window.routeTimeout);
        window.routeTimeout = setTimeout(() => {
            // Create route if we have enough points
            if (selectedPOIs.length >= 1 && (startLocation || selectedPOIs.length >= 2)) {
                createRoute();
            }
        }, 1000); // 1 second delay

    } else {
        console.log('⚠️ POI already in route');
        showNotification('Bu POI zaten rotada mevcut', 'info');
    }
}

// Remove from route
function removeFromRoute(poiId) {
    selectedPOIs = selectedPOIs.filter(p => (p.id || p._id) !== poiId);
    updateRouteDisplay();
    if (selectedPOIs.length > 1) {
        createRoute();
    } else if (routingControl) {
        map.removeControl(routingControl);
        routingControl = null;
    }
}

// Update route display
function updateRouteDisplay() {
    const routeContainer = document.getElementById('routeContainer');
    if (!routeContainer) return;

    let routeHTML = '';

    // Start location section
    routeHTML += `
                <div style="margin-bottom: 15px; padding: 12px; background: rgba(231, 76, 60, 0.1); border-radius: 12px; border-left: 4px solid #e74c3c;">
                    <div style="display: flex; justify-content: space-between; align-items: center; margin-bottom: 8px;">
                        <h6 style="margin: 0; color: #e74c3c; font-size: 14px;">📍 Başlangıç Noktası</h6>
                        ${!startLocation ? `<button onclick="setStartLocation()" style="background: #e74c3c; color: white; border: none; padding: 4px 8px; border-radius: 8px; font-size: 11px; cursor: pointer;">📍 Konumu Al</button>` : ''}
                    </div>
                    <div style="font-size: 12px; color: #666;">
                        ${startLocation ? '✅ ' + startLocation.name : '❌ Başlangıç noktası belirlenmedi'}
                    </div>
                </div>
            `;

    if (selectedPOIs.length === 0) {
        routeHTML += '<p style="text-align: center; color: #666; font-style: italic;">Rota oluşturmak için POI\'leri seçin</p>';
        routeContainer.innerHTML = routeHTML;
        return;
    }

    routeHTML += '<div style="margin-bottom: 15px;"><h6 style="margin: 0; color: var(--primary-color);">🗺️ Seçilen Rotanız</h6></div>';

    // Show start location in route if available
    if (startLocation) {
        routeHTML += `
                    <div style="display: flex; align-items: center; padding: 8px; background: rgba(231, 76, 60, 0.1); border-radius: 8px; margin-bottom: 6px; border-left: 3px solid #e74c3c;">
                        <div style="background: #e74c3c; color: white; width: 24px; height: 24px; border-radius: 50%; display: flex; align-items: center; justify-content: center; font-size: 12px; font-weight: bold; margin-right: 10px;">
                            🏁
                        </div>
                        <div style="flex: 1; font-size: 13px;">
                            <div style="font-weight: 600;">${startLocation.name}</div>
                            <div style="color: #666; font-size: 11px;">Başlangıç</div>
                        </div>
                    </div>
                `;
    }

    selectedPOIs.forEach((poi, index) => {
        const categoryStyle = getCategoryStyle(poi.category);
        const stepNumber = startLocation ? index + 2 : index + 1;
        routeHTML += `
                    <div class="route-item-clickable" onclick="RouteContextMenu.showForPOI(event, '${poi.id || poi._id}', ${index})" style="display: flex; align-items: center; padding: 8px; background: #f8f9fa; border-radius: 8px; margin-bottom: 6px;">
                        <div style="background: ${categoryStyle.color}; color: white; width: 24px; height: 24px; border-radius: 50%; display: flex; align-items: center; justify-content: center; font-size: 12px; font-weight: bold; margin-right: 10px;">
                            ${stepNumber}
                        </div>
                        <div style="flex: 1; font-size: 13px;">
                            <div style="font-weight: 600;">${poi.name}</div>
                            <div style="color: #666; font-size: 11px;">${getCategoryDisplayName(poi.category)}</div>
                        </div>
                        <button onclick="event.stopPropagation(); removeFromRoute('${poi.id || poi._id}')" style="background: #e74c3c; color: white; border: none; border-radius: 50%; width: 20px; height: 20px; font-size: 12px; cursor: pointer;">×</button>
                    </div>
                `;
    });

    // Route statistics
    const stats = getRouteStatistics();
    if (stats && selectedPOIs.length > 1) {
        routeHTML += `
                    <div style="margin: 15px 0; padding: 12px; background: rgba(102, 126, 234, 0.1); border-radius: 12px; border-left: 4px solid var(--primary-color);">
                        <h6 style="margin: 0 0 8px 0; color: var(--primary-color); font-size: 13px;">📊 Rota İstatistikleri</h6>
                        <div style="font-size: 11px; color: #666; line-height: 1.4;">
                            📏 <strong>Toplam Mesafe:</strong> ${stats.totalDistance.toFixed(2)} km<br>
                            ⏱️ <strong>Tahmini Süre:</strong> ${Math.round(stats.estimatedTime)} dakika<br>
                            📍 <strong>Durak Sayısı:</strong> ${stats.pointCount} nokta<br>
                            🏷️ <strong>Kategoriler:</strong> ${stats.categories.length} farklı kategori
                        </div>
                    </div>
                `;
    }

    if (selectedPOIs.length > 1) {
        routeHTML += `
                    <div style="margin-top: 15px; padding-top: 10px; border-top: 1px solid #eee; display: flex; gap: 8px; flex-wrap: wrap;">
                        <button onclick="clearRoute()" style="background: #95a5a6; color: white; border: none; padding: 8px 12px; border-radius: 15px; font-size: 12px; cursor: pointer;">🗑️ Rotayı Temizle</button>
                        <button onclick="optimizeRoute()" style="background: var(--accent-color); color: white; border: none; padding: 8px 12px; border-radius: 15px; font-size: 12px; cursor: pointer;">⚡ Optimize Et</button>
                        ${startLocation ? `<button onclick="startLocation = null; updateRouteDisplay();" style="background: #f39c12; color: white; border: none; padding: 8px 12px; border-radius: 15px; font-size: 12px; cursor: pointer;">📍 Başlangıcı Sıfırla</button>` : ''}
                    </div>
                `;
    }

    routeContainer.innerHTML = routeHTML;
}

// Create route using walking paths
async function createRoute() {
    console.log('🚶 Creating walking route with selectedPOIs:', selectedPOIs.length, 'startLocation:', startLocation);

    if (selectedPOIs.length < 1) {
        console.log('❌ Not enough POIs for route');
        return;
    }

    if (routingControl) {
        console.log('🗑️ Removing existing route control');
        map.removeControl(routingControl);
        routingControl = null;
    }

    // Remove existing walking route layers
    map.eachLayer(function (layer) {
        if (layer.options && layer.options.className === 'walking-route') {
            map.removeLayer(layer);
        }
    });

    // Remove existing start/end markers before creating new ones
    removeStartEndMarkers();

    // Build waypoints including start location
    let waypoints = [];

    if (startLocation) {
        waypoints.push({
            lat: startLocation.latitude,
            lng: startLocation.longitude,
            name: startLocation.name
        });
        console.log('📍 Added start location to waypoints');
    }

    selectedPOIs.forEach((poi, index) => {
        waypoints.push({
            lat: poi.latitude,
            lng: poi.longitude,
            name: poi.name
        });
        console.log(`📍 Added POI ${index + 1}: ${poi.name}`);
    });

    console.log('🗺️ Total waypoints:', waypoints.length);

    if (waypoints.length < 2) {
        console.log('❌ Need at least 2 waypoints for routing');
        return;
    }

    // Add start and end markers
    addStartEndMarkers(waypoints);

    try {
        console.log('🚶 Requesting walking route from API...');

        // Call smart route API (automatically chooses walking or driving)
        const response = await fetch(`${apiBase}/route/smart`, {
            method: 'POST',
            headers: {
                'Content-Type': 'application/json'
            },
            body: JSON.stringify({
                waypoints: waypoints
            })
        });

        if (!response.ok) {
            throw new Error(`Route API error: ${response.status}`);
        }

        const routeData = await response.json();
        console.log('🗺️ Walking route received:', routeData);

        if (routeData.success && routeData.route) {
            // Draw walking route on map
            drawWalkingRoute(routeData.route);

            // Show route info
            showRouteInfo(routeData.route);
        } else {
            throw new Error('Invalid route data received');
        }

    } catch (error) {
        console.error('Walking route error:', error);
        console.log('🔄 Fallback: Using simple line connections...');

        // Fallback to simple line connections
        await createSimpleRoute(waypoints);
    }
}

// Create simple route with straight lines (fallback)
async function createSimpleRoute(waypoints) {
    console.log('📏 Creating simple route with straight lines');

    if (waypoints.length < 2) return;

    // Remove any existing simple route
    if (window.simpleRouteLayer) {
        map.removeLayer(window.simpleRouteLayer);
    }

    // Create polyline with waypoints
    const latlngs = waypoints.map(wp => [wp.lat, wp.lng]);

    window.simpleRouteLayer = L.polyline(latlngs, {
        color: '#667eea',
        weight: window.innerWidth <= 768 ? 7 : 5, // Thicker on mobile
        opacity: 0.7,
        dashArray: '10, 5', // Dashed line to indicate it's not a real route
        className: 'simple-route-line'
    }).addTo(map);

    // Show route details panel when simple route is clicked
    window.simpleRouteLayer.on('click', function (e) {
        // Prevent popup from opening
        e.originalEvent.stopPropagation();

        // Calculate total distance
        let totalDistance = 0;
        for (let i = 0; i < latlngs.length - 1; i++) {
            totalDistance += getDistance(latlngs[i][0], latlngs[i][1], latlngs[i + 1][0], latlngs[i + 1][1]);
        }

        // Show route details panel
        RouteDetailsPanel.show({
            total_distance: totalDistance.toFixed(2),
            estimated_time: Math.round(totalDistance * 12 * 60), // 12 minutes per km in seconds
            route_type: 'düz çizgi',
            waypoints: selectedPOIs,
            segments: []
        });
    });

    // Add touch support for mobile devices
    window.simpleRouteLayer.on('touchstart', function (e) {
        e.originalEvent.preventDefault();
        e.originalEvent.stopPropagation();
    });

    window.simpleRouteLayer.on('touchend', function (e) {
        e.originalEvent.preventDefault();
        e.originalEvent.stopPropagation();

        // Calculate total distance
        let totalDistance = 0;
        for (let i = 0; i < latlngs.length - 1; i++) {
            totalDistance += getDistance(latlngs[i][0], latlngs[i][1], latlngs[i + 1][0], latlngs[i + 1][1]);
        }

        // Show route details panel on touch
        RouteDetailsPanel.show({
            total_distance: totalDistance.toFixed(2),
            estimated_time: Math.round(totalDistance * 12 * 60), // 12 minutes per km in seconds
            route_type: 'düz çizgi',
            waypoints: selectedPOIs,
            segments: []
        });
    });

    // Calculate total distance
    let totalDistance = 0;
    for (let i = 0; i < latlngs.length - 1; i++) {
        totalDistance += getDistance(latlngs[i][0], latlngs[i][1], latlngs[i + 1][0], latlngs[i + 1][1]);
    }

    console.log(`📏 Basit rota oluşturuldu: ${totalDistance.toFixed(2)} km (düz çizgi mesafesi)`);

    // Create elevation chart for dynamic route
    if (window.ElevationChart && waypoints.length > 1) {
        if (dynamicElevationChart) {
            dynamicElevationChart.destroy();
        }
        dynamicElevationChart = new ElevationChart('elevationChartContainer', map);
        await dynamicElevationChart.loadRouteElevation({
            pois: waypoints.map(wp => ({
                name: wp.name,
                latitude: wp.lat,
                longitude: wp.lng
            }))
        });
    }

    // Show notification
    showNotification(`📏 Basit rota oluşturuldu (${totalDistance.toFixed(2)} km düz çizgi mesafesi)`, 'info');
}

// Show notification
function showNotification(message, type = 'info') {
    const notification = document.createElement('div');
    notification.style.cssText = `
                position: fixed;
                top: 20px;
                right: 20px;
                background: ${type === 'error' ? '#e74c3c' : type === 'success' ? '#27ae60' : '#3498db'};
                color: white;
                padding: 12px 20px;
                border-radius: 8px;
                font-size: 14px;
                z-index: 10000;
                box-shadow: 0 4px 12px rgba(0,0,0,0.3);
                max-width: 300px;
            `;
    notification.textContent = message;

    document.body.appendChild(notification);

    setTimeout(() => {
        notification.remove();
    }, 5000);
}

// Show notification with action button(s) - supports dual buttons
function showNotificationWithAction(message, type = 'info', actionText, actionCallback, actionText2 = null, actionCallback2 = null) {
    // Remove existing notifications
    document.querySelectorAll('.notification').forEach(n => n.remove());
    
    const notification = document.createElement('div');
    notification.className = `notification notification-${type}`;
    
    // Get notification color (using the same logic as the other function)
    const getNotificationColor = (type) => {
        const colors = {
            'success': 'linear-gradient(135deg, #28a745 0%, #20c997 100%)',
            'error': 'linear-gradient(135deg, #dc3545 0%, #c82333 100%)',
            'warning': 'linear-gradient(135deg, #ffc107 0%, #e0a800 100%)',
            'info': 'linear-gradient(135deg, #17a2b8 0%, #138496 100%)'
        };
        return colors[type] || colors.info;
    };
    
    notification.style.cssText = `
        position: fixed; top: 20px; right: 20px; z-index: 10000;
        background: ${getNotificationColor(type)}; color: white;
        padding: 15px 20px; border-radius: 10px;
        box-shadow: 0 8px 25px rgba(0,0,0,0.2);
        transform: translateX(400px);
        transition: all 0.4s ease; max-width: 450px;
    `;
    
    const actionId = 'action_' + Math.random().toString(36).substr(2, 9);
    const actionId2 = actionText2 ? 'action2_' + Math.random().toString(36).substr(2, 9) : null;
    
    const buttonsHtml = `
        <button id="${actionId}" 
                style="background: rgba(255,255,255,0.2); border: 1px solid rgba(255,255,255,0.3); 
                       color: white; cursor: pointer; padding: 6px 12px; border-radius: 6px;
                       font-size: 12px; font-weight: 500; transition: all 0.2s ease;">
            ${actionText}
        </button>
        ${actionText2 ? `
        <button id="${actionId2}" 
                style="background: rgba(255,255,255,0.1); border: 1px solid rgba(255,255,255,0.2); 
                       color: white; cursor: pointer; padding: 6px 12px; border-radius: 6px;
                       font-size: 12px; font-weight: 500; transition: all 0.2s ease;">
            ${actionText2}
        </button>` : ''}
        <button onclick="this.closest('.notification').remove()" 
                style="background: none; border: none; color: white; cursor: pointer; padding: 5px;">
            <i class="fas fa-times"></i>
        </button>
    `;
    
    notification.innerHTML = `
        <div style="display: flex; align-items: center; justify-content: space-between; gap: 15px;">
            <span style="flex: 1;">${message}</span>
            <div style="display: flex; gap: 8px; align-items: center;">
                ${buttonsHtml}
            </div>
        </div>
    `;
    
    document.body.appendChild(notification);
    
    // Add event listener for action button
    document.getElementById(actionId).addEventListener('click', () => {
        actionCallback();
        notification.remove();
    });
    
    // Add event listener for second action button if present
    if (actionId2 && actionCallback2) {
        document.getElementById(actionId2).addEventListener('click', () => {
            actionCallback2();
            notification.remove();
        });
    }
    
    // Animate in
    setTimeout(() => notification.style.transform = 'translateX(0)', 100);
    
    // Auto remove after 8 seconds (longer for action notifications)
    setTimeout(() => {
        notification.style.transform = 'translateX(400px)';
        setTimeout(() => notification.remove(), 400);
    }, 8000);
}

// Clear route
function clearRoute() {
    selectedPOIs = [];
    startLocation = null;
    updateRouteDisplay();

    // Remove routing control
    if (routingControl) {
        map.removeControl(routingControl);
        routingControl = null;
    }

    // Remove simple route layer
    if (window.simpleRouteLayer) {
        map.removeLayer(window.simpleRouteLayer);
        window.simpleRouteLayer = null;
    }

    // Remove start/end markers
    removeStartEndMarkers();

    console.log('🗑️ Route cleared');
}

// Function to remove start and end markers
function removeStartEndMarkers() {
    if (map) {
        map.eachLayer(function (layer) {
            if (layer.options && layer.options.icon && 
                (layer.options.icon.options.className === 'start-location-marker' ||
                 layer.options.icon.options.className === 'end-location-marker' ||
                 layer.options.className === 'waypoint-marker')) {
                map.removeLayer(layer);
            }
        });
    }
}
// Function to add start and end markers
function addStartEndMarkers(waypoints) {
    if (!waypoints || waypoints.length < 2) return;

    const startPoint = waypoints[0];
    const endPoint = waypoints[waypoints.length - 1];

    // Create start marker
    const startIcon = L.divIcon({
        html: `
            <div style="
                background: linear-gradient(135deg, #e74c3c 0%, #c0392b 100%);
                width: 32px;
                height: 32px;
                border-radius: 50%;
                border: 3px solid white;
                box-shadow: 0 4px 12px rgba(231, 76, 60, 0.4);
                display: flex;
                align-items: center;
                justify-content: center;
                font-size: 16px;
                color: white;
                position: relative;
            ">
                🏁
                <div style="
                    position: absolute;
                    bottom: -25px;
                    left: 50%;
                    transform: translateX(-50%);
                    background: #e74c3c;
                    color: white;
                    padding: 2px 6px;
                    border-radius: 10px;
                    font-size: 10px;
                    font-weight: bold;
                    white-space: nowrap;
                    box-shadow: 0 2px 4px rgba(0,0,0,0.2);
                ">
                    BAŞLANGIÇ
                </div>
            </div>
        `,
        className: 'start-location-marker',
        iconSize: [32, 32],
        iconAnchor: [16, 16]
    });

    const startMarker = L.marker([startPoint.lat, startPoint.lng], { icon: startIcon })
        .addTo(map)
        .bindPopup(
            `
            <div style="text-align: center; font-family: 'Segoe UI', sans-serif; min-width: 200px;">
                <h6 style="margin: 0 0 10px 0; color: #e74c3c; font-size: 16px;">🏁 Başlangıç Noktası</h6>
                <p style="margin: 0 0 8px 0; font-size: 14px; font-weight: 600;">${startPoint.name}</p>
                <div style="margin: 8px 0; font-size: 11px; color: #666; padding: 4px 8px; background: #f8f9fa; border-radius: 6px;">
                    📍 ${startPoint.lat.toFixed(4)}, ${startPoint.lng.toFixed(4)}
                </div>
                <div style="margin-top: 10px; display: flex; gap: 6px; justify-content: center;">
                    <button onclick="openInGoogleMaps(${startPoint.lat}, ${startPoint.lng}, '${startPoint.name.replace(/'/g, "\\'")}'); event.stopPropagation();" 
                            style="background: #4285f4; color: white; border: none; padding: 6px 10px; border-radius: 12px; font-size: 11px; cursor: pointer;">
                        🗺️ Google Maps
                    </button>
                    <button onclick="map.setView([${startPoint.lat}, ${startPoint.lng}], 18); event.stopPropagation();" 
                            style="background: #27ae60; color: white; border: none; padding: 6px 10px; border-radius: 12px; font-size: 11px; cursor: pointer;">
                        🎯 Yakınlaştır
                    </button>
                </div>
            </div>
            `
        );

    // Create end marker
    const endIcon = L.divIcon({
        html: `
            <div style="
                background: linear-gradient(135deg, #27ae60 0%, #2ecc71 100%);
                width: 32px;
                height: 32px;
                border-radius: 50%;
                border: 3px solid white;
                box-shadow: 0 4px 12px rgba(39, 174, 96, 0.4);
                display: flex;
                align-items: center;
                justify-content: center;
                font-size: 16px;
                color: white;
                position: relative;
            ">
                🏆
                <div style="
                    position: absolute;
                    bottom: -25px;
                    left: 50%;
                    transform: translateX(-50%);
                    background: #27ae60;
                    color: white;
                    padding: 2px 6px;
                    border-radius: 10px;
                    font-size: 10px;
                    font-weight: bold;
                    white-space: nowrap;
                    box-shadow: 0 2px 4px rgba(0,0,0,0.2);
                ">
                    BİTİŞ
                </div>
            </div>
        `,
        className: 'end-location-marker',
        iconSize: [32, 32],
        iconAnchor: [16, 16]
    });

    const endMarker = L.marker([endPoint.lat, endPoint.lng], { icon: endIcon })
        .addTo(map)
        .bindPopup(
            `
            <div style="text-align: center; font-family: 'Segoe UI', sans-serif; min-width: 200px;">
                <h6 style="margin: 0 0 10px 0; color: #27ae60; font-size: 16px;">🏆 Bitiş Noktası</h6>
                <p style="margin: 0 0 8px 0; font-size: 14px; font-weight: 600;">${endPoint.name}</p>
                <div style="margin: 8px 0; font-size: 11px; color: #666; padding: 4px 8px; background: #f8f9fa; border-radius: 6px;">
                    📍 ${endPoint.lat.toFixed(4)}, ${endPoint.lng.toFixed(4)}
                </div>
                <div style="margin-top: 10px; display: flex; gap: 6px; justify-content: center;">
                    <button onclick="openInGoogleMaps(${endPoint.lat}, ${endPoint.lng}, '${endPoint.name.replace(/'/g, "\\'")}'); event.stopPropagation();" 
                            style="background: #4285f4; color: white; border: none; padding: 6px 10px; border-radius: 12px; font-size: 11px; cursor: pointer;">
                        🗺️ Google Maps
                    </button>
                    <button onclick="map.setView([${endPoint.lat}, ${endPoint.lng}], 18); event.stopPropagation();" 
                            style="background: #27ae60; color: white; border: none; padding: 6px 10px; border-radius: 12px; font-size: 11px; cursor: pointer;">
                        🎯 Yakınlaştır
                    </button>
                </div>
            </div>
            `
        );

    console.log('✅ Start and end markers added to map');
}

// Function to show predefined route options popup when clicking on route
function showPredefinedRouteOptionsPopup(latlng, route) {
    // Popup disabled for better readability
    return;
}

// Show route details panel for predefined routes (similar to personal routes)
function showPredefinedRouteDetailsPanel(route, latlng) {
    if (!route) return;
    
    const poiCount = route.pois ? route.pois.length : 0;
    
    // Calculate estimated time and distance
    let totalDistance = 0;
    if (route.pois && route.pois.length > 1) {
        for (let i = 0; i < route.pois.length - 1; i++) {
            const current = route.pois[i];
            const next = route.pois[i + 1];
            if (current.lat && (current.lng || current.lon) && next.lat && (next.lng || next.lon)) {
                const currentLng = current.lng || current.lon;
                const nextLng = next.lng || next.lon;
                totalDistance += getDistance(current.lat, currentLng, next.lat, nextLng);
            }
        }
    }
    
    // Convert to kilometers and format
    totalDistance = (totalDistance / 1000).toFixed(2);
    
    const estimatedTime = Math.round(totalDistance / 5 * 60); // 5 km/h walking speed, in minutes
    const routeType = route.route_type === 'walking' ? 'Yürüyüş' : 
                      route.route_type === 'hiking' ? 'Doğa Yürüyüşü' :
                      route.route_type === 'cycling' ? 'Bisiklet' : 
                      route.route_type === 'driving' ? 'Araç' : 'Bilinmeyen';

    // Create waypoints for the panel
    const waypoints = route.pois ? route.pois.map(poi => ({
        id: poi.id || poi._id,
        name: poi.name,
        latitude: poi.lat,
        longitude: poi.lng || poi.lon,
        category: poi.category || 'diger'
    })) : [];

    // Show the route details panel using the existing RouteDetailsPanel class
    RouteDetailsPanel.show({
        total_distance: totalDistance,
        estimated_time: estimatedTime,
        route_type: routeType,
        waypoints: waypoints,
        segments: [], // No segments for predefined routes
        route_name: route.name,
        is_predefined: true,
        predefined_route: route // Pass the full route object for export functionality
    });
}

// Attach standard click/context menu handlers for predefined route layers
function attachPredefinedRouteEvents(layer, route) {
    if (!layer) return;
    // Remove existing handlers to avoid duplicates
    layer.off('click');
    layer.off('contextmenu');

    layer.on('click', e => {
        if (e.originalEvent) {
            e.originalEvent.stopPropagation();
        }
        // Show route details panel similar to personal routes
        showPredefinedRouteDetailsPanel(route, e.latlng);
    });

    layer.on('contextmenu', e => {
        if (e.originalEvent) {
            e.originalEvent.preventDefault();
        }
        // Popup removed for better readability
    });
}

// Create content for predefined route options popup
function createPredefinedRouteOptionsContent(route) {
    // Popup content disabled for better readability
    return '';
}

// Export predefined route to Google Maps
function exportPredefinedRouteToGoogleMaps(routeId) {
    console.log('🔍 === EXPORT PREDEFINED ROUTE DEBUG ===');
    console.log('🔍 Route ID:', routeId);
    console.log('🔍 Available routes:', predefinedRoutes.map(r => ({id: r.id || r._id, name: r.name})));
    
    const route = predefinedRoutes.find(r => (r.id || r._id) === routeId);
    if (!route) {
        console.error('❌ Route not found with ID:', routeId);
        showNotification('❌ Rota bulunamadı', 'error');
        return;
    }
    
    console.log('✅ Found route:', route.name);

    let waypoints = [];
    let origin, destination;

    // Priority 1: Try to extract from geometry (matches what's shown on map)
    if (route.geometry && route.geometry.coordinates) {
        try {
            const coords = route.geometry.coordinates;
            if (coords.length >= 2) {
                // Take first and last coordinates from geometry
                const firstCoord = coords[0];
                const lastCoord = coords[coords.length - 1];
                
                origin = `${firstCoord[1]},${firstCoord[0]}`; // lat,lng
                destination = `${lastCoord[1]},${lastCoord[0]}`; // lat,lng
                
                // Add some intermediate points if available
                const step = Math.max(1, Math.floor(coords.length / 10)); // Max 10 waypoints
                waypoints = [];
                for (let i = 0; i < coords.length; i += step) {
                    if (waypoints.length < 23) { // Google Maps limit
                        waypoints.push(`${coords[i][1]},${coords[i][0]}`);
                    }
                }
                
                console.log('🗺️ Using geometry coordinates (matches map display):', waypoints.length);
            }
        } catch (error) {
            console.warn('⚠️ Error parsing geometry:', error);
        }
    }
    
    // Priority 2: If no geometry, try to get waypoints from POIs
    if (waypoints.length < 2 && route.pois && route.pois.length > 0) {
        const validPois = route.pois.filter(poi => poi.lat && (poi.lng || poi.lon));
        if (validPois.length > 0) {
            waypoints = [];
            validPois.forEach(poi => {
                const lng = poi.lng !== undefined ? poi.lng : poi.lon;
                waypoints.push(`${poi.lat},${lng}`);
            });
            origin = waypoints[0];
            destination = waypoints[waypoints.length - 1];
            
            console.log('🗺️ Using POI waypoints (fallback):', waypoints.length);
        }
    }
    
    // Priority 3: Use route name to guess coordinates (Cappadocia area)
    if (waypoints.length < 2) {
        const routeName = route.name || '';
        const knownLocations = {
            'göreme': '38.6427,34.8283',
            'uçhisar': '38.6361,34.8106',
            'avanos': '38.7151,34.8403',
            'ürgüp': '38.6436,34.8128',
            'ortahisar': '38.6425,34.8594',
            'çavuşin': '38.6533,34.8378',
            'love valley': '38.6612,34.8258'
        };
        
        const routeNameLower = routeName.toLowerCase();
        const foundLocations = [];
        
        Object.keys(knownLocations).forEach(location => {
            if (routeNameLower.includes(location)) {
                foundLocations.push(knownLocations[location]);
            }
        });
        
        if (foundLocations.length >= 2) {
            origin = foundLocations[0];
            destination = foundLocations[foundLocations.length - 1];
            waypoints = foundLocations;
            console.log('🗺️ Using name-based coordinates:', foundLocations.length);
        } else if (foundLocations.length === 1) {
            // Single location found, create a small route around it
            origin = foundLocations[0];
            const [lat, lng] = foundLocations[0].split(',').map(parseFloat);
            destination = `${lat + 0.01},${lng + 0.01}`; // Small offset
            waypoints = [origin, destination];
            console.log('🗺️ Using single location with offset');
        } else {
            // Default: Central Cappadocia area
            origin = '38.6427,34.8283'; // Göreme
            destination = '38.6436,34.8128'; // Ürgüp
            waypoints = [origin, destination];
            console.log('🗺️ Using default Cappadocia coordinates');
        }
    }

    let waypointParam = '';
    if (waypoints.length > 2) {
        const middleWaypoints = waypoints.slice(1, -1);
        const maxWaypoints = Math.min(middleWaypoints.length, 23); // Google Maps limit
        const selectedWaypoints = middleWaypoints.slice(0, maxWaypoints);
        waypointParam = '&waypoints=' + selectedWaypoints.join('|');
    }

    // For hiking routes, use different approach to avoid road network forcing
    const routeName = (route.name || '').toLowerCase();
    const isHikingRoute = route.route_type === 'hiking' || 
                         route.route_type === 'walking' || // walking routes are often hiking trails
                         routeName.includes('yürüyüş') || 
                         routeName.includes('patika') ||
                         routeName.includes('vadisi') ||   // valley trails
                         routeName.includes('valley') ||
                         routeName.includes('wikiloc') ||  // wikiloc = hiking trails
                         routeName.includes('trail') ||
                         routeName.includes('trek') ||
                         routeName.includes('hiking') ||
                         routeName.includes('güvercinlik') || // pigeon valley
                         routeName.includes('pigeon') ||
                         routeName.includes('kale') ||     // castle trails  
                         routeName.includes('castle');
    
    // DEBUG: Log export information
    console.log('🔍 GOOGLE MAPS EXPORT DEBUG:');
    console.log('📍 Exporting route:', route.name);
    console.log('🏷️ Route type:', route.route_type); 
    console.log('🥾 Is hiking route?', isHikingRoute);
    console.log('📊 Waypoints count:', waypoints.length);
    console.log('📍 Waypoints:', waypoints);
    
    // SIMPLE AND WORKING: Just use basic Google Maps directions
    let travelMode = 'walking';
    if (route.route_type === 'driving') travelMode = 'driving';
    else if (route.route_type === 'cycling') travelMode = 'bicycling';
    else if (route.route_type === 'transit') travelMode = 'transit';

    const url = `https://www.google.com/maps/dir/?api=1&origin=${origin}&destination=${destination}${waypointParam}&travelmode=${travelMode}`;
    
    console.log('🗺️ Using simple directions format');
    console.log('🗺️ Origin:', origin);
    console.log('🗺️ Destination:', destination);
    console.log('🗺️ Travel mode:', travelMode);
    console.log('🗺️ Waypoints:', waypoints.length);
    
    showNotification(`🗺️ "${route.name}" Google Maps'te açıldı!`, 'success');

    console.log('🗺️ === FINAL EXPORT SUMMARY ===');
    console.log('🗺️ Route name:', route.name);
    console.log('🗺️ Generated URL:', url);

    try {
        window.open(url, '_blank');
        console.log('✅ Successfully opened Google Maps URL');
    } catch (error) {
        console.error('❌ Error opening Google Maps:', error);
        showNotification('❌ Google Maps açılırken hata oluştu', 'error');
    }
}

// Add navigation route from current location to route start
async function addNavigationToRoute(route) {
    console.log('🧭 Adding navigation route from current location');
    
    // Check if route has valid geometry or POIs for start point
    let routeStartCoord = null;
    
    if (route.geometry && route.geometry.coordinates && route.geometry.coordinates.length > 0) {
        const startCoord = route.geometry.coordinates[0];
        routeStartCoord = [startCoord[1], startCoord[0]]; // lat, lng
        console.log('📍 Route start from geometry:', routeStartCoord);
    } else if (route.pois && route.pois.length > 0) {
        const firstPoi = route.pois[0];
        if (firstPoi.lat && (firstPoi.lng || firstPoi.lon)) {
            routeStartCoord = [firstPoi.lat, firstPoi.lng || firstPoi.lon];
            console.log('📍 Route start from POI:', routeStartCoord);
        }
    }
    
    if (!routeStartCoord) {
        console.log('⚠️ Could not determine route start point');
        return;
    }
    
    // Request user location
    try {
        if (!navigator.geolocation) {
            showNotification('❌ Konumunuz bu cihazda desteklenmiyor', 'error');
            return;
        }
        
        // Show loading notification
        showNotification('📍 Konumunuz alınıyor...', 'info');
        
        navigator.geolocation.getCurrentPosition(
            async (position) => {
                const userLocation = [position.coords.latitude, position.coords.longitude];
                console.log('📱 User location:', userLocation);
                
                // Calculate distance to route start
                const distance = getDistance(userLocation[0], userLocation[1], routeStartCoord[0], routeStartCoord[1]);
                const distanceKm = (distance / 1000).toFixed(1);
                
                if (distance < 100) { // Less than 100 meters
                    // Notification removed for better user experience
                    return;
                }
                
                // Get navigation route from current location to route start
                await createNavigationRoute(userLocation, routeStartCoord, route.name, distanceKm);
            },
            (error) => {
                console.error('❌ Geolocation error:', error);
                let errorMessage = 'Konumunuz alınamadı';
                
                switch(error.code) {
                    case error.PERMISSION_DENIED:
                        errorMessage = 'Konum izni reddedildi. Lütfen tarayıcı ayarlarından konum iznini açın.';
                        break;
                    case error.POSITION_UNAVAILABLE:
                        errorMessage = 'Konumunuz belirlenemedi. GPS açık olduğundan emin olun.';
                        break;
                    case error.TIMEOUT:
                        errorMessage = 'Konum alınırken zaman aşımı oluştu.';
                        break;
                }
                
                showNotification(`❌ ${errorMessage}`, 'error');
            },
            {
                enableHighAccuracy: true,
                timeout: 10000,
                maximumAge: 300000 // 5 minutes cache
            }
        );
        
    } catch (error) {
        console.error('❌ Navigation error:', error);
        showNotification('❌ Navigasyon rotası oluşturulamadı', 'error');
    }
}

// Create navigation route on map
async function createNavigationRoute(fromCoord, toCoord, routeName, distanceKm) {
    if (!predefinedMap) {
        console.error('❌ Map not initialized for navigation route');
        return;
    }
    
    try {
        console.log('🗺️ Creating navigation route');
        console.log('📍 From:', fromCoord);
        console.log('📍 To:', toCoord);
        
        // Add user location marker
        const userMarker = L.marker(fromCoord, {
            icon: L.divIcon({
                html: '<div style="background: #007bff; color: white; width: 25px; height: 25px; border-radius: 50%; display: flex; align-items: center; justify-content: center; font-size: 14px; border: 2px solid white; box-shadow: 0 2px 4px rgba(0,0,0,0.3);"><i class="fas fa-user"></i></div>',
                className: 'user-location-marker',
                iconSize: [25, 25],
                iconAnchor: [12.5, 12.5]
            })
        }).addTo(predefinedMap);
        
        userMarker.bindTooltip('Mevcut Konumunuz', { permanent: false, direction: 'top' });
        
        // Try to get actual route from routing service
        const routingUrl = `https://router.project-osrm.org/route/v1/walking/${fromCoord[1]},${fromCoord[0]};${toCoord[1]},${toCoord[0]}?overview=full&geometries=geojson`;
        
        let routeGeometry = null;
        try {
            const response = await fetch(routingUrl);
            if (response.ok) {
                const data = await response.json();
                if (data.routes && data.routes.length > 0) {
                    routeGeometry = data.routes[0].geometry.coordinates;
                    console.log('🛣️ Got routing geometry with', routeGeometry.length, 'points');
                }
            }
        } catch (error) {
            console.warn('⚠️ Routing service failed, using direct line:', error);
        }
        
        // Create navigation route line
        let navigationRoute;
        if (routeGeometry && routeGeometry.length > 2) {
            // Use actual route from routing service
            navigationRoute = L.polyline(
                routeGeometry.map(coord => [coord[1], coord[0]]), {
                color: '#ff6b35', // Orange color for navigation
                weight: 5,
                opacity: 0.8,
                dashArray: '10, 5',
                className: 'navigation-route-line'
            }).addTo(predefinedMap);
        } else {
            // Fallback to direct line
            navigationRoute = L.polyline([fromCoord, toCoord], {
                color: '#ff6b35', // Orange color for navigation
                weight: 5,
                opacity: 0.8,
                dashArray: '10, 5',
                className: 'navigation-route-line'
            }).addTo(predefinedMap);
        }
        
        // Add to layers for cleanup
        predefinedMapLayers.push(userMarker, navigationRoute);
        
        // Show success notification
        showNotification(`🧭 Mevcut konumunuzdan "${routeName}" rotasına ${distanceKm} km ulaşım rotası eklendi!`, 'success');
        
        // Fit map to show both user location and route
        const group = new L.featureGroup([userMarker, navigationRoute]);
        predefinedMap.fitBounds(group.getBounds(), { padding: [20, 20] });
        
    } catch (error) {
        console.error('❌ Error creating navigation route:', error);
        showNotification('❌ Navigasyon rotası çizilirken hata oluştu', 'error');
    }
}

// Export predefined route to Google Earth (for hiking trails)
function exportPredefinedRouteToGoogleEarth(routeId) {
    const route = predefinedRoutes.find(r => (r.id || r._id) === routeId);
    if (!route) {
        showNotification('❌ Rota bulunamadı', 'error');
        return;
    }

    let waypoints = [];
    
    // Try to get waypoints from geometry first (most accurate for hiking trails)
    if (route.geometry && route.geometry.coordinates) {
        try {
            const coords = route.geometry.coordinates;
            if (coords.length >= 2) {
                // For Google Earth, we can use more waypoints since it's designed for complex paths
                const step = Math.max(1, Math.floor(coords.length / 50)); // Up to 50 points
                for (let i = 0; i < coords.length; i += step) {
                    waypoints.push(`${coords[i][1]},${coords[i][0]}`); // lat,lng
                }
                console.log('🌍 Using geometry coordinates for Google Earth:', waypoints.length);
            }
        } catch (error) {
            console.warn('⚠️ Error parsing geometry for Google Earth:', error);
        }
    }
    
    // Fallback to POIs if no geometry
    if (waypoints.length < 2 && route.pois && route.pois.length > 0) {
        const validPois = route.pois.filter(poi => poi.lat && (poi.lng || poi.lon));
        if (validPois.length > 0) {
            validPois.forEach(poi => {
                const lng = poi.lng !== undefined ? poi.lng : poi.lon;
                waypoints.push(`${poi.lat},${lng}`);
            });
            console.log('🌍 Using POI waypoints for Google Earth:', waypoints.length);
        }
    }
    
    // Default fallback
    if (waypoints.length < 2) {
        waypoints = ['38.6427,34.8283', '38.6436,34.8128']; // Göreme to Ürgüp
        console.log('🌍 Using default coordinates for Google Earth');
    }

    // Google Earth Web link with multiple waypoints
    // Note: Google Earth Web supports more complex KML-like data
    const firstPoint = waypoints[0];
    const earthUrl = `https://earth.google.com/web/search/${firstPoint}/@${firstPoint},1000d/data=CgIgAQ%3D%3D`;
    
    console.log('🌍 Exporting to Google Earth Web:', route.name);
    console.log('🌍 Waypoints:', waypoints.length);
    console.log('🌍 URL:', earthUrl);
    
    window.open(earthUrl, '_blank');
    showNotification(`🌍 "${route.name}" Google Earth'te açıldı!`, 'success');
}

// Copy route to personal route function
function copyRouteToPersonalRoute(routeId) {
    const route = predefinedRoutes.find(r => (r.id || r._id) === routeId);
    if (!route) {
        showNotification('❌ Rota bulunamadı', 'error');
        return;
    }

    if (!route.pois || route.pois.length === 0) {
        showNotification('❌ Rota POI\'leri bulunamadı', 'error');
        return;
    }

    // Remove existing predefined route overlays so they don't capture clicks
    if (typeof clearPredefinedMapContent === 'function') {
        clearPredefinedMapContent();
    }

    // Switch to dynamic routes tab
    switchToTab('dynamic-routes');

    // Clear current selection
    selectedPOIs = [];
    startLocation = null;

    // Add route POIs to personal route
    const validPois = route.pois.filter(poi => poi.lat && (poi.lng || poi.lon));
    validPois.forEach(poi => {
        const normalizedPoi = {
            id: poi.id || poi._id,
            name: poi.name,
            latitude: poi.lat,
            longitude: poi.lng !== undefined ? poi.lng : poi.lon,
            category: poi.category || 'diger'
        };
        selectedPOIs.push(normalizedPoi);
    });

    // Update route display
    updateRouteDisplay();

    // Create route if we have enough POIs
    if (selectedPOIs.length >= 2) {
        setTimeout(() => {
            createRoute();
        }, 500);
    }

    showNotification(`✅ "${route.name}" kişisel rotanıza kopyalandı!`, 'success');
}

// Zoom to specific route
function zoomToRoute(routeId) {
    const route = predefinedRoutes.find(r => (r.id || r._id) === routeId);
    if (!route) {
        showNotification('❌ Rota bulunamadı', 'error');
        return;
    }

    // Find the route layers and zoom to them
    predefinedMapLayers.forEach(layer => {
        if (layer.getBounds && layer.getBounds().isValid()) {
            predefinedMap.fitBounds(layer.getBounds(), { padding: [20, 20] });
            return;
        }
    });

    showNotification(`🎯 "${route.name}" rotasına yakınlaştırıldı`, 'success');
}

// Optimize route (wrapper for backward compatibility)
function optimizeRoute() {
    optimizeRouteAdvanced();
}

// Calculate distance between two points
function getDistance(lat1, lon1, lat2, lon2) {
    const R = 6371; // Earth's radius in km
    const dLat = (lat2 - lat1) * Math.PI / 180;
    const dLon = (lon2 - lon1) * Math.PI / 180;
    const a = Math.sin(dLat / 2) * Math.sin(dLat / 2) +
        Math.cos(lat1 * Math.PI / 180) * Math.cos(lat2 * Math.PI / 180) *
        Math.sin(dLon / 2) * Math.sin(dLon / 2);
    const c = 2 * Math.atan2(Math.sqrt(a), Math.sqrt(1 - a));
    return R * c;
}
// Draw walking route on map
function drawWalkingRoute(routeInfo) {
    console.log('🎨 Drawing walking route:', routeInfo);

    // Remove existing route layers and any simple fallback line
    map.eachLayer(function (layer) {
        if (layer.options && (layer.options.className === 'walking-route' || layer.options.className === 'simple-route-layer')) {
            map.removeLayer(layer);
        }
    });
    if (window.simpleRouteLayer && map.hasLayer(window.simpleRouteLayer)) {
        map.removeLayer(window.simpleRouteLayer);
        window.simpleRouteLayer = null;
    }

    const routeColor = '#27ae60'; // Green for walking
    const fallbackColor = '#e74c3c'; // Red for fallback
    const routeWeight = window.innerWidth <= 768 ? 8 : 6; // Thicker on mobile
    const routeOpacity = 0.8;

    // Draw each segment
    routeInfo.segments.forEach((segment, index) => {
        const coordinates = segment.coordinates.map(coord => [coord.lat, coord.lng]);

        const polyline = L.polyline(coordinates, {
            color: segment.fallback ? fallbackColor : routeColor,
            weight: routeWeight,
            opacity: routeOpacity,
            dashArray: segment.fallback ? '10, 5' : null,
            className: 'walking-route'
        }).addTo(map);

        // Remove individual segment popups - use unified route details panel instead

        // Add route details panel click event
        // Enhanced click/touch event for route details
        polyline.on('click', function (e) {
            // Prevent popup from opening
            e.originalEvent.stopPropagation();

            // Show route details panel
            RouteDetailsPanel.show({
                total_distance: routeInfo.total_distance,
                estimated_time: routeInfo.estimated_time,
                route_type: 'yürüyüş',
                waypoints: selectedPOIs,
                segments: routeInfo.segments
            });
        });

        // Add touch support for mobile devices
        polyline.on('touchstart', function (e) {
            e.originalEvent.preventDefault();
            e.originalEvent.stopPropagation();
        });

        polyline.on('touchend', function (e) {
            e.originalEvent.preventDefault();
            e.originalEvent.stopPropagation();

            // Show route details panel on touch
            RouteDetailsPanel.show({
                total_distance: routeInfo.total_distance,
                estimated_time: routeInfo.estimated_time,
                route_type: 'yürüyüş',
                waypoints: selectedPOIs,
                segments: routeInfo.segments
            });
        });

        // Add simple hover tooltip
        if (coordinates.length > 1) {
            const tooltipContent = `${segment.from} → ${segment.to} (${segment.distance.toFixed(2)} km)`;
            polyline.bindTooltip(tooltipContent, {
                permanent: false,
                direction: 'center',
                className: 'route-tooltip'
            });
        }
    });

    console.log('✅ Walking route drawn successfully');
}

// Removed createRoutePopupContent - now using unified route details panel

// Open route segment in Google Maps
function openRouteInGoogleMaps(segment) {
    const startCoord = segment.coordinates[0];
    const endCoord = segment.coordinates[segment.coordinates.length - 1];

    // Try to use segment names if available
    const originName = segment.from ? encodeURIComponent(segment.from) : `${startCoord.lat},${startCoord.lng}`;
    const destinationName = segment.to ? encodeURIComponent(segment.to) : `${endCoord.lat},${endCoord.lng}`;

    // Create waypoints for Google Maps (max 25 waypoints)
    let waypoints = '';
    if (segment.coordinates.length > 2) {
        const middlePoints = segment.coordinates.slice(1, -1);
        const maxWaypoints = Math.min(middlePoints.length, 23); // Leave room for start/end
        const step = Math.max(1, Math.floor(middlePoints.length / maxWaypoints));

        const selectedWaypoints = [];
        for (let i = 0; i < middlePoints.length; i += step) {
            selectedWaypoints.push(middlePoints[i]);
        }

        if (selectedWaypoints.length > 0) {
            waypoints = '&waypoints=' + selectedWaypoints.map(coord => `${coord.lat},${coord.lng}`).join('|');
        }
    }

    // Format with place names and coordinates for better recognition
    let originParam, destinationParam;

    if (segment.from && segment.to) {
        // Use place names with coordinates for better recognition
        const originCoords = `${startCoord.lat},${startCoord.lng}`;
        const destCoords = `${endCoord.lat},${endCoord.lng}`;

        originParam = encodeURIComponent(`${segment.from}, Ürgüp`) + '+' + originCoords;
        destinationParam = encodeURIComponent(`${segment.to}, Ürgüp`) + '+' + destCoords;

        console.log('�️ Openming segment with place names:', segment.from, '→', segment.to);
    } else {
        // Fallback to coordinates only
        originParam = `${startCoord.lat},${startCoord.lng}`;
        destinationParam = `${endCoord.lat},${endCoord.lng}`;
        console.log('🗺️ Opening segment with coordinates only');
    }

    // Use coordinates for reliable routing
    const originCoords = `${startCoord.lat},${startCoord.lng}`;
    const destCoords = `${endCoord.lat},${endCoord.lng}`;

    const url = `https://www.google.com/maps/dir/?api=1&origin=${originCoords}&destination=${destCoords}${waypoints}&travelmode=walking`;

    console.log('🗺️ Opening segment:', segment.from || 'Start', '→', segment.to || 'End');
    console.log('🗺️ Segment URL:', url);
    window.open(url, '_blank');
    showNotification('🗺️ Segment Google Maps\'te açıldı!', 'success');
}

// Copy route coordinates to clipboard
function copyRouteCoordinates(coordinates) {
    const coordText = coordinates.map(coord => `${coord.lat.toFixed(6)},${coord.lng.toFixed(6)}`).join('\n');

    if (navigator.clipboard) {
        navigator.clipboard.writeText(coordText).then(() => {
            showNotification('✅ Koordinatlar panoya kopyalandı!', 'success');
        }).catch(() => {
            fallbackCopyToClipboard(coordText);
        });
    } else {
        fallbackCopyToClipboard(coordText);
    }
}

// Fallback copy method for older browsers
function fallbackCopyToClipboard(text) {
    const textArea = document.createElement('textarea');
    textArea.value = text;
    textArea.style.position = 'fixed';
    textArea.style.left = '-999999px';
    textArea.style.top = '-999999px';
    document.body.appendChild(textArea);
    textArea.focus();
    textArea.select();

    try {
        document.execCommand('copy');
        showNotification('✅ Koordinatlar panoya kopyalandı!', 'success');
    } catch (err) {
        showNotification('❌ Kopyalama başarısız', 'error');
    }

    document.body.removeChild(textArea);
}

// Export to Google Maps (standalone function for route options)
function exportToGoogleMaps() {
    // Check if we have any route data to export
    if (selectedPOIs.length === 0 && !startLocation) {
        // Try to get a default route for current area (Cappadocia)
        const defaultOrigin = '38.6427,34.8283'; // Göreme
        const defaultDestination = '38.6436,34.8128'; // Ürgüp
        
        const url = `https://www.google.com/maps/dir/?api=1&origin=${defaultOrigin}&destination=${defaultDestination}&travelmode=walking&dir_action=navigate`;
        
        console.log('🗺️ No POIs selected, opening default Cappadocia route');
        window.open(url, '_blank');
        showNotification('🗺️ Varsayılan Kapadokya rotası Google Maps\'te açıldı!', 'info');
        return;
    }

    let waypoints = [];
    let waypointNames = [];

    // Add start location
    if (startLocation) {
        waypoints.push(`${startLocation.latitude},${startLocation.longitude}`);
        waypointNames.push(encodeURIComponent(startLocation.name || 'Başlangıç Noktası'));
    }

    // Add all POIs with names
    selectedPOIs.forEach(poi => {
        waypoints.push(`${poi.latitude},${poi.longitude}`);
        waypointNames.push(encodeURIComponent(poi.name));
    });

    if (waypoints.length < 2) {
        showNotification('❌ En az 2 nokta gerekli', 'error');
        return;
    }

    // Use enhanced Google Maps URL with proper formatting
    const origin = waypoints[0];
    const destination = waypoints[waypoints.length - 1];

    let waypointParam = '';
    if (waypoints.length > 2) {
        const middleWaypoints = waypoints.slice(1, -1);
        const maxWaypoints = Math.min(middleWaypoints.length, 23); // Google Maps limit
        const selectedWaypoints = middleWaypoints.slice(0, maxWaypoints);
        waypointParam = '&waypoints=' + selectedWaypoints.join('|');
    }

    // Enhanced URL with proper travel mode and optimization
    const url = `https://www.google.com/maps/dir/?api=1&origin=${origin}&destination=${destination}${waypointParam}&travelmode=walking&dir_action=navigate`;

    console.log('🗺️ Exporting route to Google Maps:');
    console.log('Origin:', origin, startLocation ? `(${startLocation.name})` : '');
    console.log('Destination:', destination, selectedPOIs.length > 0 ? `(${selectedPOIs[selectedPOIs.length - 1].name})` : '');
    console.log('Waypoints:', waypoints.slice(1, -1));
    console.log('URL:', url);

    window.open(url, '_blank');
    showNotification('🗺️ Google Maps\'te navigasyon başlatıldı!', 'success');
}

// Export full route to Google Maps with names (legacy function)
function exportFullRoute() {
    exportToGoogleMaps(); // Use the enhanced function
}


// Show route information
function showRouteInfo(routeInfo) {
    console.log('📊 Showing route info:', routeInfo);

    let routeInfoDiv = document.getElementById('routeInfo');
    if (!routeInfoDiv) {
        // Create route info div if it doesn't exist
        const routeSection = document.getElementById('routeSection');
        if (routeSection) {
            const infoDiv = document.createElement('div');
            infoDiv.id = 'routeInfo';
            infoDiv.style.cssText = `
                        margin-top: 15px;
                        padding: 15px;
                        background: rgba(39, 174, 96, 0.1);
                        border-radius: 12px;
                        border-left: 4px solid #27ae60;
                    `;
            routeSection.appendChild(infoDiv);
        }
        routeInfoDiv = document.getElementById('routeInfo');
    }

    if (routeInfoDiv) {
        const networkIcon = routeInfo.network_type === 'walking' ? '🚶' : '🚗';
        const networkName = routeInfo.network_type === 'walking' ? 'Yürüyüş Rotası' : 'Araba Rotası';

        routeInfoDiv.innerHTML = `
                    <h6 style="margin: 0 0 10px 0; color: #27ae60; font-size: 14px;">
                        ${networkIcon} ${networkName} Bilgileri
                    </h6>
                    <div style="font-size: 12px; color: #666; line-height: 1.5;">
                        📏 <strong>Toplam Mesafe:</strong> ${routeInfo.total_distance} km<br>
                        ⏱️ <strong>Tahmini Süre:</strong> ${routeInfo.estimated_time} dakika<br>
                        🎯 <strong>Durak Sayısı:</strong> ${routeInfo.waypoint_count} nokta<br>
                        🛤️ <strong>Segment Sayısı:</strong> ${routeInfo.segments.length} bölüm
                        ${routeInfo.warning ? `<br><span style="color: #f39c12;">⚠️ ${routeInfo.warning}</span>` : ''}
                    </div>
                `;
    }
}

// Location permission storage
const LocationPermission = {
    STORAGE_KEY: 'poi_location_permission',

    save(preference) {
        try {
            localStorage.setItem(this.STORAGE_KEY, preference);
        } catch (e) {
            console.warn('Could not save location preference:', e);
        }
    },

    get() {
        try {
            return localStorage.getItem(this.STORAGE_KEY);
        } catch (e) {
            console.warn('Could not read location preference:', e);
            return null;
        }
    },

    clear() {
        try {
            localStorage.removeItem(this.STORAGE_KEY);
        } catch (e) {
            console.warn('Could not clear location preference:', e);
        }
    }
};

// Show location permission dialog
function showLocationDialog() {
    return new Promise((resolve, reject) => {
        const overlay = document.getElementById('locationPermissionOverlay');
        overlay.classList.add('show');

        // Store resolve/reject for later use
        window.locationPermissionResolve = resolve;
        window.locationPermissionReject = reject;
    });
}

// Close location permission dialog
function closeLocationDialog() {
    const overlay = document.getElementById('locationPermissionOverlay');
    overlay.classList.remove('show');

    if (window.locationPermissionReject) {
        window.locationPermissionReject(new Error('Kullanıcı dialog\'u kapattı'));
    }
}

// Show browser permission help
function showBrowserPermissionHelp() {
    const browserName = getBrowserName();
    let instructions = '';

    switch (browserName) {
        case 'Chrome':
            instructions = `
                        <strong>Chrome'da konum iznini açmak için:</strong><br>
                        1. Adres çubuğunun solundaki <strong>🔒 kilit simgesine</strong> tıklayın<br>
                        2. "Konum" seçeneğini <strong>"İzin ver"</strong> yapın<br>
                        3. Sayfayı yenileyin (F5)
                    `;
            break;
        case 'Firefox':
            instructions = `
                        <strong>Firefox'ta konum iznini açmak için:</strong><br>
                        1. Adres çubuğunun solundaki <strong>🛡️ kalkan simgesine</strong> tıklayın<br>
                        2. "Konum" iznini <strong>"İzin ver"</strong> yapın<br>
                        3. Sayfayı yenileyin (F5)
                    `;
            break;
        case 'Safari':
            instructions = `
                        <strong>Safari'de konum iznini açmak için:</strong><br>
                        1. Safari menüsünden <strong>"Tercihler"</strong> açın<br>
                        2. <strong>"Web Siteleri"</strong> sekmesine gidin<br>
                        3. Sol taraftan <strong>"Konum"</strong> seçin<br>
                        4. Bu siteyi <strong>"İzin ver"</strong> yapın
                    `;
            break;
        default:
            instructions = `
                        <strong>Konum iznini açmak için:</strong><br>
                        1. Adres çubuğundaki <strong>kilit/bilgi simgesine</strong> tıklayın<br>
                        2. Konum iznini <strong>"İzin ver"</strong> yapın<br>
                        3. Sayfayı yenileyin (F5)
                    `;
    }

    showNotification(
        `
                <div style="text-align: left; line-height: 1.6;">
                    <h4 style="color: #d93025; margin-bottom: 12px;">⚠️ Konum İzni Gerekli</h4>
                    <p style="margin-bottom: 16px;">Tarayıcınızda konum izni reddedilmiş durumda.</p>
                    ${instructions}
                    <div style="margin-top: 16px; padding: 12px; background: #f8f9fa; border-radius: 6px; border-left: 4px solid #4285f4;">
                        <strong>💡 İpucu:</strong> İzni açtıktan sonra sayfayı yenilemeyi unutmayın!
                    </div>
                </div>
                `,
        'error', 10000);

    if (window.locationPermissionReject) {
        window.locationPermissionReject(new Error('Tarayıcı konum izni reddedilmiş'));
    }
}

// Get browser name for specific instructions
function getBrowserName() {
    const userAgent = navigator.userAgent;
    if (userAgent.includes('Chrome')) return 'Chrome';
    if (userAgent.includes('Firefox')) return 'Firefox';
    if (userAgent.includes('Safari') && !userAgent.includes('Chrome')) return 'Safari';
    if (userAgent.includes('Edge')) return 'Edge';
    return 'Unknown';
}

// Handle location permission choice
async function handleLocationPermission(choice) {
    console.log('🎯 User chose:', choice);
    const overlay = document.getElementById('locationPermissionOverlay');
    overlay.classList.remove('show');

    if (choice === 'never') {
        LocationPermission.save('never');
        if (window.locationPermissionReject) {
            window.locationPermissionReject(new Error('Kullanıcı konum iznini reddetti'));
        }
        return;
    }

    if (choice === 'always') {
        LocationPermission.save('always');
    }

    // Check browser permission state before requesting
    try {
        const permission = await navigator.permissions.query({ name: 'geolocation' });
        console.log('🔍 Browser permission state:', permission.state);

        if (permission.state === 'denied') {
            // Browser has denied permission, show detailed instructions
            showBrowserPermissionHelp();
            return;
        }
    } catch (e) {
        console.warn('Permission API not supported:', e);
    }

    // Proceed with actual geolocation request
    requestActualLocation();
}

// Request actual location from browser
function requestActualLocation() {
    console.log('📱 Requesting actual location from browser...');
    const options = {
        enableHighAccuracy: false,
        timeout: 15000,
        maximumAge: 300000
    };

    navigator.geolocation.getCurrentPosition(
        (position) => {
            console.log('✅ Position received:', position);
            const location = {
                latitude: position.coords.latitude,
                longitude: position.coords.longitude,
                accuracy: position.coords.accuracy
            };
            userLocation = location;
            console.log('📍 User location set:', location);

            if (window.locationPermissionResolve) {
                window.locationPermissionResolve(location);
            }
        },
        (error) => {
            console.error('❌ Geolocation error:', error);
            let errorMessage = 'Konum alınamadı';
            let helpText = '';

            switch (error.code) {
                case error.PERMISSION_DENIED:
                    errorMessage = 'Konum izni reddedildi';
                    helpText = 'Konum iznini açmak için: 1. Adres çubuğundaki kilit simgesine tıklayın 2. Konum seçeneğini İzin ver yapın 3. Sayfayı yenileyin';
                    break;
                case error.POSITION_UNAVAILABLE:
                    errorMessage = 'Konum bilgisi mevcut değil';
                    helpText = 'GPS\'inizi açın, WiFi\'ye bağlanın veya açık alanda olduğunuzdan emin olun.';
                    break;
                case error.TIMEOUT:
                    errorMessage = 'Konum alma zaman aşımı';
                    helpText = 'İnternet bağlantınızı kontrol edin ve tekrar deneyin.';
                    break;
                default:
                    errorMessage = 'Konum hatası (Kod: ' + error.code + ')';
                    helpText = 'Tarayıcınızı yenileyin ve tekrar deneyin.';
            }

            const fullError = new Error(errorMessage);
            fullError.helpText = helpText;

            if (window.locationPermissionReject) {
                window.locationPermissionReject(fullError);
            }
        },
        options
    );
}
// Get user's current location with native browser dialog
async function getCurrentLocation() {
    return new Promise(async (resolve, reject) => {
        console.log('🔍 Checking geolocation support...');

        // First check if we're on HTTPS or localhost
        const isSecureContext = window.isSecureContext || location.protocol === 'https:' || location.hostname === 'localhost';
        console.log('🔒 Secure context:', isSecureContext);

        if (!navigator.geolocation) {
            console.error('❌ Geolocation not supported');
            const error = new Error('Bu tarayıcı konum hizmetlerini desteklemiyor');
            error.helpText = 'Lütfen güncel bir tarayıcı kullanın (Chrome, Firefox, Safari, Edge)';
            reject(error);
            return;
        }

        if (!isSecureContext) {
            console.error('❌ Not secure context');
            const error = new Error('Konum servisleri güvenli bağlantı gerektiriyor');
            error.helpText = 'Sayfayı HTTPS üzerinden açın veya localhost kullanın';
            reject(error);
            return;
        }

        // Check permission state for debugging
        try {
            const permission = await navigator.permissions.query({ name: 'geolocation' });
            console.log('🔍 Permission state:', permission.state);
        } catch (e) {
            console.warn('Permission API not supported');
        }

        // Always try getCurrentPosition - even if permission state is 'denied'
        // This allows the native dialog to show if user has changed browser settings
        console.log('📱 Requesting geolocation permission...');

        const options = {
            enableHighAccuracy: false,
            timeout: 15000,
            maximumAge: 300000
        };

        navigator.geolocation.getCurrentPosition(
            (position) => {
                console.log('✅ Position received:', position);
                const location = {
                    latitude: position.coords.latitude,
                    longitude: position.coords.longitude,
                    accuracy: position.coords.accuracy
                };
                userLocation = location;
                console.log('📍 User location set:', location);
                resolve(location);
            },
            (error) => {
                console.error('❌ Geolocation error:', error);
                let errorMessage = 'Konum alınamadı';
                let helpText = '';

                switch (error.code) {
                    case error.PERMISSION_DENIED:
                        errorMessage = 'Konum izni reddedildi';
                        helpText = `Konum iznini açmak için:
1. Chrome'da adres çubuğundaki kilit simgesine tıklayın
2. "Konum" seçeneğini "İzin ver" yapın
3. Sayfayı yenileyin (F5)

Alternatif: chrome://settings/content/location adresinden site izinlerini kontrol edin`;
                        break;
                    case error.POSITION_UNAVAILABLE:
                        errorMessage = 'Konum bilgisi mevcut değil';
                        helpText = 'GPS\'inizi açın, WiFi\'ye bağlanın veya açık alanda olduğunuzdan emin olun.';
                        break;
                    case error.TIMEOUT:
                        errorMessage = 'Konum alma zaman aşımı';
                        helpText = 'İnternet bağlantınızı kontrol edin ve tekrar deneyin.';
                        break;
                    default:
                        errorMessage = 'Konum hatası (Kod: ' + error.code + ')';
                        helpText = 'Tarayıcınızı yenileyin ve tekrar deneyin.';
                }

                const fullError = new Error(errorMessage);
                fullError.helpText = helpText;
                reject(fullError);
            },
            options
        );
    });
}

// Set start location for route
async function setStartLocation() {
    console.log('📍 Requesting user location...');

    try {
        console.log('🔍 Checking geolocation support...');
        if (!navigator.geolocation) {
            throw new Error('Bu tarayıcı konum hizmetlerini desteklemiyor');
        }

        console.log('📱 Getting current position...');
        const location = await getCurrentLocation();
        console.log('✅ Location received:', location);

        startLocation = {
            name: 'Mevcut Konumum',
            latitude: location.latitude,
            longitude: location.longitude,
            id: 'current_location'
        };

        // Add start location marker to map
        if (map) {
            console.log('📍 Adding start location marker to map');

            // Remove existing start location markers
            map.eachLayer(function (layer) {
                if (layer.options && layer.options.icon && layer.options.icon.options.className === 'start-location-marker') {
                    map.removeLayer(layer);
                }
            });

            const startIcon = L.divIcon({
                html: `
                            <div style="
                                background: #e74c3c;
                                width: 30px;
                                height: 30px;
                                border-radius: 50%;
                                border: 3px solid white;
                                box-shadow: 0 4px 12px rgba(0,0,0,0.3);
                                display: flex;
                                align-items: center;
                                justify-content: center;
                                font-size: 14px;
                                color: white;
                            ">
                                📍
                            </div>
                        `,
                className: 'start-location-marker',
                iconSize: [30, 30],
                iconAnchor: [15, 15]
            });

            const startMarker = L.marker([location.latitude, location.longitude], { icon: startIcon })
                .addTo(map)
                .bindPopup(
                    `
                            <div style="text-align: center; font-family: 'Segoe UI', sans-serif;">
                                <h6 style="margin: 0 0 8px 0; color: #e74c3c;">📍 Başlangıç Noktası</h6>
                                <p style="margin: 0; font-size: 12px; color: #666;">Mevcut Konumunuz</p>
                                <div style="margin-top: 8px; font-size: 10px; color: #888;">
                                    ${location.latitude.toFixed(4)}, ${location.longitude.toFixed(4)}
                                </div>
                                <div style="margin-top: 8px; font-size: 10px; color: #888;">
                                    Doğruluk: ±${Math.round(location.accuracy)}m
                                </div>
                            </div>
                            `,
                    { autoPan: false }
                );

            // Center map on user location
            map.setView([location.latitude, location.longitude], 15);
            console.log('🗺️ Map centered on user location');
        }

        updateRouteDisplay();

        // Create route if POIs are selected
        if (selectedPOIs.length > 0) {
            createRoute();
        }

        alert(`✅ Başlangıç noktası belirlendi!\nKonum: ${location.latitude.toFixed(4)}, ${location.longitude.toFixed(4)}\nDoğruluk: ±${Math.round(location.accuracy)}m`);

    } catch (error) {
        console.error('❌ Location error:', error);

        // Create a better error dialog
        const errorDialog = document.createElement('div');
        errorDialog.style.cssText = `
                    position: fixed;
                    top: 0;
                    left: 0;
                    width: 100vw;
                    height: 100vh;
                    background: rgba(0, 0, 0, 0.7);
                    display: flex;
                    align-items: center;
                    justify-content: center;
                    z-index: 10000;
                    font-family: 'Segoe UI', sans-serif;
                `;

        errorDialog.innerHTML = `
                    <div style="
                        background: white;
                        border-radius: 20px;
                        padding: 35px;
                        max-width: 500px;
                        margin: 20px;
                        text-align: center;
                        box-shadow: 0 25px 80px rgba(0, 0, 0, 0.4);
                        animation: modalSlideIn 0.4s ease-out;
                    ">
                        <div style="font-size: 4rem; margin-bottom: 20px;">⚠️</div>
                        <h3 style="color: #e74c3c; margin: 0 0 16px 0; font-size: 1.4rem;">Konum Hatası</h3>
                        <p style="color: #666; margin: 0 0 20px 0; line-height: 1.6; font-size: 1rem;">
                            ${error.message}
                        </p>
                        ${error.helpText ? `
                            <div style="background: #fff3cd; border: 1px solid #ffeaa7; padding: 18px; border-radius: 12px; margin-bottom: 25px; text-align: left;">
                                <div style="display: flex; align-items: center; margin-bottom: 12px;">
                                    <span style="font-size: 1.4rem; margin-right: 10px;">🔧</span>
                                    <strong style="color: #856404; font-size: 1.1rem;">Nasıl Düzeltilir?</strong>
                                </div>
                                <div style="color: #856404; font-size: 0.95rem; line-height: 1.6;">
                                    ${error.helpText}
                                </div>
                            </div>
                        ` : ''}
                        
                        <div style="background: #e8f5e8; border: 1px solid #c3e6c3; padding: 18px; border-radius: 12px; margin-bottom: 25px; text-align: left;">
                            <div style="display: flex; align-items: center; margin-bottom: 12px;">
                                <span style="font-size: 1.4rem; margin-right: 10px;">🗺️</span>
                                <strong style="color: #2d5a2d; font-size: 1.1rem;">Alternatif Çözüm</strong>
                            </div>
                            <p style="margin: 0; color: #2d5a2d; font-size: 0.95rem; line-height: 1.6;">
                                Konum izni vermek istemiyorsanız, haritadan manuel olarak başlangıç noktanızı seçebilirsiniz. 
                                Haritayı açtıktan sonra istediğiniz noktaya tıklayın.
                            </p>
                        </div>
                        
                        <div style="display: flex; gap: 15px; justify-content: center; flex-wrap: wrap;">
                            <button onclick="this.parentElement.parentElement.parentElement.remove()" 
                                    style="background: #6c757d; color: white; border: none; padding: 12px 24px; border-radius: 10px; cursor: pointer; font-size: 1rem; transition: all 0.3s ease;">
                                Anladım
                            </button>
                            <button onclick="setStartLocation(); this.parentElement.parentElement.parentElement.remove();" 
                                    style="background: var(--primary-color); color: white; border: none; padding: 12px 24px; border-radius: 10px; cursor: pointer; font-size: 1rem; transition: all 0.3s ease; box-shadow: 0 4px 15px rgba(102, 126, 234, 0.3);">
                                🔄 Tekrar Dene
                            </button>
                            <button onclick="showManualLocationHelp(); this.parentElement.parentElement.parentElement.remove();" 
                                    style="background: #28a745; color: white; border: none; padding: 12px 24px; border-radius: 10px; cursor: pointer; font-size: 1rem; transition: all 0.3s ease; box-shadow: 0 4px 15px rgba(40, 167, 69, 0.3);">
                                🗺️ Manuel Seçim
                            </button>
                        </div>
                    </div>
                `;

        document.body.appendChild(errorDialog);
    }
}

// Show manual location selection help
function showManualLocationHelp() {
    const helpDialog = document.createElement('div');
    helpDialog.style.cssText = `
                position: fixed;
                top: 0;
                left: 0;
                width: 100vw;
                height: 100vh;
                background: rgba(0, 0, 0, 0.8);
                display: flex;
                align-items: center;
                justify-content: center;
                z-index: 10002;
                font-family: 'Segoe UI', sans-serif;
            `;

    helpDialog.innerHTML = `
                <div style="
                    background: white;
                    border-radius: 20px;
                    padding: 35px;
                    max-width: 500px;
                    margin: 20px;
                    text-align: center;
                    box-shadow: 0 25px 80px rgba(0, 0, 0, 0.4);
                    animation: modalSlideIn 0.4s ease-out;
                ">
                    <div style="font-size: 4rem; margin-bottom: 20px;">🗺️</div>
                    <h3 style="color: #28a745; margin: 0 0 16px 0; font-size: 1.4rem;">Manuel Konum Seçimi</h3>
                    <p style="color: #666; margin: 0 0 25px 0; line-height: 1.6; font-size: 1rem;">
                        Haritadan başlangıç noktanızı manuel olarak seçebilirsiniz.
                    </p>

                    <div style="background: #f8f9fa; padding: 20px; border-radius: 12px; margin-bottom: 25px; text-align: left;">
                        <h4 style="color: #333; margin: 0 0 15px 0; font-size: 1.1rem;">📋 Adımlar:</h4>
                        <ol style="margin: 0; padding-left: 20px; color: #555; line-height: 1.8;">
                            <li>Önce \"Önerilerimi Getir\" butonuna tıklayın</li>
                            <li>Harita açıldığında istediğiniz noktaya tıklayın</li>
                            <li>O nokta başlangıç noktanız olarak ayarlanacak</li>
                            <li>Rota planlaması bu noktadan başlayacak</li>
                        </ol>
                    </div>

                    <div style="background: #e3f2fd; padding: 18px; border-radius: 12px; margin-bottom: 25px; text-align: left;">
                        <div style="display: flex; align-items: center; margin-bottom: 10px;">
                            <span style="font-size: 1.3rem; margin-right: 10px;">💡</span>
                            <strong style="color: #1976d2;">İpucu</strong>
                        </div>
                        <p style="margin: 0; color: #1565c0; font-size: 0.9rem; line-height: 1.5;">
                            Otel, ev veya herhangi bir merkezi nokta seçebilirsiniz.
                            Öneriler bu noktaya yakınlığa göre sıralanacak.
                        </p>
                    </div>

                    <button onclick="this.parentElement.parentElement.remove()"
                            style="background: var(--primary-color); color: white; border: none; padding: 12px 30px; border-radius: 10px; cursor: pointer; font-size: 1rem; transition: all 0.3s ease; box-shadow: 0 4px 15px rgba(102, 126, 234, 0.3);">
                        ✅ Anladım
                    </button>
                </div>
            `;

    document.body.appendChild(helpDialog);
}

// Advanced route optimization using 2-opt algorithm
function optimizeRouteAdvanced() {
    if (selectedPOIs.length < 3) {
        alert('Optimize etmek için en az 3 POI seçmelisiniz.');
        return;
    }

    console.log('🔄 Rota optimize ediliyor...');

    // Include start location if available
    let allPoints = [...selectedPOIs];
    if (startLocation) {
        allPoints.unshift(startLocation);
    }

    // Apply 2-opt optimization
    let bestRoute = [...allPoints];
    let bestDistance = calculateTotalDistance(bestRoute);
    let improved = true;
    let iterations = 0;
    const maxIterations = 100;

    while (improved && iterations < maxIterations) {
        improved = false;
        iterations++;

        for (let i = 1; i < bestRoute.length - 2; i++) {
            for (let j = i + 1; j < bestRoute.length; j++) {
                if (j - i === 1) continue; // Skip adjacent edges

                // Create new route by reversing the segment between i and j
                let newRoute = [...bestRoute];
                let segment = newRoute.slice(i, j + 1).reverse();
                newRoute.splice(i, j - i + 1, ...segment);

                let newDistance = calculateTotalDistance(newRoute);

                if (newDistance < bestDistance) {
                    bestRoute = newRoute;
                    bestDistance = newDistance;
                    improved = true;
                    console.log(`📈 İyileştirme bulundu! Yeni mesafe: ${bestDistance.toFixed(2)} km`);
                }
            }
        }
    }

    // Update selected POIs (excluding start location)
    if (startLocation && bestRoute[0].id === 'current_location') {
        selectedPOIs = bestRoute.slice(1);
    } else {
        selectedPOIs = bestRoute;
    }

    updateRouteDisplay();

    // Throttle route creation after optimization
    clearTimeout(window.routeTimeout);
    window.routeTimeout = setTimeout(() => {
        createRoute();
    }, 1500); // 1.5 second delay for optimization

    const improvement = ((calculateTotalDistance(allPoints) - bestDistance) / calculateTotalDistance(allPoints) * 100);
    showNotification(`✅ Rota optimize edildi! ${iterations} iterasyon, ${bestDistance.toFixed(2)} km, %${improvement.toFixed(1)} iyileştirme`, 'success');
}

// Calculate total distance of a route
function calculateTotalDistance(route) {
    if (route.length < 2) return 0;

    let totalDistance = 0;
    for (let i = 0; i < route.length - 1; i++) {
        totalDistance += getDistance(
            route[i].latitude, route[i].longitude,
            route[i + 1].latitude, route[i + 1].longitude
        );
    }
    return totalDistance;
}

// Get route statistics
function getRouteStatistics() {
    if (selectedPOIs.length < 2) return null;

    let allPoints = [...selectedPOIs];
    if (startLocation) {
        allPoints.unshift(startLocation);
    }

    const totalDistance = calculateTotalDistance(allPoints);
    const estimatedTime = totalDistance * 0.75; // Assume 45 minutes per km (walking + visit time)

    return {
        totalDistance: totalDistance,
        estimatedTime: estimatedTime,
        pointCount: allPoints.length,
        categories: [...new Set(selectedPOIs.map(poi => poi.category))]
    };
}

// Route Tab Management Functions
function initializeRouteTabs() {
    console.log('🔄 Initializing route tabs...');
    
    const dynamicTab = document.getElementById('dynamicRoutesTab');
    const predefinedTab = document.getElementById('predefinedRoutesTab');
    const dynamicContent = document.getElementById('dynamicRoutesContent');
    const predefinedContent = document.getElementById('predefinedRoutesContent');
    
    if (!dynamicTab || !predefinedTab || !dynamicContent || !predefinedContent) {
        console.error('❌ Route tab elements not found');
        return;
    }
    
    // Add click event listeners
    dynamicTab.addEventListener('click', async () => await switchTab('dynamic-routes'));
    predefinedTab.addEventListener('click', async () => await switchTab('predefined-routes'));
    
    // Initialize predefined routes functionality
    initializePredefinedRoutes();
    
    console.log('✅ Route tabs initialized');
}
async function switchTab(tabName) {
    console.log(`🔄 Switching to tab: ${tabName}`);
    
    const previousTab = currentTab;
    currentTab = tabName;
    
    // Update tab buttons
    const dynamicTab = document.getElementById('dynamicRoutesTab');
    const predefinedTab = document.getElementById('predefinedRoutesTab');
    const dynamicContent = document.getElementById('dynamicRoutesContent');
    const predefinedContent = document.getElementById('predefinedRoutesContent');
    
    // Remove active classes
    dynamicTab.classList.remove('active');
    predefinedTab.classList.remove('active');
    dynamicContent.classList.remove('active');
    predefinedContent.classList.remove('active');
    
    // Cleanup previous tab state
    cleanupTabState(previousTab);
    
    // Add active class to selected tab and initialize
    if (tabName === 'dynamic-routes') {
        dynamicTab.classList.add('active');
        dynamicContent.classList.add('active');
        
        // Keep map visible if it exists and has content
        const mapSection = document.getElementById('mapSection');
        if (mapSection && map && (markers.length > 0 || selectedPOIs.length > 0)) {
            mapSection.style.display = 'block';
            // Refresh map size in case it was hidden
            setTimeout(() => {
                if (map) {
                    map.invalidateSize();
                }
            }, 100);
        }
    } else if (tabName === 'predefined-routes') {
        predefinedTab.classList.add('active');
        predefinedContent.classList.add('active');
        
        // Load predefined routes if not already loaded
        if (predefinedRoutes.length === 0) {
            await loadPredefinedRoutes();
        }
        
        // Initialize predefined routes map if not already initialized (lazy loading)
        addTimeout(async () => {
            if (!predefinedMapInitialized) {
                console.log('🗺️ Lazy loading predefined routes map...');
                await initializePredefinedMap();
            } else if (predefinedMap) {
                // Refresh map size in case it was hidden
                addTimeout(() => {
                    if (predefinedMap) {
                        predefinedMap.invalidateSize();
                        
                        // CRITICAL: Re-enable interactions after tab switch
                        predefinedMap.dragging.enable();
                        predefinedMap.touchZoom.enable();
                        predefinedMap.scrollWheelZoom.enable();
                        predefinedMap.doubleClickZoom.enable();
                        predefinedMap.boxZoom.enable();
                        predefinedMap.keyboard.enable();
                        
                        // Ensure container is interactive
                        const mapContainer = document.getElementById('predefinedRoutesMap');
                        if (mapContainer) {
                            mapContainer.style.pointerEvents = 'auto';
                            mapContainer.classList.add('loaded');
                            mapContainer.classList.remove('loading');
                        }
                        
                        console.log('🔧 Map interactions re-enabled after tab switch');
                    }
                }, 100);
            }
        }, 100);
    }
}

// Cleanup function for tab state management
function cleanupTabState(tabName) {
    if (!tabName) return;
    
    console.log(`🧹 Cleaning up tab state for: ${tabName}`);
    
    if (tabName === 'dynamic-routes') {
        // Clean up dynamic routes state if needed
        // Keep the main map and markers for later use
        if (dynamicElevationChart) {
            dynamicElevationChart.destroy();
            dynamicElevationChart = null;
        }
    } else if (tabName === 'predefined-routes') {
        // Clean up predefined routes state
        // Close any open modals
        const routeModal = document.getElementById('routeDetailModal');
        if (routeModal && routeModal.classList.contains('show')) {
            closeRouteDetailModal();
        }
        // Keep the predefined map instance but clear temporary highlights
        if (predefinedElevationChart) {
            predefinedElevationChart.destroy();
            predefinedElevationChart = null;
        }
    }
}

function initializePredefinedRoutes() {
    console.log('🔄 Initializing predefined routes functionality...');
    
    // Initialize filter event listeners
    const routeTypeFilter = document.getElementById('routeTypeFilter');
    const difficultyFilter = document.getElementById('difficultyFilter');
    const durationFilter = document.getElementById('durationFilter');
    const clearFiltersBtn = document.getElementById('clearFiltersBtn');
    
    if (routeTypeFilter) {
        routeTypeFilter.addEventListener('change', applyRouteFilters);
    }
    if (difficultyFilter) {
        difficultyFilter.addEventListener('change', applyRouteFilters);
    }
    if (durationFilter) {
        durationFilter.addEventListener('change', applyRouteFilters);
    }
    if (clearFiltersBtn) {
        clearFiltersBtn.addEventListener('click', clearRouteFilters);
    }
    
    // Initialize map control event listeners
    const clearMapBtn = document.getElementById('clearMapBtn');
    const fitMapBtn = document.getElementById('fitMapBtn');
    
    if (clearMapBtn) {
        clearMapBtn.addEventListener('click', (e) => {
            e.preventDefault();
            e.stopPropagation();
            clearPredefinedMapContent();
            showNotification('Harita temizlendi', 'success');
        });
    }
    if (fitMapBtn) {
        fitMapBtn.addEventListener('click', fitAllRoutesOnMap);
    }
    
    console.log('✅ Predefined routes functionality initialized');
}

// Predefined routes map management
let predefinedMap = null;
let predefinedMapLayers = [];
let predefinedMapInitialized = false;

// Map initialization state management
let mapInitializationPromise = null;
let mapInitialized = false;

async function initializePredefinedMap() {
    console.log('🗺️ Initializing predefined routes map...');

    const mapContainer = document.getElementById('predefinedRoutesMap');
    if (!mapContainer) {
        console.error('❌ Predefined map container not found');
        return false;
    }

<<<<<<< HEAD
    // Ensure container is visible
    mapContainer.classList.remove('loading');
    mapContainer.classList.add('loaded');

    try {
        if (!predefinedMap) {
            // Mirror the simple setup from route_manager_enhanced.html
            predefinedMap = L.map('predefinedRoutesMap').setView([38.6436, 34.8128], 12);
            addBaseLayers(predefinedMap);

            // Initialize elevation chart if available
            if (window.ElevationChart) {
                predefinedElevationChart = new ElevationChart('predefinedElevationChartContainer', predefinedMap);
            }

=======
    // Ensure container is interactive before creating the map
    mapContainer.classList.remove('loading');
    mapContainer.classList.add('loaded');
    mapContainer.style.pointerEvents = 'auto';

    try {
        if (!predefinedMap) {
            // Replicate the simple map setup from route_manager_enhanced.html
            predefinedMap = L.map('predefinedRoutesMap').setView([38.6436, 34.8128], 12);
            addBaseLayers(predefinedMap);

            // Prevent outer listeners from blocking map interactions
            const container = predefinedMap.getContainer();
            L.DomEvent.disableClickPropagation(container);
            L.DomEvent.disableScrollPropagation(container);


            // Initialize elevation chart if available
            if (window.ElevationChart) {
                predefinedElevationChart = new ElevationChart('predefinedElevationChartContainer', predefinedMap);
            }

>>>>>>> 36e10087
            console.log('✅ Predefined map created');
        }

        predefinedMapLayers = [];
        predefinedMapInitialized = true;

<<<<<<< HEAD
=======
        finalizePredefinedMapLoading();

>>>>>>> 36e10087
        // Ensure map renders correctly after being shown
        setTimeout(() => {
            if (predefinedMap) {
                predefinedMap.invalidateSize();
                console.log('Map size invalidated');
            }
        }, 100);

        return true;
    } catch (error) {
        console.error('❌ Error initializing predefined map:', error);
<<<<<<< HEAD
=======
        finalizePredefinedMapLoading();
>>>>>>> 36e10087
        return false;
    }
}

async function displayRouteOnMap(route) {
    console.log('🗺️ === DISPLAYING ROUTE ON MAP ===');
    console.log('🗺️ Displaying route on predefined map:', route);
    console.log('🔍 Route geometry:', route.geometry);
    console.log('🔍 Route POIs:', route.pois);
    
    if (!predefinedMap || !predefinedMapInitialized) {
        console.warn('⚠️ Predefined map not initialized, initializing now...');
        initializePredefinedMap().then(async () => {
            if (predefinedMapInitialized) {
                await displayRouteOnMap(route);
            }
        });
        return;
    }
    
    console.log('🗺️ Predefined map is ready, proceeding with route display...');
    console.log('🔍 Map state:', {
        mapExists: !!predefinedMap,
        mapInitialized: predefinedMapInitialized,
        layersCount: predefinedMapLayers.length
    });

    // Ensure map container is visible and map interactions remain active
    const mapContainer = document.getElementById('predefinedRoutesMap');
    if (mapContainer) {
        mapContainer.classList.remove('loading');
        mapContainer.classList.add('loaded');
    }

    if (predefinedMap) {
        predefinedMap.dragging.enable();
        predefinedMap.touchZoom.enable();
        predefinedMap.scrollWheelZoom.enable();
        predefinedMap.doubleClickZoom.enable();
        predefinedMap.boxZoom.enable();
        predefinedMap.keyboard.enable();
        predefinedMap.invalidateSize();
    }

    try {
        // Clear existing route layers
        clearPredefinedMapContent();
        
        // Route type colors
        const routeColors = {
            'walking': '#059669',
            'hiking': '#d97706', 
            'cycling': '#2563eb',
            'driving': '#dc2626'
        };
        
        const routeColor = routeColors[route.route_type] || '#2563eb';
        
        // Display route geometry if available
        if (route.geometry) {
            console.log('🔍 Route has geometry, processing...');
            let geometryData = route.geometry;
            if (typeof geometryData === 'string') {
                try {
                    geometryData = JSON.parse(geometryData);
                    console.log('✅ Parsed geometry from string:', geometryData);
                } catch (e) {
                    console.warn('⚠️ Could not parse route geometry:', e);
                    return;
                }
            }
            
            console.log('🔍 Processing geometry data:', geometryData);
            
            if (geometryData.coordinates || geometryData.geometry) {
                const coords = geometryData.coordinates || geometryData.geometry.coordinates;
                console.log('🔍 Found coordinates:', coords ? coords.length : 'none', 'points');
                if (coords && coords.length > 0) {
                    // Create route polyline
                    const routeLine = L.polyline(coords.map(coord => [coord[1], coord[0]]), {
                        color: routeColor,
                        weight: 4,
                        opacity: 0.8,
                        className: 'route-on-map predefined-route-line'
                    }).addTo(predefinedMap);
                    
                    // Add START marker (green)
                    const startCoord = coords[0];
                    const startMarker = L.marker([startCoord[1], startCoord[0]], {
                        icon: L.divIcon({
                            html: '<div style="background: #28a745; color: white; width: 30px; height: 30px; border-radius: 50%; display: flex; align-items: center; justify-content: center; font-weight: bold; font-size: 12px; border: 3px solid white; box-shadow: 0 2px 4px rgba(0,0,0,0.3);">S</div>',
                            className: 'start-marker',
                            iconSize: [30, 30],
                            iconAnchor: [15, 15]
                        })
                    }).addTo(predefinedMap);
                    
                    // Add END marker (red)
                    const endCoord = coords[coords.length - 1];
                    const endMarker = L.marker([endCoord[1], endCoord[0]], {
                        icon: L.divIcon({
                            html: '<div style="background: #dc3545; color: white; width: 30px; height: 30px; border-radius: 50%; display: flex; align-items: center; justify-content: center; font-weight: bold; font-size: 12px; border: 3px solid white; box-shadow: 0 2px 4px rgba(0,0,0,0.3);">F</div>',
                            className: 'end-marker',
                            iconSize: [30, 30],
                            iconAnchor: [15, 15]
                        })
                    }).addTo(predefinedMap);
                    
                    // Add tooltips to markers
                    startMarker.bindTooltip('Başlangıç', { permanent: false, direction: 'top' });
                    endMarker.bindTooltip('Bitiş', { permanent: false, direction: 'top' });
                    
                    // Store markers in layers for cleanup
                    predefinedMapLayers.push(routeLine, startMarker, endMarker);
                    
                    // Attach standard route interaction handlers
                    attachPredefinedRouteEvents(routeLine, route);
                    
                    // Create bounds for fitting the map - start with route bounds
                    const bounds = routeLine.getBounds();
                    
                    // CRITICAL: Also add POI markers even when we have geometry
                    if (route.pois && route.pois.length > 0) {
                        console.log('🔍 Adding POI markers along with geometry...');
                        const validPois = route.pois.filter(poi => poi.lat && (poi.lng || poi.lon));
                        
                        validPois.forEach((poi, index) => {
                            const lng = poi.lng !== undefined ? poi.lng : poi.lon;
                            const latLng = [poi.lat, lng];
                            
                            // Get category style for this POI
                            const categoryStyle = getCategoryStyle(poi.category || 'diger');
                            
                            const marker = L.marker(latLng, {
                                icon: L.divIcon({
                                    className: 'route-poi-marker',
                                    html: `<div style="
                                        background: ${categoryStyle.color};
                                        color: white;
                                        width: 35px; 
                                        height: 35px; 
                                        border-radius: 50%; 
                                        display: flex; 
                                        align-items: center; 
                                        justify-content: center; 
                                        font-weight: bold;
                                        border: 3px solid white;
                                        box-shadow: 0 3px 8px rgba(0,0,0,0.4);
                                        font-size: 16px;
                                        position: relative;
                                    ">
                                        <span style="position: absolute; top: -2px;"><i class="${categoryStyle.icon}"></i></span>
                                        <span style="
                                            position: absolute;
                                            bottom: -8px;
                                            right: -8px;
                                            background: ${routeColor};
                                            color: white; 
                                            border-radius: 50%; 
                                            width: 18px; 
                                            height: 18px; 
                                            display: flex; 
                                            align-items: center; 
                                            justify-content: center; 
                                            font-size: 11px; 
                                            font-weight: bold;
                                            border: 2px solid white;
                                        ">${index + 1}</span>
                                    </div>`,
                                    iconSize: [35, 35],
                                    iconAnchor: [17, 17]
                                })
                            }).addTo(predefinedMap);

                            // Create detailed popup content
                            const popupContent = createDetailedPOIPopup(poi, index + 1);
                            marker.bindPopup(popupContent, {
                                maxWidth: 300,
                                minWidth: 250,
                                className: 'custom-poi-popup'
                            });

                            predefinedMapLayers.push(marker);
                            bounds.extend(latLng);
                        });
                        
                        console.log('✅ Added', validPois.length, 'POI markers along with route geometry');
                    }
                    
                    // Fit map to combined bounds (route + POIs)
                    predefinedMap.fitBounds(bounds, { padding: [20, 20] });
                    
                    console.log('✅ Route with POIs displayed on predefined map');
                    
                    // Create elevation chart for predefined route with geometry
                    if (window.ElevationChart && coords && coords.length > 1) {
                        if (predefinedElevationChart) {
                            predefinedElevationChart.destroy();
                        }
                        predefinedElevationChart = new ElevationChart('predefinedElevationChartContainer', predefinedMap);
                        
                        // Use elevation_profile from database if available
                        if (route.elevation_profile && route.elevation_profile.points) {
                            console.log('📊 Using pre-calculated elevation profile from database');
                            await predefinedElevationChart.loadElevationProfile(route.elevation_profile);
                        } else {
                            console.log('📊 Calculating elevation profile from geometry');
                            await predefinedElevationChart.loadRouteElevation({
                                geometry: {
                                    coordinates: coords
                                }
                            });
                        }
                    }
                    return;
                }
            }
        }
        // If no geometry, try to display POI markers
        console.log('🔍 No valid geometry found, trying POI markers...');
        if (route.pois && route.pois.length > 0) {
            console.log('🔍 Route has', route.pois.length, 'POIs');
            const validPois = route.pois.filter(poi => poi.lat && (poi.lng || poi.lon));
            console.log('🔍 Valid POIs with coordinates:', validPois.length);

            if (validPois.length > 0) {
                const bounds = L.latLngBounds();

                // Collect coordinates for route line
                const routeCoordinates = [];
                
                validPois.forEach((poi, index) => {
                    const lng = poi.lng !== undefined ? poi.lng : poi.lon;
                    const latLng = [poi.lat, lng];
                    routeCoordinates.push(latLng);
                    
                    // Get category style for this POI
                    const categoryStyle = getCategoryStyle(poi.category || 'diger');
                    
                    const marker = L.marker(latLng, {
                        icon: L.divIcon({
                            className: 'route-poi-marker',
                            html: `<div style="
                                background: ${categoryStyle.color};
                                color: white;
                                width: 35px; 
                                height: 35px; 
                                border-radius: 50%; 
                                display: flex; 
                                align-items: center; 
                                justify-content: center; 
                                font-weight: bold;
                                border: 3px solid white;
                                box-shadow: 0 3px 8px rgba(0,0,0,0.4);
                                font-size: 16px;
                                position: relative;
                            ">
                                <span style="position: absolute; top: -2px;"><i class="${categoryStyle.icon}"></i></span>
                                <span style="
                                    position: absolute;
                                    bottom: -8px;
                                    right: -8px;
                                    background: ${routeColor};
                                    color: white; 
                                    border-radius: 50%; 
                                    width: 18px; 
                                    height: 18px; 
                                    display: flex; 
                                    align-items: center; 
                                    justify-content: center; 
                                    font-size: 11px; 
                                    font-weight: bold;
                                    border: 2px solid white;
                                ">${index + 1}</span>
                            </div>`,
                            iconSize: [35, 35],
                            iconAnchor: [17, 17]
                        })
                    }).addTo(predefinedMap);

                    // Create detailed popup content
                    const popupContent = createDetailedPOIPopup(poi, index + 1);
                    marker.bindPopup(popupContent, {
                        maxWidth: 300,
                        minWidth: 250,
                        className: 'custom-poi-popup'
                    });

                    predefinedMapLayers.push(marker);
                    bounds.extend(latLng);
                });
                
                // Draw route line connecting POIs if we have more than one point
                if (routeCoordinates.length > 1) {
                    console.log('🛣️ Drawing route line connecting', routeCoordinates.length, 'POIs');

                    const routeLine = L.polyline(routeCoordinates, {
                        color: routeColor,
                        weight: 4,
                        opacity: 0.7,
                        className: 'route-connecting-line',
                        dashArray: '10, 5' // Dashed line to indicate estimated route
                    }).addTo(predefinedMap);

                    // Attach standard route interaction handlers
                    attachPredefinedRouteEvents(routeLine, route);


                    predefinedMapLayers.push(routeLine);

                    console.log('✅ Route line added successfully');
                } else {
                    console.log('ℹ️ Only one POI, no connecting line needed');
                }
                
                // Fit map to POI bounds
                if (bounds.isValid()) {
                    predefinedMap.fitBounds(bounds, { padding: [30, 30] });
                }
                
                console.log('✅ Route POIs displayed on predefined map');
                
                // Create elevation chart for predefined route
                if (window.ElevationChart && validPois.length > 1) {
                    if (predefinedElevationChart) {
                        predefinedElevationChart.destroy();
                    }
                    predefinedElevationChart = new ElevationChart('predefinedElevationChartContainer', predefinedMap);
                    
                    // Use elevation_profile from database if available
                    if (route.elevation_profile && route.elevation_profile.points) {
                        console.log('📊 Using pre-calculated elevation profile from database');
                        await predefinedElevationChart.loadElevationProfile(route.elevation_profile);
                    } else {
                        console.log('📊 Calculating elevation profile from POIs');
                        await predefinedElevationChart.loadRouteElevation({
                            pois: validPois.map(poi => ({
                                name: poi.name,
                                latitude: poi.lat,
                                longitude: poi.lng || poi.lon
                            }))
                        });
                    }
                }
            } else {
                console.warn('⚠️ No valid POI coordinates found');
            }
        } else {
            console.warn('⚠️ Route has no POIs');
        }
        
        // If we reach here, nothing was displayed
        console.warn('⚠️ No route data could be displayed on map - neither geometry nor POIs');
        console.warn('🔍 Route debug info:', {
            hasGeometry: !!route.geometry,
            hasPois: !!(route.pois && route.pois.length > 0),
            geometryType: typeof route.geometry,
            poisCount: route.pois ? route.pois.length : 0
        });
        showNotification('Bu rotada görüntülenecek harita verisi bulunamadı', 'warning');
        
        // At least center the map on Ürgüp
        predefinedMap.setView([38.6436, 34.8128], 13);
        
    } catch (error) {
        console.error('❌ Error displaying route on map:', error);
        showNotification('Rota haritada gösterilirken hata oluştu', 'error');
    } finally {
        // CRITICAL FIX: Ensure map interactions remain enabled after route display
        if (predefinedMap) {
            // Add a small delay to ensure all operations are complete
            setTimeout(() => {
                predefinedMap.dragging.enable();
                predefinedMap.touchZoom.enable();
                predefinedMap.scrollWheelZoom.enable();
                predefinedMap.doubleClickZoom.enable();
                predefinedMap.boxZoom.enable();
                predefinedMap.keyboard.enable();
                
                // Force map to be interactive
                predefinedMap.invalidateSize();
                
                // Ensure container is interactive
                const mapContainer = document.getElementById('predefinedRoutesMap');
                if (mapContainer) {
                    mapContainer.style.pointerEvents = 'auto';
                    mapContainer.classList.remove('loading');
                    mapContainer.classList.add('loaded');
                }
                
                console.log('🔧 FINAL CHECK - Map interactions status:', {
                    dragging: predefinedMap.dragging.enabled(),
                    touchZoom: predefinedMap.touchZoom.enabled(),
                    scrollWheelZoom: predefinedMap.scrollWheelZoom.enabled(),
                    doubleClickZoom: predefinedMap.doubleClickZoom.enabled(),
                    boxZoom: predefinedMap.boxZoom.enabled(),
                    keyboard: predefinedMap.keyboard.enabled()
                });
                
                // AGGRESSIVE FIX: Force reset map interactions multiple times
                setTimeout(() => {
                    if (window.resetMapInteractions) window.resetMapInteractions();
                }, 100);
                setTimeout(() => {
                    if (window.resetMapInteractions) window.resetMapInteractions();
                }, 500);
                setTimeout(() => {
                    if (window.resetMapInteractions) window.resetMapInteractions();
                }, 1000);
                
                // Set up a more aggressive watchdog
                if (!window.mapInteractionWatchdog) {
                    window.mapInteractionWatchdog = setInterval(() => {
                        if (predefinedMap && predefinedMapInitialized) {
                            // Force enable interactions every second
                            predefinedMap.dragging.enable();
                            predefinedMap.touchZoom.enable();
                            predefinedMap.scrollWheelZoom.enable();
                            predefinedMap.doubleClickZoom.enable();
                            predefinedMap.boxZoom.enable();
                            predefinedMap.keyboard.enable();
                            
                            // Ensure container is interactive
                            const mapContainer = document.getElementById('predefinedRoutesMap');
                            if (mapContainer) {
                                mapContainer.style.pointerEvents = 'auto';
                                mapContainer.classList.add('loaded');
                                mapContainer.classList.remove('loading');
                            }
                        }
                    }, 1000);
                }
            }, 100);
        }
    }
}

function clearPredefinedMapContent() {
    console.log('🧹 Clearing predefined map content...');
    
    if (predefinedMap && predefinedMapLayers.length > 0) {
        predefinedMapLayers.forEach(layer => {
            try {
                predefinedMap.removeLayer(layer);
            } catch (e) {
                // Layer already removed
            }
        });
        predefinedMapLayers = [];
        console.log('✅ Predefined map content cleared');
        
        // CRITICAL FIX: Ensure map interactions remain enabled after clearing
        predefinedMap.dragging.enable();
        predefinedMap.touchZoom.enable();
        predefinedMap.scrollWheelZoom.enable();
        predefinedMap.doubleClickZoom.enable();
        predefinedMap.boxZoom.enable();
        predefinedMap.keyboard.enable();
        
        console.log('🔧 Map interactions re-enabled after clearing');
    }
}

// Create detailed POI popup content (similar to POI recommendation system)
function createDetailedPOIPopup(poi, stopNumber) {
    const categoryStyle = getCategoryStyle(poi.category || 'diger');
    const categoryName = getCategoryDisplayName(poi.category || 'diger');
    
    // Basic info that's always available
    let popupHTML = `
        <div class="poi-popup-detailed" style="font-family: 'Segoe UI', Tahoma, Geneva, Verdana, sans-serif; max-width: 280px;">
            <div class="poi-popup-header" style="display: flex; align-items: center; margin-bottom: 12px; padding-bottom: 8px; border-bottom: 1px solid #eee;">
                <div class="poi-popup-icon" style="
                    background: ${categoryStyle.color}; 
                    color: white; 
                    width: 35px; 
                    height: 35px; 
                    border-radius: 50%; 
                    display: flex; 
                    align-items: center; 
                    justify-content: center; 
                    font-size: 16px;
                    margin-right: 10px;
                    box-shadow: 0 2px 6px rgba(0,0,0,0.2);
                ">
                    <i class="${categoryStyle.icon}"></i>
                </div>
                <div class="poi-popup-title-section" style="flex: 1;">
                    <h4 class="poi-popup-title" style="margin: 0; font-size: 16px; font-weight: 600; color: #333;">${poi.name}</h4>
                    <p class="poi-popup-category" style="margin: 2px 0 0 0; font-size: 12px; color: #666;">${categoryName} • Durak ${stopNumber}</p>
                </div>
            </div>
            
            <div class="poi-popup-content" style="line-height: 1.4;">
    `;
    
    // Add description if available
    if (poi.description) {
        popupHTML += `
            <div class="poi-popup-description" style="margin-bottom: 8px;">
                <p style="margin: 0; font-size: 13px; color: #555; line-height: 1.3;">${poi.description.length > 120 ? poi.description.substring(0, 120) + '...' : poi.description}</p>
            </div>
        `;
    }
    
    // Add coordinates info
    const lat = poi.lat || poi.latitude;
    const lng = poi.lng || poi.lon || poi.longitude;
    if (lat && lng) {
        popupHTML += `
            <div class="poi-popup-coordinates" style="display: flex; align-items: center; margin-bottom: 6px; font-size: 11px; color: #777;">
                <i class="fas fa-map-marker-alt" style="margin-right: 6px; width: 12px;"></i>
                <span>${lat.toFixed(4)}, ${lng.toFixed(4)}</span>
            </div>
        `;
    }
    
    // Add rating if available
    if (poi.rating || poi.average_rating) {
        const rating = poi.rating || poi.average_rating;
        const stars = '★'.repeat(Math.floor(rating)) + '☆'.repeat(5 - Math.floor(rating));
        popupHTML += `
            <div class="poi-popup-rating" style="display: flex; align-items: center; margin-bottom: 6px;">
                <span class="poi-rating-stars" style="color: #ffc107; font-size: 14px; margin-right: 4px;">${stars}</span>
                <span class="poi-rating-value" style="font-size: 12px; color: #555; font-weight: 600;">${rating.toFixed(1)}</span>
            </div>
        `;
    }
    
    // Add estimated time if available
    if (poi.estimated_time_at_poi) {
        popupHTML += `
            <div class="poi-popup-time" style="display: flex; align-items: center; margin-bottom: 6px; font-size: 12px; color: #555;">
                <i class="fas fa-clock" style="margin-right: 6px; width: 12px; color: #007bff;"></i>
                <span>Tahmini süre: ${poi.estimated_time_at_poi} dakika</span>
            </div>
        `;
    }
    
    // Add notes if available
    if (poi.notes) {
        popupHTML += `
            <div class="poi-popup-notes" style="display: flex; align-items: flex-start; margin-bottom: 8px; font-size: 12px; color: #555;">
                <i class="fas fa-sticky-note" style="margin-right: 6px; width: 12px; color: #28a745; margin-top: 2px;"></i>
                <span style="line-height: 1.3;">${poi.notes}</span>
            </div>
        `;
    }
    
    // Action buttons
    popupHTML += `
            <div class="poi-popup-actions" style="display: flex; gap: 6px; margin-top: 12px; padding-top: 8px; border-top: 1px solid #eee;">
                <button class="poi-popup-btn poi-popup-btn--secondary" onclick="openInGoogleMaps(${lat}, ${lng}, '${poi.name.replace(/'/g, "\\'")}'); event.stopPropagation();" style="
                    flex: 1; 
                    padding: 6px 8px; 
                    font-size: 11px; 
                    border: 1px solid #6c757d; 
                    background: white; 
                    color: #6c757d; 
                    border-radius: 4px; 
                    cursor: pointer;
                    display: flex;
                    align-items: center;
                    justify-content: center;
                    gap: 4px;
                ">
                    <i class="fab fa-google" style="font-size: 10px;"></i> Maps
                </button>
                <button class="poi-popup-btn poi-popup-btn--primary" onclick="loadDetailedPOIInfo('${poi.id || poi._id}', '${poi.name.replace(/'/g, "\\'")}'); event.stopPropagation();" style="
                    flex: 1; 
                    padding: 6px 8px; 
                    font-size: 11px; 
                    border: 1px solid #007bff; 
                    background: #007bff; 
                    color: white; 
                    border-radius: 4px; 
                    cursor: pointer;
                    display: flex;
                    align-items: center;
                    justify-content: center;
                    gap: 4px;
                ">
                    <i class="fas fa-info-circle" style="font-size: 10px;"></i> Detay
                </button>
            </div>
        </div>
    </div>
    `;
    
    return popupHTML;
}

// Trigger detailed POI information display
function showPOIDetails(poiId) {
    const titleEl = document.querySelector(`[data-poi-id="${poiId}"] .poi-title`);
    const poiName = titleEl ? titleEl.textContent.trim() : '';
    // Haritada ilgili POI'ye odaklan
    const marker = markers.find(m => m.poiData && (m.poiData.id === poiId || m.poiData._id === poiId));
    if (marker && marker.poiData) {
        const lat = marker.poiData.latitude || marker.poiData.lat;
        const lng = marker.poiData.longitude || marker.poiData.lng;
        focusOnMap(lat, lng);
    }

    loadDetailedPOIInfo(poiId, poiName);
}

// Load detailed POI information (similar to recommendation system)
async function loadDetailedPOIInfo(poiId, poiName) {
    try {
        console.log('🔍 Loading detailed POI info for:', poiId, poiName);

        // Show loading notification
        showNotification('POI detayları yükleniyor...', 'info');

        // Fetch detailed POI data
        const response = await fetch(`${apiBase}/poi/${poiId}`);
        if (response.ok) {
            const poiData = await response.json();
            console.log('✅ POI details loaded:', poiData);

            // Load media for POI
            const media = await loadPOIMedia(poiId);

            // Create and show detailed POI modal
            showDetailedPOIModal(poiData, media);
        } else {
            throw new Error(`HTTP ${response.status}`);
        }
    } catch (error) {
        console.error('❌ Error loading POI details:', error);
        showNotification('POI detayları yüklenemedi', 'error');

        // Show basic info modal as fallback
        showBasicPOIModal(poiName);
    }
}

// Show detailed POI modal
function showDetailedPOIModal(poi, media = { images: [], videos: [], audio: [], models: [] }) {
    const categoryStyle = getCategoryStyle(poi.category || 'diger');
    const mediaGallery = createMediaGallery(media, poi);

    // Create modal HTML (similar to route detail modal)
    const modalHTML = `
        <div id="poiDetailModal" class="route-detail-modal" style="display: flex;">
            <div class="route-detail-modal-content">
                <div class="route-detail-modal-header">
                    <h3 class="route-detail-modal-title">
                        <span style="background: ${categoryStyle.color}; padding: 4px 8px; border-radius: 50%; margin-right: 8px;">
                            <i class="${categoryStyle.icon}"></i>
                        </span>
                        ${poi.name}
                    </h3>
                    <button class="route-detail-modal-close" onclick="closeDetailedPOIModal()">
                        <i class="fas fa-times"></i>
                    </button>
                </div>
                <div class="route-detail-modal-body">
                    <div class="poi-detail-content">
                        <div class="poi-detail-summary">
                            <div class="poi-summary-grid">
                                <div class="summary-item">
                                    <i class="fas fa-map-marker-alt"></i>
                                    <div>
                                        <span class="summary-label">Konum</span>
                                        <span class="summary-value">${poi.latitude?.toFixed(4)}, ${poi.longitude?.toFixed(4)}</span>
                                    </div>
                                </div>
                                <div class="summary-item">
                                    <i class="fas fa-tag"></i>
                                    <div>
                                        <span class="summary-label">Kategori</span>
                                        <span class="summary-value">${getCategoryDisplayName(poi.category)}</span>
                                    </div>
                                </div>
                                ${poi.rating ? `
                                <div class="summary-item">
                                    <i class="fas fa-star"></i>
                                    <div>
                                        <span class="summary-label">Değerlendirme</span>
                                        <span class="summary-value">${poi.rating.toFixed(1)} ★</span>
                                    </div>
                                </div>
                                ` : ''}
                            </div>
                        </div>
                        
                        ${poi.description ? `
                        <div class="poi-detail-description">
                            <h4><i class="fas fa-info-circle"></i> Açıklama</h4>
                            <p>${poi.description}</p>
                        </div>
                        ` : ''}

                        ${mediaGallery}

                        <div class="poi-detail-actions">
                            <button class="poi-action-btn poi-action-btn--google" onclick="openInGoogleMaps(${poi.latitude}, ${poi.longitude}, '${poi.name.replace(/'/g, "\\'")}')">
                                <i class="fab fa-google"></i> Google Maps'te Aç
                            </button>
                        </div>
                    </div>
                </div>
            </div>
        </div>
    `;
    
    // Remove existing modal if any
    const existingModal = document.getElementById('poiDetailModal');
    if (existingModal) {
        existingModal.remove();
    }
    
    // Add modal to page
    document.body.insertAdjacentHTML('beforeend', modalHTML);
    
    // Add close functionality
    const modal = document.getElementById('poiDetailModal');
    modal.onclick = (e) => {
        if (e.target === modal) {
            closeDetailedPOIModal();
        }
    };
}

// Show basic POI modal as fallback
function showBasicPOIModal(poiName) {
    const modalHTML = `
        <div id="poiDetailModal" class="route-detail-modal" style="display: flex;">
            <div class="route-detail-modal-content">
                <div class="route-detail-modal-header">
                    <h3 class="route-detail-modal-title">${poiName}</h3>
                    <button class="route-detail-modal-close" onclick="closeDetailedPOIModal()">
                        <i class="fas fa-times"></i>
                    </button>
                </div>
                <div class="route-detail-modal-body">
                    <div class="poi-detail-content">
                        <p>Bu POI için detaylı bilgi şu anda mevcut değil.</p>
                    </div>
                </div>
            </div>
        </div>
    `;
    
    document.body.insertAdjacentHTML('beforeend', modalHTML);
}

// Close detailed POI modal
function closeDetailedPOIModal() {
    const modal = document.getElementById('poiDetailModal');
    if (modal) {
        modal.remove();
    }
}
// Fallback function for route display when standard method fails
function displayRouteOnMapFallback(route) {
    console.log('🚨 === FALLBACK ROUTE DISPLAY ===');
    console.log('🔄 Attempting fallback route display for:', route.name);
    
    try {
        // Force map refresh
        if (predefinedMap) {
            predefinedMap.invalidateSize();
            predefinedMap.setView([38.6436, 34.8128], 12);
        }
        
        // Clear any existing content
        clearPredefinedMapContent();
        
        // Try to display POIs if no geometry
        if (route.pois && route.pois.length > 0) {
            console.log('📍 Fallback: Displaying POI markers...');
            const validPois = route.pois.filter(poi => poi.lat && (poi.lng || poi.lon));
            
            if (validPois.length > 0) {
                const bounds = L.latLngBounds();
                const routeCoordinates = [];
                
                validPois.forEach((poi, index) => {
                    const lng = poi.lng !== undefined ? poi.lng : poi.lon;
                    const latLng = [poi.lat, lng];
                    routeCoordinates.push(latLng);
                    
                    // Get category style for this POI (fallback version)
                    const categoryStyle = getCategoryStyle(poi.category || 'diger');
                    
                    // Category-styled marker as fallback
                    const marker = L.marker(latLng, {
                        icon: L.divIcon({
                            className: 'route-poi-marker-fallback',
                            html: `<div style="
                                background: ${categoryStyle.color};
                                color: white;
                                width: 30px; 
                                height: 30px; 
                                border-radius: 50%; 
                                display: flex; 
                                align-items: center; 
                                justify-content: center; 
                                font-weight: bold;
                                border: 2px solid white;
                                box-shadow: 0 2px 6px rgba(0,0,0,0.3);
                                font-size: 14px;
                                position: relative;
                            ">
                                <span style="position: absolute; top: -1px;"><i class="${categoryStyle.icon}"></i></span>
                                <span style="
                                    position: absolute;
                                    bottom: -6px;
                                    right: -6px;
                                    background: #2563eb;
                                    color: white; 
                                    border-radius: 50%; 
                                    width: 16px; 
                                    height: 16px; 
                                    display: flex; 
                                    align-items: center; 
                                    justify-content: center; 
                                    font-size: 10px; 
                                    font-weight: bold;
                                    border: 2px solid white;
                                ">${index + 1}</span>
                            </div>`,
                            iconSize: [30, 30],
                            iconAnchor: [15, 15]
                        })
                    }).addTo(predefinedMap);
                    
                    // Create detailed popup content
                    const popupContent = createDetailedPOIPopup(poi, index + 1);
                    marker.bindPopup(popupContent, {
                        maxWidth: 300,
                        minWidth: 250,
                        className: 'custom-poi-popup'
                    });
                    
                    predefinedMapLayers.push(marker);
                    bounds.extend(latLng);
                });
                
                // Draw connecting line for fallback POIs too
                if (routeCoordinates.length > 1) {
                    console.log('🛣️ Fallback: Drawing connecting line between', routeCoordinates.length, 'POIs');
                    
                    const routeLine = L.polyline(routeCoordinates, {
                        color: '#2563eb',
                        weight: 3,
                        opacity: 0.6,
                        className: 'fallback-route-line',
                        dashArray: '15, 10' // More dashed to indicate estimated route
                    }).addTo(predefinedMap);

                    // Attach standard route interaction handlers
                    attachPredefinedRouteEvents(routeLine, route);


                    predefinedMapLayers.push(routeLine);
                    console.log('✅ Fallback connecting line added');
                }
                
                if (bounds.isValid()) {
                    predefinedMap.fitBounds(bounds, { padding: [30, 30] });
                }
                
                console.log('✅ Fallback: POI markers displayed successfully');
                showNotification(`Rota POI'leri ve bağlantı çizgisi görüntülendi (${validPois.length} nokta)`, 'success');
                return;
            }
        }
        
        // If still no success, show a center marker
        console.log('📍 Fallback: Showing center marker...');
        const centerMarker = L.marker([38.6436, 34.8128]).addTo(predefinedMap);
        centerMarker.bindPopup(`
            <div style="text-align: center;">
                <h5 style="margin: 0 0 8px 0;">${route.name}</h5>
                <p style="margin: 0; font-size: 12px; color: #666;">Ürgüp Merkezi</p>
                <p style="margin: 4px 0 0 0; font-size: 11px; color: #999;">Rota detayları yüklenemedi</p>
            </div>
        `);
        predefinedMapLayers.push(centerMarker);
        predefinedMap.setView([38.6436, 34.8128], 13);
        
        showNotification('Rota merkez noktada gösteriliyor', 'info');
        console.log('✅ Fallback: Center marker displayed');
        
    } catch (error) {
        console.error('❌ Fallback display also failed:', error);
        showNotification('Rota gösterilemedi, lütfen sayfayı yenileyin', 'error');
    }
}

function fitAllRoutesOnMap() {
    console.log('🗺️ Fitting all routes on predefined map...');
    
    if (!predefinedMap || !predefinedMapInitialized) {
        console.warn('⚠️ Predefined map not initialized');
        return;
    }
    
    if (predefinedMapLayers.length === 0) {
        // No routes on map, show default view
        predefinedMap.setView([38.6436, 34.8128], 12);
        return;
    }
    
    try {
        const group = L.featureGroup(predefinedMapLayers);
        predefinedMap.fitBounds(group.getBounds(), { padding: [20, 20] });
        console.log('✅ Map fitted to all routes');
    } catch (error) {
        console.error('❌ Error fitting map to routes:', error);
        predefinedMap.setView([38.6436, 34.8128], 12);
    }
}

async function loadPredefinedRoutes() {
    console.log('📋 Loading predefined routes...');
    
    const loadingIndicator = document.getElementById('routesLoadingIndicator');
    const routesList = document.getElementById('predefinedRoutesList');
    const noRoutesMessage = document.getElementById('noRoutesMessage');
    
    if (loadingIndicator) loadingIndicator.style.display = 'block';
    if (routesList) routesList.style.display = 'none';
    if (noRoutesMessage) noRoutesMessage.style.display = 'none';
    
    try {
        const response = await fetch(`${apiBase}/routes`);
        
        if (response.ok) {
            const data = await response.json();
            console.log('✅ Predefined routes loaded:', data);
            
            // API returns {success: true, routes: [...], count: ...}
            const routes = data.routes || [];
            
            predefinedRoutes = routes;
            filteredRoutes = [...routes];
            
            displayPredefinedRoutes(filteredRoutes);
            updateRouteStats();
        } else {
            console.error('❌ Failed to load predefined routes:', response.status);
            showNoRoutesMessage('Rotalar yüklenirken hata oluştu.');
        }
    } catch (error) {
        console.error('❌ Error loading predefined routes:', error);
        showNoRoutesMessage('Rotalar yüklenirken hata oluştu.');
    } finally {
        if (loadingIndicator) loadingIndicator.style.display = 'none';
    }
}

function displayPredefinedRoutes(routes) {
    const routesList = document.getElementById('predefinedRoutesList');
    const noRoutesMessage = document.getElementById('noRoutesMessage');
    
    if (!routesList) return;
    
    if (routes.length === 0) {
        routesList.style.display = 'none';
        if (noRoutesMessage) noRoutesMessage.style.display = 'block';
        return;
    }
    
    routesList.style.display = 'grid';
    if (noRoutesMessage) noRoutesMessage.style.display = 'none';
    
    routesList.innerHTML = routes.map(route => createRouteCard(route)).join('');
    
    // Add click event listeners to route cards
    routesList.querySelectorAll('.route-card').forEach((card, index) => {
        card.addEventListener('click', async () => {
            const route = routes[index];
            
            // Add loading state to clicked card
            card.classList.add('loading');
            
            try {
                await selectPredefinedRoute(route); // handles map rendering internally
                // Show route details after selecting the route
                showPredefinedRouteDetailsPanel(window.currentSelectedRoute || route);
            } catch (error) {
                console.error('Error selecting route:', error);
            } finally {
                card.classList.remove('loading');
            }
        });
    });
    
    // Update route statistics
    updateRouteStats();
}

function createRouteCard(route) {
    const difficultyStars = createDifficultyStars(route.difficulty_level || 1);
    const duration = Math.round((route.estimated_duration || 0) / 60);
    const distance = (route.total_distance || 0).toFixed(2);
    const poiCount = route.poi_count || 0;
    
    console.log('🏷️ Creating route card:', {
        name: route.name,
        poiCount: poiCount,
        rawPoiCount: route.poi_count
    });
    
    return `
        <div class="route-card" data-route-id="${route.id}">
            <div class="route-card-header">
                <h3 class="route-card-title">${route.name || 'İsimsiz Rota'}</h3>
                <p class="route-card-description">${route.description || 'Açıklama bulunmuyor.'}</p>
            </div>
            <div class="route-card-meta">
                <div class="route-meta-item">
                    <i class="fas fa-route"></i>
                    <span>${getRouteTypeDisplayName(route.route_type)}</span>
                </div>
                <div class="route-meta-item">
                    <i class="fas fa-clock"></i>
                    <span>${duration} saat</span>
                </div>
                <div class="route-meta-item">
                    <i class="fas fa-map-marker-alt"></i>
                    <span>${distance} km</span>
                </div>
                <div class="route-meta-item">
                    <i class="fas fa-map-marked-alt"></i>
                    <span>${poiCount} yer</span>
                </div>
                <div class="route-meta-item route-difficulty">
                    <i class="fas fa-mountain"></i>
                    <div class="difficulty-stars">${difficultyStars}</div>
                </div>
            </div>
        </div>
    `;
}

function createDifficultyStars(level) {
    let stars = '';
    for (let i = 1; i <= 5; i++) {
        const filled = i <= level ? 'filled' : '';
        stars += `<div class="difficulty-star ${filled}"></div>`;
    }
    return stars;
}

function getRouteTypeDisplayName(routeType) {
    const types = {
        'walking': 'Yürüyüş',
        'hiking': 'Doğa Yürüyüşü',
        'cycling': 'Bisiklet',
        'driving': 'Araç'
    };
    return types[routeType] || routeType || 'Bilinmiyor';
}

function applyRouteFilters() {
    console.log('🔍 Applying route filters...');
    
    // Get filter values from chips (new system) or fallback to old selects
    let filters;
    
    if (document.getElementById('routeTypeChips')) {
        // New chip system
        filters = getActiveFilterValues();
    } else {
        // Fallback to old system
        const routeTypeFilter = document.getElementById('routeTypeFilter');
        const difficultyFilter = document.getElementById('difficultyFilter');
        const durationFilter = document.getElementById('durationFilter');
        
        filters = {
            routeType: routeTypeFilter ? routeTypeFilter.value : '',
            difficulty: difficultyFilter ? difficultyFilter.value : '',
            duration: durationFilter ? durationFilter.value : ''
        };
    }
    
    filteredRoutes = predefinedRoutes.filter(route => {
        // Route type filter
        if (filters.routeType && route.route_type !== filters.routeType) {
            return false;
        }
        
        // Difficulty filter
        if (filters.difficulty && route.difficulty_level !== parseInt(filters.difficulty)) {
            return false;
        }
        
        // Duration filter
        if (filters.duration) {
            const duration = route.estimated_duration || 0;
            const [min, max] = filters.duration.split('-').map(Number);
            if (duration < min || (max !== 999 && duration > max)) {
                return false;
            }
        }
        
        return true;
    });
    
    console.log(`✅ Filtered routes: ${filteredRoutes.length}/${predefinedRoutes.length}`);
    displayPredefinedRoutes(filteredRoutes);
    updateRouteStats();
}

function clearRouteFilters() {
    console.log('🧹 Clearing route filters...');
    
    const routeTypeFilter = document.getElementById('routeTypeFilter');
    const difficultyFilter = document.getElementById('difficultyFilter');
    const durationFilter = document.getElementById('durationFilter');
    
    if (routeTypeFilter) routeTypeFilter.value = '';
    if (difficultyFilter) difficultyFilter.value = '';
    if (durationFilter) durationFilter.value = '';
    
    filteredRoutes = [...predefinedRoutes];
    displayPredefinedRoutes(filteredRoutes);
}

function showNoRoutesMessage(message = 'Seçilen kriterlere uygun rota bulunamadı.') {
    const routesList = document.getElementById('predefinedRoutesList');
    const noRoutesMessage = document.getElementById('noRoutesMessage');
    
    if (routesList) routesList.style.display = 'none';
    if (noRoutesMessage) {
        noRoutesMessage.style.display = 'block';
        const messageP = noRoutesMessage.querySelector('p');
        if (messageP) messageP.textContent = message;
    }
}

async function showRouteDetails(route) {
    console.log('📋 Showing route details for:', route);
    
    const modal = document.getElementById('routeDetailModal');
    const modalTitle = document.getElementById('routeDetailModalTitle');
    const modalBody = document.getElementById('routeDetailModalBody');
    const selectBtn = document.getElementById('routeSelectBtn');
    
    if (!modal || !modalTitle || !modalBody || !selectBtn) {
        console.error('❌ Route detail modal elements not found');
        return;
    }
    
    // Set modal title
    modalTitle.textContent = route.name || 'Rota Detayları';
    
    // Show loading state
    modalBody.innerHTML = `
        <div class="loading">
            <div class="loading__spinner"></div>
            <p class="loading__text">Rota detayları yükleniyor...</p>
        </div>
    `;
    
    // Show modal
    modal.classList.add('show');

    // Load route details and update map when done
    const detailed = await loadRouteDetails(route, modalBody);
    const detailedRoute = detailed && (detailed.success ? detailed.route : detailed);
    if (detailedRoute) {
        Object.assign(route, detailedRoute);
    }
    await displayRouteOnMap(route);

    // Setup select button with updated route data
    selectBtn.onclick = () => selectPredefinedRoute(route);
    
    // Setup close functionality
    const closeBtn = document.getElementById('routeDetailModalClose');
    if (closeBtn) {
        closeBtn.onclick = () => closeRouteDetailModal();
    }
    
    // Close on backdrop click
    modal.onclick = (e) => {
        if (e.target === modal) {
            closeRouteDetailModal();
        }
    };
    
    // Close on Escape key
    document.addEventListener('keydown', handleRouteModalKeydown);
}

function handleRouteModalKeydown(e) {
    if (e.key === 'Escape') {
        closeRouteDetailModal();
    }
}

function closeRouteDetailModal() {
    const modal = document.getElementById('routeDetailModal');
    if (modal) {
        modal.classList.remove('show');
        document.removeEventListener('keydown', handleRouteModalKeydown);

        // Clean up preview maps
        cleanupPreviewMaps();
    }
}

// Helper to show route details by ID (used by popup actions)
function showRouteDetail(routeId) {
    const route = predefinedRoutes.find(r => (r.id || r._id) === routeId);
    if (route) {
        showRouteDetails(route);
    } else {
        console.error('❌ Route not found for ID:', routeId);
    }
}

async function loadRouteDetails(route, container) {
    console.log('🔄 Loading route details for:', route.id, route.name);
    
    try {
        // Fetch detailed route information including POIs
        const url = `${apiBase}/routes/${route.id}`;
        console.log('📡 Fetching route details from:', url);
        
        const response = await fetch(url);
        console.log('📡 Response status:', response.status, response.statusText);

        if (response.ok) {
            const detailedRoute = await response.json();
            console.log('✅ Route details loaded successfully:', detailedRoute);
            console.log('🔍 Route details inspection:', {
                hasGeometry: !!detailedRoute.geometry,
                geometryType: typeof detailedRoute.geometry,
                hasPois: !!(detailedRoute.pois && detailedRoute.pois.length > 0),
                poisCount: detailedRoute.pois ? detailedRoute.pois.length : 0,
                allKeys: Object.keys(detailedRoute)
            });

            // Only attempt to render details if a container is provided
            if (container) {
                displayRouteDetails(detailedRoute, container);
            }

            return detailedRoute;
        } else {
            const errorText = await response.text();
            console.error('❌ API Error:', response.status, response.statusText, errorText);
            throw new Error(`HTTP ${response.status}: ${errorText}`);
        }
    } catch (error) {
        console.error('❌ Error loading route details:', error);

        if (container) {
            container.innerHTML = `
                <div style="text-align: center; padding: 40px; color: #666;">
                    <i class="fas fa-exclamation-triangle" style="font-size: 2rem; margin-bottom: 16px; color: #f56565;"></i>
                    <p>Rota detayları yüklenirken hata oluştu.</p>
                    <p style="font-size: 0.9rem; margin-top: 8px;">Lütfen daha sonra tekrar deneyin.</p>
                </div>
            `;
        }


        return null;
    }
}
function displayRouteDetails(routeData, container) {
    // Handle API response structure - API returns {success: true, route: {...}}
    const route = routeData.success ? routeData.route : routeData;
    
    const duration = Math.round((route.estimated_duration || 0) / 60);
    const distance = (route.total_distance || 0).toFixed(2);
    const difficultyStars = createDifficultyStars(route.difficulty_level || 1);
    const pois = route.pois || [];
    const poiCount = pois.length;
    
    console.log('📊 Displaying route details:', {
        routeName: route.name,
        poiCount: poiCount,
        pois: pois
    });
    
    // Generate unique ID for this modal's map
    const previewMapId = `routePreviewMap_${route.id}`;
    
    container.innerHTML = `
        <div class="route-detail-content">
            <div class="route-detail-summary">
                <div class="route-summary-grid">
                    <div class="summary-item">
                        <i class="fas fa-route"></i>
                        <div>
                            <span class="summary-label">Rota Tipi</span>
                            <span class="summary-value">${getRouteTypeDisplayName(route.route_type)}</span>
                        </div>
                    </div>
                    <div class="summary-item">
                        <i class="fas fa-clock"></i>
                        <div>
                            <span class="summary-label">Süre</span>
                            <span class="summary-value">${duration} saat</span>
                        </div>
                    </div>
                    <div class="summary-item">
                        <i class="fas fa-map-marker-alt"></i>
                        <div>
                            <span class="summary-label">Mesafe</span>
                            <span class="summary-value">${distance} km</span>
                        </div>
                    </div>
                    <div class="summary-item">
                        <i class="fas fa-mountain"></i>
                        <div>
                            <span class="summary-label">Zorluk</span>
                            <div class="difficulty-stars">${difficultyStars}</div>
                        </div>
                    </div>
                </div>
            </div>
            
            <div class="route-preview-section">
                <h4><i class="fas fa-map"></i> Rota Ön İzlemesi</h4>
                <div class="route-preview-map-container" onclick="expandRoutePreview('${route.id}', '${route.name}')" style="cursor: pointer;" title="Büyük haritada görüntülemek için tıklayın">
                    <div id="${previewMapId}" class="route-preview-map"></div>
                    <div class="route-preview-overlay">
                        <div class="route-preview-info">
                            <span><i class="fas fa-map-marked-alt"></i> ${poiCount} durak</span>
                            <span><i class="fas fa-route"></i> ${distance} km</span>
                        </div>
                        <div class="route-preview-expand-hint">
                            <i class="fas fa-expand-alt"></i>
                            <span>Büyütmek için tıklayın</span>
                        </div>
                    </div>
                </div>
            </div>
            
            <div class="route-elevation-section">
                <h4><i class="fas fa-mountain"></i> Yükseklik Profili</h4>
                <div class="route-elevation-container">
                    <div class="elevation-preview-chart" id="elevationPreview_${route.id}">
                        <div class="elevation-loading">
                            <i class="fas fa-spinner fa-spin"></i>
                            <span>Yükseklik verileri yükleniyor...</span>
                        </div>
                    </div>
                    <div class="elevation-preview-stats" id="elevationStats_${route.id}">
                        <div class="elevation-stat">
                            <span class="stat-label">Min:</span>
                            <span class="stat-value">--m</span>
                        </div>
                        <div class="elevation-stat">
                            <span class="stat-label">Max:</span>
                            <span class="stat-value">--m</span>
                        </div>
                        <div class="elevation-stat">
                            <span class="stat-label">↗ Tırmanış:</span>
                            <span class="stat-value">--m</span>
                        </div>
                        <div class="elevation-stat">
                            <span class="stat-label">↘ İniş:</span>
                            <span class="stat-value">--m</span>
                        </div>
                    </div>
                </div>
            </div>
            
            <div class="route-detail-description">
                <h4><i class="fas fa-info-circle"></i> Açıklama</h4>
                <p>${route.description || 'Bu rota için açıklama bulunmuyor.'}</p>
            </div>
            
            <div class="route-detail-pois">
                <h4><i class="fas fa-map-marked-alt"></i> Rota Üzerindeki Yerler (${poiCount})</h4>
                ${poiCount > 0 ? createPOIList(pois) : '<p style="color: #666; font-style: italic;">Bu rotada henüz POI tanımlanmamış.</p>'}
            </div>
        </div>
    `;
    
    // Initialize preview map - POI'ler olsun olmasın her zaman oluştur
    const previewMapContainer = document.getElementById(previewMapId);
    if (previewMapContainer) {
        previewMapContainer.innerHTML = `
            <div class="route-preview-loading">
                <i class="fas fa-spinner"></i>
                Harita yükleniyor...
            </div>
        `;
    }
    
    // DOM'un hazır olduğundan emin olmak için daha uzun bekleme
    setTimeout(() => {
        // Container'ın varlığını kontrol et
        const mapContainer = document.getElementById(previewMapId);
        if (mapContainer) {
            console.log('✅ Preview map container found, initializing map');
            initializeRoutePreviewMap(previewMapId, route.id, pois);
        } else {
            console.error('❌ Preview map container still not found after timeout:', previewMapId);
            // Biraz daha bekle ve tekrar dene
            setTimeout(() => {
                const retryContainer = document.getElementById(previewMapId);
                if (retryContainer) {
                    console.log('✅ Preview map container found on retry, initializing map');
                    initializeRoutePreviewMap(previewMapId, route.id, pois);
                } else {
                    console.error('❌ Preview map container not found even after retry:', previewMapId);
                }
            }, 300);
        }
        
        // Load elevation profile for the route
        loadRouteElevationProfile(route);
    }, 300);
}

// Load elevation profile for route preview
async function loadRouteElevationProfile(route) {
    if (!route || !route.pois || route.pois.length === 0) {
        console.log('⚠️ No POIs available for elevation profile');
        return;
    }
    
    const chartContainerId = `elevationPreview_${route.id}`;
    const statsContainerId = `elevationStats_${route.id}`;
    
    const chartContainer = document.getElementById(chartContainerId);
    const statsContainer = document.getElementById(statsContainerId);
    
    if (!chartContainer || !statsContainer) {
        console.log('⚠️ Elevation containers not found');
        return;
    }
    
    try {
        console.log('🏔️ Loading elevation profile for route:', route.name);
        
        // Create waypoints for elevation data
        const waypoints = route.pois.map(poi => ({
            lat: poi.lat,
            lng: poi.lng || poi.lon,
            name: poi.name,
            category: poi.category || 'diger'
        }));
        
        // Collect elevation data
        const elevationData = [];
        let cumulativeDistance = 0;
        
        for (let i = 0; i < waypoints.length; i++) {
            const poi = waypoints[i];
            
            // Calculate distance from previous point
            if (i > 0) {
                const prevPoi = waypoints[i - 1];
                const segmentDistance = getDistance(
                    prevPoi.lat, prevPoi.lng,
                    poi.lat, poi.lng
                );
                cumulativeDistance += segmentDistance;
            }
            
            // Get elevation
            const elevation = await getElevation(poi.lat, poi.lng);
            
            elevationData.push({
                distance: cumulativeDistance / 1000, // Convert to km
                elevation: elevation,
                name: poi.name,
                lat: poi.lat,
                lng: poi.lng
            });
        }
        
        // Calculate statistics
        const elevations = elevationData.map(d => d.elevation);
        const minElevation = Math.min(...elevations);
        const maxElevation = Math.max(...elevations);
        
        let totalAscent = 0;
        let totalDescent = 0;
        
        for (let i = 1; i < elevations.length; i++) {
            const diff = elevations[i] - elevations[i - 1];
            if (diff > 0) {
                totalAscent += diff;
            } else {
                totalDescent += Math.abs(diff);
            }
        }
        
        // Update statistics
        const statElements = statsContainer.querySelectorAll('.elevation-stat .stat-value');
        if (statElements.length >= 4) {
            statElements[0].textContent = `${Math.round(minElevation)}m`;
            statElements[1].textContent = `${Math.round(maxElevation)}m`;
            statElements[2].textContent = `${Math.round(totalAscent)}m`;
            statElements[3].textContent = `${Math.round(totalDescent)}m`;
        }
        
        // Create mini chart
        createMiniElevationChart(chartContainerId, elevationData);
        
    } catch (error) {
        console.error('❌ Error loading elevation profile:', error);
        chartContainer.innerHTML = `
            <div class="elevation-error">
                <i class="fas fa-exclamation-triangle"></i>
                <span>Yükseklik verileri yüklenemedi</span>
            </div>
        `;
    }
}

// Create mini elevation chart for preview
function createMiniElevationChart(containerId, elevationData) {
    const container = document.getElementById(containerId);
    if (!container) return;
    
    // Create canvas
    container.innerHTML = '<canvas id="miniChart_' + containerId + '" width="300" height="100"></canvas>';
    const canvas = document.getElementById('miniChart_' + containerId);
    
    if (!canvas) return;
    
    const ctx = canvas.getContext('2d');
    
    // Prepare data
    const distances = elevationData.map(d => d.distance.toFixed(1));
    const elevations = elevationData.map(d => d.elevation);
    const names = elevationData.map(d => d.name);
    
    new Chart(ctx, {
        type: 'line',
        data: {
            labels: distances,
            datasets: [{
                label: 'Yükseklik (m)',
                data: elevations,
                borderColor: '#4285f4',
                backgroundColor: 'rgba(66, 133, 244, 0.1)',
                fill: true,
                tension: 0.4,
                pointRadius: 3,
                pointHoverRadius: 5
            }]
        },
        options: {
            responsive: true,
            maintainAspectRatio: false,
            plugins: {
                legend: { display: false },
                tooltip: {
                    callbacks: {
                        title: function(tooltipItems) {
                            const index = tooltipItems[0].dataIndex;
                            return names[index];
                        },
                        label: function(context) {
                            return `Yükseklik: ${context.parsed.y}m`;
                        },
                        afterLabel: function(context) {
                            return `Mesafe: ${context.label}km`;
                        }
                    }
                }
            },
            scales: {
                x: {
                    display: false,
                    title: {
                        display: false
                    }
                },
                y: {
                    display: true,
                    position: 'right',
                    ticks: {
                        font: { size: 10 },
                        callback: function(value) {
                            return value + 'm';
                        }
                    },
                    grid: {
                        display: false
                    }
                }
            },
            interaction: {
                intersect: false,
                mode: 'index'
            }
        }
    });
}

function createPOIList(pois) {
    if (!pois || pois.length === 0) {
        return '<p style="color: #666; font-style: italic;">Bu rotada POI bulunmuyor.</p>';
    }
    
    return `
        <div class="route-pois-list">
            ${pois.map((poi, index) => `
                <div class="route-poi-item">
                    <div class="poi-order">${index + 1}</div>
                    <div class="poi-info">
                        <div class="poi-name">${poi.name}</div>
                        <div class="poi-category">${getCategoryDisplayName(poi.category)}</div>
                        ${poi.notes ? `<div class="poi-notes">${poi.notes}</div>` : ''}
                    </div>
                    <div class="poi-time">
                        ${poi.estimated_time_at_poi ? `${poi.estimated_time_at_poi} dk` : ''}
                    </div>
                </div>
            `).join('')}
        </div>
    `;
}

async function selectPredefinedRoute(route) {
    console.log('🚀 === STARTING ROUTE SELECTION PROCESS ===');
    
    // Store the route globally for panel access
    window.currentSelectedRoute = route;
    console.log('✅ Selecting predefined route:', route);
    console.log('🔍 Initial route data check:', {
        hasId: !!route.id,
        hasName: !!route.name,
        hasGeometry: !!route.geometry,
        hasPois: !!(route.pois && route.pois.length > 0),
        poisCount: route.pois ? route.pois.length : 0
    });

    // Ensure detailed data is present before displaying
    if (!route.geometry || !route.pois || route.pois.length === 0) {
        try {
            console.log('⏳ Route missing details, loading before selection...');
            console.log('🔍 Attempting to load route details via API...');
            
            // Try multiple methods to get route data
            let detailedRoute = null;
            
            // Method 1: Standard route details API + geometry API (same as preview)
            try {
                const detailed = await loadRouteDetails(route);
                detailedRoute = detailed && (detailed.success ? detailed.route : detailed);
                
                if (detailedRoute) {
                    console.log('✅ API route data loaded successfully');
                    
                    // CRITICAL: Load actual route geometry (same as preview map)
                    try {
                        console.log('🗺️ Loading actual route geometry for main map...');
                        const geometryResponse = await fetch(`${apiBase}/routes/${route.id}/geometry`);
                        if (geometryResponse.ok) {
                            const geometryData = await geometryResponse.json();
                            console.log('📍 Main map geometry data:', geometryData);
                            
                            let geometry = geometryData.geometry || geometryData;
                            
                            // String ise parse et
                            if (typeof geometry === 'string') {
                                try {
                                    geometry = JSON.parse(geometry);
                                } catch (e) {
                                    console.warn('Geometry parse error:', e);
                                }
                            }
                            
                            // Geometry'yi detailedRoute'a ekle
                            if (geometry && geometry.type === 'LineString' && geometry.coordinates) {
                                detailedRoute.geometry = geometry;
                                console.log('✅ Added LineString geometry to route');
                            } else if (geometry && geometry.geometry && geometry.geometry.type === 'LineString') {
                                detailedRoute.geometry = geometry.geometry;
                                console.log('✅ Added nested geometry to route');
                            } else if (geometryData.success && geometryData.geometry) {
                                detailedRoute.geometry = geometryData.geometry;
                                console.log('✅ Added API geometry to route');
                            }
                        }
                    } catch (geometryError) {
                        console.warn('⚠️ Could not load route geometry:', geometryError);
                    }
                } else {
                    console.warn('⚠️ API returned empty or invalid data');
                }
            } catch (apiError) {
                console.warn('⚠️ Standard API failed:', apiError);
                console.warn('🔍 API URL attempted:', `${apiBase}/routes/${route.id}`);
            }
            
            // Method 2: If standard API fails, try to use existing route data or create mock data
            if (!detailedRoute || (!detailedRoute.geometry && (!detailedRoute.pois || detailedRoute.pois.length === 0))) {
                console.log('🔄 Creating intelligent fallback route data...');
                
                // Try to extract geographical information from route name
                const routeName = route.name || 'Bilinmeyen Rota';
                console.log('🔍 Analyzing route name for locations:', routeName);
                
                // Cappadocia area coordinates for common locations
                const knownLocations = {
                    'göreme': { lat: 38.6427, lng: 34.8283, name: 'Göreme' },
                    'uçhisar': { lat: 38.6361, lng: 34.8106, name: 'Uçhisar' },
                    'avanos': { lat: 38.7151, lng: 34.8403, name: 'Avanos' },
                    'ürgüp': { lat: 38.6436, lng: 34.8128, name: 'Ürgüp' },
                    'ortahisar': { lat: 38.6425, lng: 34.8594, name: 'Ortahisar' },
                    'çavuşin': { lat: 38.6533, lng: 34.8378, name: 'Çavuşin' },
                    'pasabag': { lat: 38.6772, lng: 34.8458, name: 'Paşabağ' },
                    'güvercinlik': { lat: 38.6469, lng: 34.8044, name: 'Güvercinlik Vadisi' },
                    'love valley': { lat: 38.6612, lng: 34.8258, name: 'Love Valley' },
                    'rose valley': { lat: 38.6453, lng: 34.8361, name: 'Rose Valley' },
                    'devrent': { lat: 38.6753, lng: 34.8461, name: 'Devrent Vadisi' }
                };
                
                const mockPois = [];
                const routeNameLower = routeName.toLowerCase();
                
                // Find matching locations in route name
                let foundAny = false;
                Object.keys(knownLocations).forEach(locationKey => {
                    if (routeNameLower.includes(locationKey)) {
                        const location = knownLocations[locationKey];
                        mockPois.push({
                            id: `${route.id}_${locationKey}`,
                            name: location.name,
                            lat: location.lat,
                            lng: location.lng,
                            category: 'landmark',
                            description: `${location.name} - ${routeName} rotası durağı`
                        });
                        foundAny = true;
                    }
                });
                
                // If no specific locations found, add Ürgüp center
                if (!foundAny) {
                    mockPois.push({
                        id: `${route.id}_center`,
                        name: routeName,
                        lat: 38.6436,
                        lng: 34.8128,
                        category: 'landmark',
                        description: 'Rota merkez noktası - Ürgüp'
                    });
                }
                
                detailedRoute = {
                    ...route,
                    pois: mockPois,
                    geometry: null, // Will use POI markers instead
                    total_distance: route.total_distance || Math.random() * 10 + 2, // Random distance 2-12 km
                    estimated_duration: route.estimated_duration || Math.floor(Math.random() * 240 + 60) // Random 60-300 minutes
                };
                
                console.log('✅ Intelligent fallback route data created with', mockPois.length, 'POIs:', detailedRoute);
            }
            
            if (detailedRoute) {
                console.log('✅ Route details obtained:', detailedRoute);
                
                // If still no geometry but we have POIs, try smart routing API (same as preview)
                if (!detailedRoute.geometry && detailedRoute.pois && detailedRoute.pois.length > 1) {
                    try {
                        console.log('🛣️ No geometry found, trying smart routing API...');
                        const waypointPayload = detailedRoute.pois
                            .filter(poi => poi.lat && (poi.lng || poi.lon))
                            .map(p => ({
                                lat: parseFloat(p.lat),
                                lng: parseFloat(p.lng || p.lon),
                                name: p.name || ''
                            }));
                            
                        if (waypointPayload.length > 1) {
                            const smartRouteResponse = await fetch(`${apiBase}/route/smart`, {
                                method: 'POST',
                                headers: {
                                    'Content-Type': 'application/json'
                                },
                                body: JSON.stringify({ waypoints: waypointPayload })
                            });
                            
                            if (smartRouteResponse.ok) {
                                const smartRouteData = await smartRouteResponse.json();
                                if (smartRouteData.success && smartRouteData.route && smartRouteData.route.segments && smartRouteData.route.segments.length > 0) {
                                    // Convert smart route coordinates to LineString geometry
                                    const coordinates = smartRouteData.route.segments[0].coordinates.map(c => [c.lng, c.lat]);
                                    detailedRoute.geometry = {
                                        type: 'LineString',
                                        coordinates: coordinates
                                    };
                                    console.log('✅ Smart route geometry added with', coordinates.length, 'points');
                                }
                            }
                        }
                    } catch (smartRouteError) {
                        console.warn('⚠️ Smart routing failed:', smartRouteError);
                    }
                }
                
                Object.assign(route, detailedRoute);
            } else {
                console.warn('⚠️ No route data could be obtained');
            }
        } catch (error) {
            console.error('❌ Error loading route details for selection:', error);
            
            // Create emergency fallback data
            console.log('🚨 Creating emergency fallback data...');
            route.pois = [{
                id: `${route.id}_emergency`,
                name: route.name || 'Bilinmeyen Rota',
                lat: 38.6436,
                lng: 34.8128,
                category: 'landmark',
                description: 'Rota verisi yüklenemedi'
            }];
            
            showNotification('Rota detayları yüklenemedi, merkez nokta gösteriliyor', 'warning');
        }
    }

    console.log('🔍 Final route data before display:', {
        hasGeometry: !!route.geometry,
        geometryType: typeof route.geometry,
        hasPois: !!(route.pois && route.pois.length > 0),
        poisCount: route.pois ? route.pois.length : 0,
        firstPoi: route.pois && route.pois[0] ? route.pois[0] : null
    });

    // Close modal after data loading
    closeRouteDetailModal();

    // Show notification with Google Maps option
             // Check if this is a hiking route for different export options
         const routeName = (route.name || '').toLowerCase();
         const isHikingRoute = route.route_type === 'hiking' || 
                              route.route_type === 'walking' || // walking routes are often hiking trails
                              routeName.includes('yürüyüş') || 
                              routeName.includes('patika') ||
                              routeName.includes('vadisi') ||   // valley trails
                              routeName.includes('valley') ||
                              routeName.includes('wikiloc') ||  // wikiloc = hiking trails
                              routeName.includes('trail') ||
                              routeName.includes('trek') ||
                              routeName.includes('hiking') ||
                              routeName.includes('güvercinlik') || // pigeon valley
                              routeName.includes('pigeon') ||
                              routeName.includes('kale') ||     // castle trails  
                              routeName.includes('castle');
         
         // DEBUG: Log route information for debugging
         console.log('🔍 ROUTE DEBUG INFO:');
         console.log('📍 Route name:', route.name);
         console.log('🏷️ Route type:', route.route_type);
         console.log('🥾 Is hiking route?', isHikingRoute);
         console.log('📝 Route name (lowercase):', route.name?.toLowerCase());
         console.log('🔎 Contains "yürüyüş"?', route.name?.toLowerCase().includes('yürüyüş'));
         console.log('🔎 Contains "patika"?', route.name?.toLowerCase().includes('patika'));
         console.log('🗺️ Full route object:', route);
         
         
         // Add navigation route from current location to route start
         addNavigationToRoute(route);
    
    // Ensure predefined map is initialized with multiple attempts
    let mapInitAttempts = 0;
    const maxAttempts = 3;
    
    while (!predefinedMapInitialized && mapInitAttempts < maxAttempts) {
        mapInitAttempts++;
        console.log(`🗺️ Map initialization attempt ${mapInitAttempts}/${maxAttempts}...`);
        
        try {
            const success = await initializePredefinedMap();
            if (success) {
                console.log('✅ Map initialized successfully');
                break;
            } else {
                console.warn(`⚠️ Map initialization attempt ${mapInitAttempts} failed`);
            }
        } catch (error) {
            console.error(`❌ Map initialization attempt ${mapInitAttempts} error:`, error);
        }
        
        if (mapInitAttempts < maxAttempts) {
            await new Promise(resolve => setTimeout(resolve, 1000)); // Wait 1 second between attempts
        }
    }
    
    if (!predefinedMapInitialized) {
        console.error('❌ Failed to initialize map after all attempts');
        showNotification('Harita başlatılamadı. Sayfayı yenileyin.', 'error');
        return;
    }
    
    // Multiple approach for displaying route with fallbacks
    const displayRoute = async () => {
        console.log('🎯 Starting route display process...');
        
        // Approach 1: Standard display with delays
        setTimeout(async () => {
            try {
                console.log('📍 Attempt 1: Standard route display with timing fix...');
                
                // Force map container visibility
                const mapContainer = document.getElementById('predefinedRoutesMap');
                if (mapContainer) {
                    mapContainer.style.display = 'block';
                    mapContainer.style.visibility = 'visible';
                    mapContainer.style.opacity = '1';
                    console.log('✅ Map container visibility forced');
                }
                
                // Force map size refresh
                if (predefinedMap) {
                    predefinedMap.invalidateSize();
                    setTimeout(() => predefinedMap.invalidateSize(), 100);
                    setTimeout(() => predefinedMap.invalidateSize(), 500);
                    console.log('🔄 Map size invalidated multiple times');
                }
                
                // Display route
                await displayRouteOnMap(route);
                
                // Verify display after a moment
                setTimeout(() => {
                    console.log('🔍 Verifying route display...');
                    console.log('Map layers count:', predefinedMapLayers.length);
                    if (predefinedMapLayers.length === 0) {
                        console.warn('⚠️ No layers found, attempting fallback display...');
                        displayRouteOnMapFallback(route);
                    }
                }, 1000);
                
            } catch (error) {
                console.error('❌ Error in standard route display:', error);
                displayRouteOnMapFallback(route);
            }
        }, 500); // Increased delay for modal animation
    };
    
    await displayRoute();
    
    // Store selected route for reference
    window.currentSelectedRoute = route;
    
    console.log('🏁 === ROUTE SELECTION PROCESS COMPLETED ===');
}

function displaySelectedRoute(route, pois) {
    const recommendationResults = document.getElementById('recommendationResults');
    if (!recommendationResults) return;
    
    const poisHtml = pois.map((poi, index) => `
        <div class="route-poi-item" style="display: flex; align-items: center; padding: 12px; background: #f8f9fa; border-radius: 8px; margin-bottom: 8px;">
            <div class="poi-order" style="background: var(--primary-color); color: white; border-radius: 50%; width: 24px; height: 24px; display: flex; align-items: center; justify-content: center; font-size: 12px; font-weight: bold; margin-right: 12px;">
                ${poi.order_in_route || index + 1}
            </div>
            <div class="poi-info" style="flex: 1;">
                <div style="font-weight: 500; color: var(--text-color);">${poi.name}</div>
                <div style="font-size: 12px; color: #666;">
                    ${poi.category} • ${poi.estimated_time_at_poi || 15} dakika
                    ${poi.is_mandatory ? ' • <span style="color: #dc3545;">Zorunlu</span>' : ' • <span style="color: #28a745;">İsteğe bağlı</span>'}
                </div>
            </div>
        </div>
    `).join('');
    
    recommendationResults.innerHTML = `
        <div style="background: #ffffff; border-radius: 16px; border: 1px solid #e2e8f0; margin-bottom: 20px; overflow: hidden;">
            <div style="padding: 24px; border-bottom: 1px solid #e2e8f0;">
                <div style="text-align: center; margin-bottom: 20px;">
                    <i class="fas fa-route" style="font-size: 2.5rem; color: var(--primary-color); margin-bottom: 12px;"></i>
                    <h3 style="margin: 0 0 8px 0; color: var(--text-color);">${route.name}</h3>
                    <p style="color: #666; margin: 0 0 16px 0;">${route.description || 'Hazır rota'}</p>
                    <div style="display: flex; justify-content: center; gap: 20px; flex-wrap: wrap;">
                        <span style="color: #666;"><i class="fas fa-clock"></i> ${Math.round((route.estimated_duration || 0) / 60)} saat</span>
                        <span style="color: #666;"><i class="fas fa-map-marker-alt"></i> ${(route.total_distance || 0).toFixed(2)} km</span>
                        <span style="color: #666;"><i class="fas fa-route"></i> ${getRouteTypeDisplayName(route.route_type)}</span>
                        <span style="color: #666;"><i class="fas fa-star"></i> Zorluk: ${getDifficultyStars(route.difficulty_level)}</span>
                    </div>
                </div>
            </div>
            <div style="padding: 20px;">
                <h4 style="margin: 0 0 16px 0; color: var(--text-color); display: flex; align-items: center;">
                    <i class="fas fa-map-marked-alt" style="margin-right: 8px; color: var(--primary-color);"></i>
                    Rota Durakları (${pois.length})
                </h4>
                <div class="route-pois-list">
                    ${poisHtml}
                </div>
            </div>
        </div>
    `;
}
function displayRouteWithoutPOIs(route) {
    const recommendationResults = document.getElementById('recommendationResults');
    if (!recommendationResults) return;
    
    recommendationResults.innerHTML = `
        <div style="text-align: center; padding: 40px; background: #ffffff; border-radius: 16px; border: 1px solid #e2e8f0; margin-bottom: 20px;">
            <i class="fas fa-route" style="font-size: 3rem; color: var(--primary-color); margin-bottom: 16px;"></i>
            <h3 style="margin: 0 0 12px 0; color: var(--text-color);">${route.name}</h3>
            <p style="color: #666; margin: 0 0 20px 0;">${route.description || 'Seçilen rota'}</p>
            <div style="display: flex; justify-content: center; gap: 20px; flex-wrap: wrap; margin-bottom: 20px;">
                <span style="color: #666;"><i class="fas fa-clock"></i> ${Math.round((route.estimated_duration || 0) / 60)} saat</span>
                <span style="color: #666;"><i class="fas fa-map-marker-alt"></i> ${(route.total_distance || 0).toFixed(2)} km</span>
                <span style="color: #666;"><i class="fas fa-route"></i> ${getRouteTypeDisplayName(route.route_type)}</span>
            </div>
            <div style="background: #fff3cd; border: 1px solid #ffeaa7; border-radius: 8px; padding: 16px; color: #856404;">
                <i class="fas fa-info-circle" style="margin-right: 8px;"></i>
                Bu rota için henüz POI bilgileri tanımlanmamış.
            </div>
        </div>
    `;
}

async function displayRoutePOIsOnMap(pois) {
    console.log('🗺️ Displaying route POIs on map:', pois);
    
    // Ensure map is initialized
    if (!map) {
        console.log('🗺️ Map not initialized, initializing now...');
        await initializeEmptyMap();
        if (!map) {
            console.error('❌ Failed to initialize map');
            return;
        }
    }
    
    // Clear existing markers
    markers.forEach(marker => marker.remove());
    markers = [];
    
    // Add POI markers to map
    const routeCoordinates = [];
    let markersAdded = 0;
    
    for (let i = 0; i < pois.length; i++) {
        const poi = pois[i];
        
        if (poi.lat && poi.lon) {
            try {
                const lat = parseFloat(poi.lat);
                const lon = parseFloat(poi.lon);
                
                // Validate coordinates
                if (isNaN(lat) || isNaN(lon) || lat < -90 || lat > 90 || lon < -180 || lon > 180) {
                    console.warn(`Invalid coordinates for POI ${poi.name}: ${lat}, ${lon}`);
                    continue;
                }
                
                const coordinates = [lat, lon];
                routeCoordinates.push(coordinates);
                
                // Create custom marker icon with category style and order number
                const categoryStyle = getCategoryStyle(poi.category || 'diger');
                const markerColor = poi.is_mandatory ? '#dc3545' : categoryStyle.color;
                
                const markerIcon = L.divIcon({
                    className: 'route-poi-marker',
                    html: `
                        <div style="
                            background: ${markerColor};
                            width: 40px;
                            height: 40px;
                            border-radius: 50% 50% 50% 0;
                            border: 3px solid white;
                            box-shadow: 0 4px 12px rgba(0,0,0,0.3);
                            display: flex;
                            align-items: center;
                            justify-content: center;
                            font-size: 18px;
                            transform: rotate(-45deg);
                            position: relative;
                        ">
                            <span style="transform: rotate(45deg);"><i class="${categoryStyle.icon}"></i></span>
                            <div style="
                                position: absolute;
                                top: -8px;
                                right: -8px;
                                background: white;
                                color: ${markerColor};
                                border-radius: 50%;
                                width: 20px;
                                height: 20px;
                                display: flex;
                                align-items: center;
                                justify-content: center;
                                font-size: 10px;
                                font-weight: bold;
                                border: 2px solid ${markerColor};
                                transform: rotate(45deg);
                            ">${poi.order_in_route || i + 1}</div>
                        </div>
                    `,
                    iconSize: [40, 40],
                    iconAnchor: [20, 40],
                    popupAnchor: [0, -40]
                });
                
                // Create marker
                const marker = L.marker(coordinates, { icon: markerIcon }).addTo(map);
                
                // Create popup content
                const popupContent = `
                    <div style="min-width: 200px;">
                        <h6 style="margin: 0 0 8px 0; color: var(--primary-color);">
                            ${poi.order_in_route || i + 1}. ${poi.name}
                        </h6>
                        <p style="margin: 0 0 8px 0; font-size: 13px; color: #666;">
                            ${poi.description || poi.category}
                        </p>
                        <div style="font-size: 12px; color: #666;">
                            <div><i class="fas fa-clock"></i> ${poi.estimated_time_at_poi || 15} dakika</div>
                            <div><i class="fas fa-tag"></i> ${poi.category}</div>
                            <div>
                                <i class="fas fa-${poi.is_mandatory ? 'exclamation-circle' : 'info-circle'}"></i> 
                                ${poi.is_mandatory ? 'Zorunlu durak' : 'İsteğe bağlı durak'}
                            </div>
                        </div>
                    </div>
                `;
                
                marker.bindPopup(popupContent);
                markers.push(marker);
                markersAdded++;
                
                console.log(`✅ Added marker ${markersAdded} for POI: ${poi.name} at [${lat}, ${lon}]`);
            } catch (error) {
                console.error(`❌ Error adding marker for POI ${poi.name}:`, error);
            }
        } else {
            console.warn(`POI ${poi.name} has no coordinates: lat=${poi.lat}, lon=${poi.lon}`);
        }
    }
    
    console.log(`📍 Added ${markersAdded} markers to map out of ${pois.length} POIs`);
    
    // Draw simple fallback line only if there is no saved/smart route on the map
    if (routeCoordinates.length > 1) {
        const hasRealRouteLayer = (() => {
            let found = false;
            if (!map) return false;
            map.eachLayer(layer => {
                if (found) return;
                if (layer && layer.options && (layer.options.className === 'saved-route' || layer.options.className === 'walking-route')) {
                    found = true;
                }
            });
            return found;
        })();

        if (!hasRealRouteLayer) {
            // Remove existing simple route layer if present
            if (window.simpleRouteLayer) {
                map.removeLayer(window.simpleRouteLayer);
                window.simpleRouteLayer = null;
            }

            // Create polyline for the route and store globally
            window.simpleRouteLayer = L.polyline(routeCoordinates, {
                color: '#007bff',
                weight: 4,
                opacity: 0.7,
                dashArray: '10, 5',
                className: 'simple-route-layer'
            }).addTo(map);

            markers.push(window.simpleRouteLayer);

            // If route is circular, connect last point to first
            const route = predefinedRoutes.find(r => r.pois && r.pois.length > 0);
            if (route && route.is_circular && routeCoordinates.length > 2) {
                const circularLine = L.polyline([
                    routeCoordinates[routeCoordinates.length - 1],
                    routeCoordinates[0]
                ], {
                    color: '#28a745',
                    weight: 4,
                    opacity: 0.7,
                    dashArray: '5, 10'
                }).addTo(map);

                markers.push(circularLine);
            }
        } else {
            // Ensure any previous simple fallback line is removed when a real route exists
            if (window.simpleRouteLayer && map.hasLayer(window.simpleRouteLayer)) {
                map.removeLayer(window.simpleRouteLayer);
                window.simpleRouteLayer = null;
            }
        }
    }
    
    console.log('✅ Route POIs displayed on map');
}

function fitMapToRoutePOIs(pois) {
    if (!map || !pois || pois.length === 0) {
        console.warn('Cannot fit map: map not initialized or no POIs');
        return;
    }
    
    const validPOIs = pois.filter(poi => {
        const lat = parseFloat(poi.lat);
        const lon = parseFloat(poi.lon);
        return !isNaN(lat) && !isNaN(lon) && lat >= -90 && lat <= 90 && lon >= -180 && lon <= 180;
    });
    
    if (validPOIs.length === 0) {
        console.warn('No valid POIs with coordinates found');
        return;
    }
    
    try {
        if (validPOIs.length === 1) {
            // Single POI - center on it
            const poi = validPOIs[0];
            const lat = parseFloat(poi.lat);
            const lon = parseFloat(poi.lon);
            console.log(`🎯 Centering map on single POI: ${poi.name} at [${lat}, ${lon}]`);
            map.setView([lat, lon], 15);
        } else {
            // Multiple POIs - fit bounds
            const coordinates = validPOIs.map(poi => [parseFloat(poi.lat), parseFloat(poi.lon)]);
            const bounds = L.latLngBounds(coordinates);
            console.log(`🎯 Fitting map to ${validPOIs.length} POIs`);
            map.fitBounds(bounds, { 
                padding: [20, 20],
                maxZoom: 16
            });
        }
        
        // Force map to update
        setTimeout(() => {
            if (map) {
                map.invalidateSize();
            }
        }, 100);
        
    } catch (error) {
        console.error('❌ Error fitting map to POIs:', error);
    }
}

async function initializeMainMap() {
    // Return existing promise if initialization is already in progress
    if (mapInitializationPromise) {
        console.log('🔄 Map initialization already in progress, waiting...');
        return await mapInitializationPromise;
    }
    
    // Check if map is already initialized and valid
    if (map && map._container && mapInitialized) {
        console.log('✅ Main map already initialized');
        map.invalidateSize(); // Ensure proper sizing
        return true;
    }
    
    // Create new initialization promise
    mapInitializationPromise = performMainMapInitialization();
    
    try {
        const result = await mapInitializationPromise;
        mapInitialized = result;
        return result;
    } finally {
        // Clear the promise once complete
        mapInitializationPromise = null;
    }
}

async function performMainMapInitialization() {
    console.log('🗺️ Initializing main map...');
    
    const mapContainer = document.getElementById('mapContainer');
    if (!mapContainer) {
        console.error('❌ Map container not found');
        return false;
    }
    
    // Make sure map container is visible
    const routeSection = document.getElementById('routeSection');
    if (routeSection) {
        routeSection.style.display = 'block';
    }
    
    // Wait a bit for the container to be visible (optimized timing)
    await new Promise(resolve => addTimeout(resolve, 50));
    
    // Clear existing map
    if (map) {
        try {
            map.remove();
        } catch (e) {
            console.warn('Error removing existing map:', e);
        }
        map = null;
    }
    
    try {
        // Check if Leaflet is available
        if (typeof L === 'undefined') {
            console.error('❌ Leaflet library not loaded');
            return false;
        }
        
        // Initialize map with performance optimizations
        map = L.map('mapContainer', {
            zoomControl: true,
            scrollWheelZoom: true,
            doubleClickZoom: true,
            touchZoom: true,
            dragging: true,
            tap: true,
            tapTolerance: 15,
            worldCopyJump: false,
            maxBoundsViscosity: 0.0,
            preferCanvas: true, // Use Canvas renderer for better performance
            renderer: L.canvas(), // Explicit canvas renderer
            zoomAnimation: true, // Enable zoom animations
            fadeAnimation: true, // Enable fade animations
            markerZoomAnimation: true // Enable marker zoom animations
        }).setView([38.632, 34.912], 13);
        
        // Add base layers
        addBaseLayers(map);
        
        // Clear markers array
        markers = [];
        
        // Force map to resize after initialization
        addTimeout(() => {
            if (map) {
                map.invalidateSize();
            }
        }, 200);
        
        console.log('✅ Main map initialized successfully');
        return true;
    } catch (error) {
        console.error('❌ Error initializing main map:', error);
        return false;
    }
}

// Backward compatibility - keep the old function name
async function initializeMapForRoute() {
    return await initializeMainMap();
}

function clearMapMarkers() {
    markers.forEach(marker => {
        if (map && map.hasLayer(marker)) {
            map.removeLayer(marker);
        }
    });
    markers = [];
}

function getDifficultyStars(level) {
    const stars = '★'.repeat(level || 1) + '☆'.repeat(5 - (level || 1));
    return stars;
}

function getRouteTypeDisplayName(type) {
    const typeNames = {
        'walking': 'Yürüyüş',
        'hiking': 'Doğa Yürüyüşü',
        'cycling': 'Bisiklet',
        'driving': 'Araç'
    };
    return typeNames[type] || type;
}

// Debug function for testing route selection
window.testRouteSelection = async function(routeId) {
    console.log('🧪 Testing route selection for route ID:', routeId);
    
    try {
        const response = await fetch(`${apiBase}/routes/${routeId}`);
        console.log('📡 API Response status:', response.status);
        
        if (response.ok) {
            const data = await response.json();
            console.log('📊 API Response data:', data);
            
            if (data.success && data.route) {
                console.log('✅ Route found:', data.route.name);
                console.log('📍 Route POIs:', data.route.pois?.length || 0);
                console.log('📊 Route POI count field:', data.route.poi_count);
                
                // Log POI details
                if (data.route.pois && data.route.pois.length > 0) {
                    data.route.pois.forEach((poi, index) => {
                        console.log(`  POI ${index + 1}: ${poi.name} at [${poi.lat}, ${poi.lon}]`);
                    });
                }
                
                // Test the selection function
                await selectPredefinedRoute(data.route);
            } else {
                console.error('❌ Route not found or API error');
            }
        } else {
            console.error('❌ API request failed:', response.status);
        }
    } catch (error) {
        console.error('❌ Error testing route selection:', error);
    }
};

// Debug function for testing route list
window.testRouteList = async function() {
    console.log('🧪 Testing route list loading...');
    
    try {
        const response = await fetch(`${apiBase}/routes`);
        console.log('📡 Routes API Response status:', response.status);
        
        if (response.ok) {
            const data = await response.json();
            console.log('📊 Routes API Response data:', data);
            
            if (data.success && data.routes) {
                console.log('✅ Routes found:', data.routes.length);
                
                data.routes.forEach((route, index) => {
                    console.log(`  Route ${index + 1}: ${route.name} - POI count: ${route.poi_count}`);
                });
            } else {
                console.error('❌ Routes not found or API error');
            }
        } else {
            console.error('❌ Routes API request failed:', response.status);
        }
    } catch (error) {
        console.error('❌ Error testing route list:', error);
    }
};

// Debug function for testing map initialization
window.testMapInit = async function() {
    console.log('🧪 Testing map initialization...');
    
    const success = await initializeMainMap();
    if (success) {
        console.log('✅ Map initialization successful');
        
        // Test adding a sample marker
        if (map) {
            const testMarker = L.marker([38.632, 34.912]).addTo(map);
            testMarker.bindPopup('Test marker').openPopup();
            console.log('✅ Test marker added');
        }
    } else {
        console.error('❌ Map initialization failed');
    }
};
// Route preview map functionality
let previewMaps = new Map(); // Store multiple preview maps

async function initializeRoutePreviewMap(mapId, routeId, pois) {
    console.log('🗺️ Initializing route preview map:', mapId, 'routeId:', routeId, 'with', pois.length, 'POIs');
    
    const mapContainer = document.getElementById(mapId);
    if (!mapContainer) {
        console.error('❌ Preview map container not found:', mapId);
        return;
    }
    
    // Check if Leaflet is available
    if (typeof L === 'undefined') {
        console.error('❌ Leaflet library not loaded');
        return;
    }
    
    try {
        // Clean up existing map if any
        if (previewMaps.has(mapId)) {
            previewMaps.get(mapId).remove();
            previewMaps.delete(mapId);
        }
        
        // Initialize preview map
        const previewMap = L.map(mapId, {
            zoomControl: false,
            scrollWheelZoom: false,
            doubleClickZoom: false,
            touchZoom: false,
            dragging: false,
            tap: false,
            boxZoom: false,
            keyboard: false,
            attributionControl: false
        });
        
        // Add base layers
        addBaseLayers(previewMap);
        
        // Store the map
        previewMaps.set(mapId, previewMap);
        
        // Add POI markers
        const validPOIs = pois.filter(poi => {
            const lat = parseFloat(poi.lat);
            const lon = parseFloat(poi.lon);
            return !isNaN(lat) && !isNaN(lon) && lat >= -90 && lat <= 90 && lon >= -180 && lon <= 180;
        });
        
        if (validPOIs.length === 0) {
            console.log('ℹ️ No valid POIs for preview map, will try to load route geometry');
        }
        
        const routeCoordinates = [];
        
        // POI marker'larını sadece POI'ler varsa ekle
        if (validPOIs.length > 0) {
            validPOIs.forEach((poi, index) => {
                const lat = parseFloat(poi.lat);
                const lon = parseFloat(poi.lon);
                const coordinates = [lat, lon];
                routeCoordinates.push(coordinates);
                
                // Create small marker for preview
                const markerIcon = L.divIcon({
                    className: 'route-preview-marker',
                    html: `
                        <div style="
                            background: ${poi.is_mandatory ? '#dc3545' : '#28a745'};
                            color: white;
                            border-radius: 50%;
                            width: 16px;
                            height: 16px;
                            display: flex;
                            align-items: center;
                            justify-content: center;
                            font-weight: bold;
                            font-size: 10px;
                            border: 2px solid white;
                            box-shadow: 0 1px 4px rgba(0,0,0,0.3);
                        ">
                            ${poi.order_in_route || index + 1}
                        </div>
                    `,
                    iconSize: [16, 16],
                    iconAnchor: [8, 8]
                });
                
                L.marker(coordinates, { icon: markerIcon }).addTo(previewMap);
            });
        }
        
        // Try to load actual route geometry - Hibrit yaklaşım
        let geometryLatLngs = null;
        if (routeId) {
            try {
                console.log('🗺️ Loading preview route geometry for route:', routeId);
                const response = await (window.rateLimitedFetch || fetch)(`${apiBase}/routes/${routeId}/geometry`);
                if (response.ok) {
                    const geometryData = await response.json();
                    console.log('📍 Preview geometry data:', geometryData);
                    
                    let geometry = geometryData.geometry || geometryData;
                    
                    // String ise parse et
                    if (typeof geometry === 'string') {
                        try {
                            geometry = JSON.parse(geometry);
                        } catch (e) {
                            console.warn('Preview geometry parse error:', e);
                        }
                    }
                    
                    // Hibrit geometri işleme
                    if (geometry && geometry.type === 'LineString' && geometry.coordinates) {
                        // Statik LineString
                        geometryLatLngs = geometry.coordinates.map(coord => [coord[1], coord[0]]);
                        console.log('✅ Preview using static LineString geometry');
                    } else if (geometry && geometry.geometry && geometry.geometry.type === 'LineString') {
                        // Nested geometry
                        geometryLatLngs = geometry.geometry.coordinates.map(coord => [coord[1], coord[0]]);
                        console.log('✅ Preview using nested geometry');
                    } else if (geometryData.success && geometryData.geometry) {
                        // Standard API response
                        const geo = geometryData.geometry;
                        if (geo.type === 'LineString' && geo.coordinates) {
                            geometryLatLngs = geo.coordinates.map(coord => [coord[1], coord[0]]);
                            console.log('✅ Preview using standard API geometry');
                        }
                    }
                    
                    if (geometryLatLngs && geometryLatLngs.length > 0) {
                        L.polyline(geometryLatLngs, {
                            color: '#4ecdc4',
                            weight: 3,
                            opacity: 0.8,
                            className: 'saved-route'
                        }).addTo(previewMap);
                        console.log('✅ Preview route geometry added to map');
                    } else {
                        console.log('⚠️ No valid geometry found for preview');
                    }
                } else {
                    console.log('ℹ️ No geometry response for preview:', response.status);
                }
            } catch (error) {
                console.error('❌ Error loading preview route geometry:', error);
            }
        }

        // If geometry still not loaded, request smart route from API for road network
        if (!geometryLatLngs && routeCoordinates.length > 1) {
            try {
                const waypointPayload = validPOIs.map(p => ({
                    lat: parseFloat(p.lat),
                    lng: parseFloat(p.lon),
                    name: p.name || ''
                }));

                const resp = await fetch(`${apiBase}/route/smart`, {
                    method: 'POST',
                    headers: {
                        'Content-Type': 'application/json'
                    },
                    body: JSON.stringify({ waypoints: waypointPayload })
                });

                if (resp.ok) {
                    const data = await resp.json();
                    if (data.success && data.route && data.route.segments && data.route.segments.length > 0) {
                        geometryLatLngs = data.route.segments[0].coordinates.map(c => [c.lat, c.lng]);
                        L.polyline(geometryLatLngs, {
                            color: '#4ecdc4',
                            weight: 4,
                            opacity: 0.8,
                            className: 'saved-route'
                        }).addTo(previewMap);

                        // Update distance info in preview overlay if available
                        if (data.route.total_distance) {
                            const distanceSpan = mapContainer.querySelector('.route-preview-info span:nth-child(2)');
                            if (distanceSpan) {
                                distanceSpan.innerHTML = `<i class="fas fa-route"></i> ${data.route.total_distance} km`;
                            }
                        }
                    }
                }
            } catch (err) {
                console.error('❌ Error fetching smart route for preview:', err);
            }
        }

        // Draw simple straight lines only if no geometry could be loaded
        if (!geometryLatLngs && routeCoordinates.length > 1) {
            L.polyline(routeCoordinates, {
                color: '#007bff',
                weight: 2,
                opacity: 0.8
            }).addTo(previewMap);
        }

        // Fit map to show the route
        if (geometryLatLngs && geometryLatLngs.length > 0) {
            const bounds = L.latLngBounds(geometryLatLngs);
            previewMap.fitBounds(bounds, { padding: [10, 10] });
            console.log('✅ Preview map fitted to geometry bounds');
        } else if (validPOIs.length === 1) {
            const poi = validPOIs[0];
            previewMap.setView([parseFloat(poi.lat), parseFloat(poi.lon)], 14);
            console.log('✅ Preview map centered on single POI');
        } else if (routeCoordinates.length > 0) {
            const bounds = L.latLngBounds(routeCoordinates);
            previewMap.fitBounds(bounds, { padding: [10, 10] });
            console.log('✅ Preview map fitted to POI bounds');
        } else {
            // POI'ler de geometri de yoksa varsayılan konum (Ürgüp)
            previewMap.setView([38.6322, 34.9115], 12);
            console.log('ℹ️ Preview map set to default location (no POIs or geometry)');
        }
        
        // Force map to resize
        setTimeout(() => {
            previewMap.invalidateSize();
            
            // Clear loading state
            const loadingElement = mapContainer.querySelector('.route-preview-loading');
            if (loadingElement) {
                loadingElement.remove();
            }
        }, 100);
        
        console.log('✅ Route preview map initialized successfully');
        
    } catch (error) {
        console.error('❌ Error initializing route preview map:', error);
    }
}

// Clean up preview maps when modal is closed
function cleanupPreviewMaps() {
    previewMaps.forEach((map, mapId) => {
        try {
            map.remove();
        } catch (e) {
            console.warn('Error removing preview map:', mapId, e);
        }
    });
    previewMaps.clear();
}

// Load and display saved route geometry
async function loadAndDisplayRouteGeometry(routeId) {
    try {
        console.log('🗺️ Loading saved route geometry for route:', routeId);
        
        const response = await (window.rateLimitedFetch || fetch)(`${apiBase}/routes/${routeId}/geometry`);
        
        if (response.ok) {
            const geometryData = await response.json();
            console.log('✅ Route geometry API response (RAW):', JSON.stringify(geometryData, null, 2));
            console.log('✅ Response keys:', Object.keys(geometryData));
            console.log('✅ Success field:', geometryData.success);
            console.log('✅ Geometry field:', geometryData.geometry);

            // Hibrit yaklaşım - farklı response formatlarını destekle
            let processed = false;
            
            if (geometryData.success && geometryData.geometry) {
                console.log('📍 Using standard API response format');
                displaySavedRouteGeometry(geometryData);
                processed = true;
            } else if (geometryData.geometry) {
                console.log('📍 Using direct geometry response');
                displaySavedRouteGeometry(geometryData);
                processed = true;
            } else if (geometryData.type === 'LineString') {
                console.log('📍 Using direct GeoJSON response');
                displaySavedRouteGeometry({ geometry: geometryData });
                processed = true;
            } else {
                console.log('ℹ️ Geometri formatı tanınmadı, tüm alanları kontrol ediliyor...');
                
                // Tüm olası alanları kontrol et
                for (const [key, value] of Object.entries(geometryData)) {
                    console.log(`🔍 Checking field "${key}":`, value);
                    
                    if (value && typeof value === 'object') {
                        if (value.type === 'LineString' && value.coordinates) {
                            console.log(`📍 Found LineString in field "${key}"`);
                            displaySavedRouteGeometry({ geometry: value });
                            processed = true;
                            break;
                        } else if (value.geometry && value.geometry.type === 'LineString') {
                            console.log(`📍 Found nested geometry in field "${key}"`);
                            displaySavedRouteGeometry(value);
                            processed = true;
                            break;
                        }
                    }
                }
                
                if (!processed) {
                    console.log('❌ Hiçbir geometri formatı bulunamadı');
                    showNotification('⚠️ Rota geometrisi bulunamadı. POI\'ler arası düz çizgiler gösteriliyor.', 'warning');
                }
            }
            
            return processed;
        } else {
            console.log('ℹ️ No saved geometry found for route:', routeId, 'Status:', response.status);
            const errorText = await response.text();
            console.log('❌ Error response:', errorText);
            showNotification('⚠️ Rota geometrisi bulunamadı. POI\'ler arası düz çizgiler gösteriliyor.', 'warning');
        }
    } catch (error) {
        console.error('❌ Error loading route geometry:', error);
        showNotification('⚠️ Rota geometrisi yüklenirken hata oluştu. POI\'ler arası düz çizgiler gösteriliyor.', 'warning');
    }
    
    return false;
}

// Display saved route geometry on map - Hibrit yaklaşım
function displaySavedRouteGeometry(geometryData) {
    if (!map) {
        console.error('❌ Map not initialized!');
        return;
    }
    
    console.log('🎨 Displaying saved route geometry - Hibrit yaklaşım');
    console.log('📍 Ham geometri verisi (FULL):', JSON.stringify(geometryData, null, 2));
    console.log('📍 geometryData keys:', Object.keys(geometryData));
    console.log('📍 geometryData.geometry:', geometryData.geometry);
    
    // Remove existing route layers and any simple fallback line
    map.eachLayer(function(layer) {
        if (layer.options && (layer.options.className === 'saved-route' || layer.options.className === 'walking-route' || layer.options.className === 'simple-route-layer')) {
            map.removeLayer(layer);
        }
    });
    if (window.simpleRouteLayer && map.hasLayer(window.simpleRouteLayer)) {
        map.removeLayer(window.simpleRouteLayer);
        window.simpleRouteLayer = null;
    }
    
    // Remove simple route layer if it exists to avoid overlap
    if (window.simpleRouteLayer) {
        map.removeLayer(window.simpleRouteLayer);
        window.simpleRouteLayer = null;
    }
    
    try {
        let geometry = geometryData.geometry || geometryData;
        console.log('🔍 Extracted geometry:', geometry);
        console.log('🔍 Geometry type:', typeof geometry);
        
        // String ise parse et
        if (typeof geometry === 'string') {
            console.log('🔍 Parsing string geometry:', geometry);
            try {
                geometry = JSON.parse(geometry);
                console.log('✅ Parsed geometry:', geometry);
            } catch (e) {
                console.warn('❌ Geometry JSON parse hatası:', e);
                return;
            }
        }
        
        let latlngs = null;
        let routeType = 'unknown';
        
        console.log('🔍 Final geometry for processing:', geometry);
        console.log('🔍 Geometry keys:', geometry ? Object.keys(geometry) : 'null');
        console.log('🔍 Geometry.type:', geometry?.type);
        console.log('🔍 Geometry.coordinates:', geometry?.coordinates);
        
        // YAKLAŞIM 1: Statik LineString geometrisi (klasik)
        if (geometry && geometry.type === 'LineString' && geometry.coordinates && geometry.coordinates.length > 0) {
            console.log('✅ Statik LineString geometrisi kullanılıyor');
            console.log('📍 Coordinates count:', geometry.coordinates.length);
            console.log('📍 First coordinate:', geometry.coordinates[0]);
            latlngs = geometry.coordinates.map(coord => [coord[1], coord[0]]);
            routeType = 'static';
            console.log('📍 Converted latlngs:', latlngs.slice(0, 3), '...');
        }
        // YAKLAŞIM 2: API response formatı (nested geometry)
        else if (geometry && geometry.geometry && geometry.geometry.type === 'LineString') {
            console.log('✅ Nested LineString geometrisi kullanılıyor');
            const coords = geometry.geometry.coordinates;
            if (coords && coords.length > 0) {
                console.log('📍 Nested coordinates count:', coords.length);
                latlngs = coords.map(coord => [coord[1], coord[0]]);
                routeType = 'nested';
            }
        }
        // YAKLAŞIM 3: POI-based dinamik rota (waypoints)
        else if (geometry && geometry.waypoints && Array.isArray(geometry.waypoints) && geometry.waypoints.length > 0) {
            console.log('✅ POI-based waypoints kullanılıyor');
            latlngs = geometry.waypoints.map(wp => [wp.lat || wp.latitude, wp.lng || wp.longitude]);
            routeType = 'waypoints';
        }
        // YAKLAŞIM 4: Koordinat dizisi (basit format)
        else if (Array.isArray(geometry) && geometry.length > 0 && geometry[0] && geometry[0].length === 2) {
            console.log('📍 Basit koordinat dizisi kullanılıyor');
            latlngs = geometry;
            routeType = 'simple';
        }
        
        // Rota çizgisini oluştur
        if (latlngs && latlngs.length > 1) {
            console.log('✅ Creating route line with', latlngs.length, 'points');
            console.log('📍 Route type:', routeType);
            console.log('📍 Sample coordinates:', latlngs.slice(0, 3));
            
            // Rota tipine göre stil belirle
            const routeStyles = {
                'static': { color: '#4ecdc4', weight: 4, opacity: 0.8, dashArray: null },
                'nested': { color: '#4ecdc4', weight: 4, opacity: 0.8, dashArray: null },
                'waypoints': { color: '#ff6b6b', weight: 4, opacity: 0.8, dashArray: '8,4' },
                'simple': { color: '#95a5a6', weight: 3, opacity: 0.7, dashArray: '5,5' }
            };
            
            const style = routeStyles[routeType] || routeStyles['simple'];
            console.log('🎨 Using style:', style);
            
            // Create route line
            let routeLine = null;
            try {
                routeLine = L.polyline(latlngs, {
                    ...style,
                    className: 'saved-route'
                }).addTo(map);
                
                console.log('✅ Route line added to map successfully');
                
                // Add popup with route info
                const distance = geometryData.total_distance ? `${geometryData.total_distance.toFixed(2)} km` : 'Bilinmiyor';
                const duration = geometryData.estimated_duration ? `${geometryData.estimated_duration} dk` : 'Bilinmiyor';
                
                // Rota tipine göre popup mesajı
                const routeTypeMessages = {
                    'static': '✅ Statik rota geometrisi',
                    'nested': '✅ API rota geometrisi', 
                    'waypoints': '🔗 POI-based dinamik rota',
                    'simple': '📍 Basit koordinat rotası'
                };
                
                routeLine.bindPopup(`
                    <div style="text-align: center;">
                        <strong>📍 Kaydedilmiş Rota (${routeType})</strong><br>
                        <small>Mesafe: ${distance}</small><br>
                        <small>Süre: ${duration}</small><br>
                        <small style="color: ${style.color};">${routeTypeMessages[routeType]}</small>
                    </div>
                `);
                
                console.log(`✅ ${routeType} rota geometrisi başarıyla gösterildi`);
                
                // Show success notification
                showNotification(`✅ ${routeTypeMessages[routeType]} gösteriliyor`, 'success');
                
                // Haritayı rotaya odakla
                setTimeout(() => {
                    if (routeLine) {
                        map.fitBounds(routeLine.getBounds(), { padding: [20, 20] });
                    }
                }, 100);
                
            } catch (error) {
                console.error('❌ Error creating route line:', error);
                return;
            }
            
        } else {
            console.warn('⚠️ Hiçbir geometri formatı işlenemedi:', geometry);
            showNotification('⚠️ Rota geometrisi işlenemedi', 'warning');
        }
        
    } catch (error) {
        console.error('❌ Error displaying saved route geometry:', error);
    }
}
// Try to load smart road-network route for a set of POIs (fallback when saved geometry missing)
async function tryLoadSmartRouteForPOIs(pois) {
    try {
        if (!pois || pois.length < 2) return false;

        const waypointPayload = pois
            .filter(p => p.lat && p.lon && !isNaN(parseFloat(p.lat)) && !isNaN(parseFloat(p.lon)))
            .map(p => ({
                lat: parseFloat(p.lat),
                lng: parseFloat(p.lon),
                name: p.name || ''
            }));

        if (waypointPayload.length < 2) return false;

        const resp = await fetch(`${apiBase}/route/smart`, {
            method: 'POST',
            headers: { 'Content-Type': 'application/json' },
            body: JSON.stringify({ waypoints: waypointPayload })
        });

        if (!resp.ok) return false;
        const data = await resp.json();

        // Preferred successful format
        if (data.success && data.route && Array.isArray(data.route.segments) && data.route.segments.length > 0) {
            const coords = data.route.segments[0].coordinates.map(c => [c.lat, c.lng]);
            // Remove simple fallback line if present
            if (window.simpleRouteLayer && map && map.hasLayer(window.simpleRouteLayer)) {
                try { map.removeLayer(window.simpleRouteLayer); } catch (_) {}
                window.simpleRouteLayer = null;
            }
            const line = L.polyline(coords, {
                color: '#4ecdc4',
                weight: 5,
                opacity: 0.85,
                className: 'walking-route'
            }).addTo(map);
            setTimeout(() => map.fitBounds(line.getBounds(), { padding: [20, 20], maxZoom: 16 }), 50);
            return true;
        }

        // Fallback format: route with plain coordinates list
        if (data.route && Array.isArray(data.route.coordinates) && data.route.coordinates.length > 1) {
            const coords = data.route.coordinates.map(c => [c[1], c[0]]);
            if (window.simpleRouteLayer && map && map.hasLayer(window.simpleRouteLayer)) {
                try { map.removeLayer(window.simpleRouteLayer); } catch (_) {}
                window.simpleRouteLayer = null;
            }
            const line = L.polyline(coords, {
                color: '#4ecdc4',
                weight: 5,
                opacity: 0.85,
                className: 'walking-route'
            }).addTo(map);
            setTimeout(() => map.fitBounds(line.getBounds(), { padding: [20, 20], maxZoom: 16 }), 50);
            return true;
        }

        return false;
    } catch (e) {
        console.warn('Smart route fallback failed:', e);
        return false;
    }
}

// Expand route preview to full screen
async function expandRoutePreview(routeId, routeName) {
    console.log('🔍 Expanding route preview for:', routeName);
    
    try {
        // Fetch route details
        const response = await fetch(`${apiBase}/routes/${routeId}`);
        if (!response.ok) {
            throw new Error(`HTTP ${response.status}`);
        }
        
        const data = await response.json();
        const route = data.success ? data.route : data;
        const pois = route.pois || [];
        
        if (pois.length === 0) {
            showNotification('Bu rotada görüntülenecek POI bulunmuyor', 'warning');
            return;
        }
        
        // Close current modal
        closeRouteDetailModal();
        
        // Stay in predefined routes tab and show route on its own map
        // No tab switching needed - use the predefined routes map
        
        // Ensure predefined map is initialized
        if (!predefinedMapInitialized) {
            console.log('🗺️ Predefined map not initialized, initializing for route preview...');
            await initializePredefinedMap();
        }
        
        // Show route on predefined routes map (left side)
        await displayRouteOnMap(route);
        
        
    } catch (error) {
        console.error('❌ Error expanding route preview:', error);
        showNotification('Rota haritada gösterilirken hata oluştu', 'error');
    }
}

// Memory management and cleanup utilities
function addTimeout(callback, delay) {
    const timeoutId = setTimeout(() => {
        AppState.timeouts.delete(timeoutId);
        callback();
    }, delay);
    AppState.timeouts.add(timeoutId);
    return timeoutId;
}

function addInterval(callback, delay) {
    const intervalId = setInterval(callback, delay);
    AppState.intervals.add(intervalId);
    return intervalId;
}

function clearAllTimeouts() {
    AppState.timeouts.forEach(id => clearTimeout(id));
    AppState.timeouts.clear();
}

function clearAllIntervals() {
    AppState.intervals.forEach(id => clearInterval(id));
    AppState.intervals.clear();
}

// Global cleanup function
function cleanupApplication() {
    console.log('🧹 Performing application cleanup...');
    
    try {
        // Clear all timeouts and intervals
        clearAllTimeouts();
        clearAllIntervals();
        
        // Cancel active requests
        AppState.activeRequests.forEach(controller => {
            if (controller && typeof controller.abort === 'function') {
                controller.abort();
            }
        });
        AppState.activeRequests.clear();
        
        // Clean up elevation charts
        if (dynamicElevationChart) {
            dynamicElevationChart.destroy();
            dynamicElevationChart = null;
        }
        
        if (predefinedElevationChart) {
            predefinedElevationChart.destroy();
            predefinedElevationChart = null;
        }
        
        // Clean up maps
        if (map) {
            map.remove();
            map = null;
        }
        
        if (predefinedMap) {
            predefinedMap.remove();
            predefinedMap = null;
        }
        
        // Clear caches
        mediaCache = {};
        
        // Reset state variables
        markers = [];
        selectedPOIs = [];
        predefinedRoutes = [];
        filteredRoutes = [];
        predefinedMapLayers = [];
        predefinedMapInitialized = false;
        
        console.log('✅ Application cleanup completed');
    } catch (error) {
        console.error('❌ Error during cleanup:', error);
    }
}

// Enhanced error handling wrapper
function withErrorHandling(fn, context = 'Operation') {
    return async function(...args) {
        try {
            return await fn.apply(this, args);
        } catch (error) {
            console.error(`❌ Error in ${context}:`, error);
            showNotification(`${context} sırasında hata oluştu`, 'error');
            throw error; // Re-throw for handling upstream if needed
        }
    };
}

// Page unload cleanup
window.addEventListener('beforeunload', cleanupApplication);
window.addEventListener('unload', cleanupApplication);

// Testing functions for the implementation
window.testSeparateTabMaps = function() {
    console.log('🧪 Testing separate tab maps implementation...');
    
    const tests = [
        {
            name: 'Predefined Routes Map Container',
            test: () => document.getElementById('predefinedRoutesMap') !== null
        },
        {
            name: 'Map Controls',
            test: () => document.getElementById('clearMapBtn') !== null && document.getElementById('fitMapBtn') !== null
        },
        {
            name: 'Tab Switching Function',
            test: () => typeof switchTab === 'function'
        },
        {
            name: 'Predefined Map Functions',
            test: () => typeof initializePredefinedMap === 'function' && 
                       typeof displayRouteOnMap === 'function' && 
                       typeof clearPredefinedMapContent === 'function'
        },
        {
            name: 'Memory Management',
            test: () => typeof cleanupApplication === 'function' && 
                       typeof addTimeout === 'function'
        },
        {
            name: 'State Management',
            test: () => typeof cleanupTabState === 'function'
        }
    ];
    
    let passed = 0;
    let failed = 0;
    
    tests.forEach(test => {
        try {
            if (test.test()) {
                console.log(`✅ ${test.name}: PASSED`);
                passed++;
            } else {
                console.log(`❌ ${test.name}: FAILED`);
                failed++;
            }
        } catch (error) {
            console.log(`❌ ${test.name}: ERROR - ${error.message}`);
            failed++;
        }
    });
    
    console.log(`🧪 Test Results: ${passed} passed, ${failed} failed`);
    
    if (failed === 0) {
        console.log('🎉 All tests passed! Separate tab maps implementation is working correctly.');
        return true;
    } else {
        console.log('⚠️ Some tests failed. Please check the implementation.');
        return false;
    }
};

// Test tab switching functionality
window.testTabSwitching = async function() {
    console.log('🧪 Testing tab switching functionality...');
    
    try {
        // Test switch to predefined routes
        await switchTab('predefined-routes');
        await new Promise(resolve => setTimeout(resolve, 500));
        
        // Test switch to dynamic routes
        await switchTab('dynamic-routes');
        await new Promise(resolve => setTimeout(resolve, 500));
        
        console.log('✅ Tab switching test completed successfully');
        return true;
    } catch (error) {
        console.error('❌ Tab switching test failed:', error);
        return false;
    }
};

// Debug function for route display issues
window.debugRouteDisplay = function(routeId) {
    console.log('🧪 Debugging route display for route ID:', routeId);
    
    // Find route in predefined routes
    const route = predefinedRoutes.find(r => r.id == routeId || r._id == routeId);
    if (!route) {
        console.error('❌ Route not found in predefined routes');
        return;
    }
    
    console.log('🔍 Found route:', route);
    console.log('🔍 Route name:', route.name);
    console.log('🔍 Route geometry:', route.geometry);
    console.log('🔍 Route POIs:', route.pois);
    console.log('🔍 Map initialized:', predefinedMapInitialized);
    console.log('🔍 Map object:', predefinedMap);
    
    // Try to display
    if (predefinedMapInitialized) {
        displayRouteOnMap(route);
    } else {
        console.log('🔄 Initializing map first...');
        initializePredefinedMap().then(async () => {
            await displayRouteOnMap(route);
        });
    }
};

// Test function to check route data
window.checkRouteData = async function() {
    console.log('🧪 Checking route data...');
    
    try {
        const response = await fetch(`${apiBase}/routes`);
        if (response.ok) {
            const data = await response.json();
            const routes = data.routes || [];
            console.log('📊 Total routes:', routes.length);
            
            routes.forEach((route, index) => {
                console.log(`Route ${index + 1}:`, {
                    id: route.id || route._id,
                    name: route.name,
                    hasGeometry: !!route.geometry,
                    hasPOIs: !!(route.pois && route.pois.length > 0),
                    poiCount: route.pois ? route.pois.length : 0
                });
            });
            
            if (routes.length > 0) {
                console.log('🧪 Use window.debugRouteDisplay(' + (routes[0].id || routes[0]._id) + ') to test first route');
            }
        }
    } catch (error) {
        console.error('❌ Error checking route data:', error);
    }
};

// Run comprehensive tests
window.runAllSeparateTabMapTests = async function() {
    console.log('🚀 Running comprehensive separate tab maps tests...');
    
    const basicTests = window.testSeparateTabMaps();
    const tabTests = await window.testTabSwitching();
    
    if (basicTests && tabTests) {
        console.log('🎉 All separate tab maps tests passed successfully!');
        console.log('📋 Implementation Summary:');
        console.log('  ✅ Hazır Rotalar sekmesine harita eklendi');
        console.log('  ✅ SavedRoutesModule harita yönetimi kodları eklendi');
        console.log('  ✅ selectRoute metodu harita gösterimi için güncellendi');
        console.log('  ✅ CSS stilleri eklendi');
        console.log('  ✅ RouteCreatorModule optimize edildi');
        console.log('  ✅ Sekme geçişlerinde harita state koruma eklendi');
        console.log('  ✅ Memory management ve cleanup eklendi');
        console.log('  ✅ Loading ve hata durumları iyileştirildi');
        console.log('  ✅ Tab geçiş sistemi güncellendi (lazy loading, state koruma)');
        console.log('  ✅ Her sekme bağımsız harita instance\'ı çalıştırıyor');
        console.log('  ✅ Sekme geçişlerinde performans optimizasyonu');
        console.log('  ✅ Hazır rotalar kendi haritasında gösteriliyor (sekme değişmiyor)');
        return true;
    } else {
        console.log('❌ Some tests failed. Please review the implementation.');
        return false;
    }
};

// Initialize everything when DOM is loaded
document.addEventListener('DOMContentLoaded', async function () {
    console.log('🚀 DOM loaded, initializing...');
    
    AppState.isInitialized = true;

    // Load categories first
    await withErrorHandling(loadCategories, 'Loading categories')();

    // Initialize route tabs
    initializeRouteTabs();
    
    // Initialize main map early so it's ready for route selection
    setTimeout(async () => {
        const mapContainer = document.getElementById('mapContainer');
        if (mapContainer) {
            console.log('🗺️ Pre-initializing main map for better UX...');
            await initializeMainMap();
        }
    }, 1000); // Wait 1 second after page load
    
    // CRITICAL FIX: Set up periodic map interaction enabler
    setInterval(() => {
        if (predefinedMap && predefinedMapInitialized) {
            // Silently ensure interactions are enabled
            predefinedMap.dragging.enable();
            predefinedMap.touchZoom.enable();
            predefinedMap.scrollWheelZoom.enable();
            predefinedMap.doubleClickZoom.enable();
            predefinedMap.boxZoom.enable();
            predefinedMap.keyboard.enable();
            
            const mapContainer = document.getElementById('predefinedRoutesMap');
            if (mapContainer) {
                mapContainer.style.pointerEvents = 'auto';
            }
        }
    }, 2000); // Check every 2 seconds

    // Feature detection for touch support
    const supportsTouch = 'ontouchstart' in window || navigator.maxTouchPoints > 0;
    if (supportsTouch) {
        document.body.classList.add('touch-device');
    }

    // Initialize all components
    try {
        initializeTouchSupport();
        checkSecurityContext();

        // Wait for loading manager to be available
        const initializeLoadingManager = () => {
            if (window.loadingManager) {
                console.log('✅ Loading manager initialized');
                // Setup lazy loading for any existing images
                if (window.lazyLoader && typeof window.lazyLoader.setupImageLazyLoading === 'function') {
                    try {
                        window.lazyLoader.setupImageLazyLoading();
                    } catch (error) {
                        console.warn('Lazy loading setup error:', error);
                    }
                }
            } else {
                console.log('⏳ Loading manager not yet available, will use fallbacks');
            }
        };

        // Listen for loading manager ready event
        window.addEventListener('loadingManagerReady', initializeLoadingManager);

        // Also try immediately in case it's already loaded
        setTimeout(initializeLoadingManager, 100);

        // Location dialog click outside to close
        const locationOverlay = document.getElementById('locationPermissionOverlay');
        if (locationOverlay) {
            locationOverlay.addEventListener('click', function (e) {
                if (e.target === locationOverlay) {
                    closeLocationDialog();
                }
            });
        }
        initializeSliders();
        setupEventListeners();
        console.log('✅ All components initialized');
    } catch (error) {
        console.error('❌ Initialization error:', error);
    }

    //             // Debug function - remove after fixing
    //             setTimeout(function () {
    //                 try {
    //                     debugElements();
    //                 } catch (error) {
    //                     console.error('❌ Debug error:', error);
    //                 }
    //             }, 1000);
});

//         // Debug function to check elements
//         function debugElements() {
//             // Check loading manager availability
//             console.log('Loading Manager Status:', {
//                 available: !!window.loadingManager,
//                 showPOISkeletons: !!(window.loadingManager && window.loadingManager.showPOISkeletons),
//                 lazyLoader: !!window.lazyLoader
//             });
//             console.log('� DEBUGE: Checking elements...');
// 
//             // Check sliders
//             Object.keys(ratingCategories).forEach(category => {
//                 const slider = document.getElementById(category);
//                 const valueDisplay = document.getElementById(category + '-value');
//                 console.log(`Slider ${category}:`, {
//                     slider: !!slider,
//                     valueDisplay: !!valueDisplay,
//                     sliderValue: slider ? slider.value : 'N/A',
//                     displayValue: valueDisplay ? valueDisplay.textContent : 'N/A'
//                 });
//             });
// 
//             // Check recommend button
//             const recommendBtn = document.getElementById('recommendBtn');
//             console.log('Recommend button:', {
//                 found: !!recommendBtn,
//                 hasEventListener: recommendBtn ? recommendBtn.onclick !== null : false,
//                 text: recommendBtn ? recommendBtn.textContent : 'N/A'
//             });
//         }

function initializeSliders() {
    console.log('🎚️ Initializing preference sliders...');

    Object.keys(ratingCategories).forEach(category => {
        const slider = document.getElementById(category);
        const valueDisplay = document.getElementById(category + '-value');

        if (!slider) {
            console.error(`❌ Slider not found: ${category}`);
            return;
        }

        if (!valueDisplay) {
            console.error(`❌ Value display not found: ${category}-value`);
            return;
        }

        const preferenceItem = slider.closest('.preference-item');
        if (!preferenceItem) {
            console.error(`❌ Preference item not found for: ${category}`);
            return;
        }

        console.log(`✅ Setting up preference slider: ${category}`);

        // Add both input and change events for better compatibility
        const handleSliderChange = function () {
            const value = parseInt(this.value);
            console.log(`🎚️ Preference slider ${category} changed to: ${value}`);
            updatePreferenceValue(category, value, valueDisplay, preferenceItem);
        };

        slider.addEventListener('input', handleSliderChange);
        slider.addEventListener('change', handleSliderChange);

        // Initialize state
        const initialValue = parseInt(slider.value);
        console.log(`ℹ️ Initial value for ${category}: ${initialValue}`);
        updatePreferenceValue(category, initialValue, valueDisplay, preferenceItem);
    });

    // Initialize quick selection buttons
    initializeQuickSelection();

    console.log('✅ All preference sliders initialized');
}

function updateSliderBackground(slider) {
    const sliderItem = slider.closest('.slider-item');
    const category = sliderItem ? sliderItem.getAttribute('data-category') : null;

    // Get category-specific color
    let categoryColor = 'var(--primary-color)';
    if (category) {
        categoryColor = `var(--${category.replace('_', '-')}-color)`;
    }

    if (slider.classList.contains('discrete-slider')) {
        // For discrete sliders, create step-based background
        const value = parseInt(slider.value);
        const percentage = (value / 4) * 100;

        const gradient = `linear-gradient(to right,
                    ${categoryColor} 0%,
                    ${categoryColor} ${percentage}%,
                    rgba(255, 255, 255, 0.9) ${percentage}%,
                    rgba(255, 255, 255, 0.9) 100%)`;
        slider.style.background = gradient;
    } else {
        // Original logic for continuous sliders
        const value = (slider.value - slider.min) / (slider.max - slider.min) * 100;
        const gradient = `linear-gradient(to right,
                    ${categoryColor} 0%,
                    ${categoryColor} ${value}%,
                    rgba(255, 255, 255, 0.9) ${value}%,
                    rgba(255, 255, 255, 0.9) 100%)`;
        slider.style.background = gradient;
    }
}

// Preference value mapping for new mobile-optimized interface
const preferenceValues = {
    0: { text: 'İlgilenmiyorum', value: 0 },
    1: { text: 'Az İlgim Var', value: 25 },
    2: { text: 'İlgim Var', value: 50 },
    3: { text: 'Çok İlgim Var', value: 75 },
    4: { text: 'Kesinlikle İhtiyacım Var', value: 100 }
};

// Quick selection presets
const quickPresets = {
    'nature-lover': {
        doga: 4,
        macera: 3,
        rahatlatici: 3,
        spor: 2,
        yemek: 1,
        tarihi: 1,
        sanat_kultur: 1,
        eglence: 1,
        alisveris: 0,
        gece_hayati: 0
    },
    'culture-enthusiast': {
        tarihi: 4,
        sanat_kultur: 4,
        doga: 2,
        yemek: 3,
        macera: 1,
        rahatlatici: 2,
        spor: 1,
        eglence: 2,
        alisveris: 1,
        gece_hayati: 1
    },
    'foodie': {
        yemek: 4,
        doga: 2,
        tarihi: 2,
        sanat_kultur: 2,
        macera: 1,
        rahatlatici: 3,
        spor: 1,
        eglence: 3,
        alisveris: 2,
        gece_hayati: 3
    },
    'adventure-seeker': {
        macera: 4,
        spor: 4,
        doga: 4,
        yemek: 2,
        tarihi: 1,
        sanat_kultur: 1,
        rahatlatici: 1,
        eglence: 3,
        alisveris: 0,
        gece_hayati: 2
    },
    'relaxation': {
        rahatlatici: 4,
        doga: 3,
        yemek: 3,
        tarihi: 2,
        sanat_kultur: 2,
        macera: 0,
        spor: 1,
        eglence: 2,
        alisveris: 2,
        gece_hayati: 1
    }
};

// Discrete slider value mapping (for backward compatibility)
const discreteValues = {
    0: { text: 'İlgilenmiyorum', value: 0 },
    1: { text: 'Az Meraklıyım', value: 25 },
    2: { text: 'Nötrüm', value: 50 },
    3: { text: 'İlgileniyorum', value: 75 },
    4: { text: 'Kesinlikle İhtiyacım Var', value: 100 }
};

function updateSliderItemState(sliderItem, valueDisplay, value) {
    // Remove existing classes
    sliderItem.classList.remove('active');
    valueDisplay.classList.remove('zero', 'high');

    // For discrete sliders, use the mapping
    if (sliderItem.querySelector('.discrete-slider')) {
        const discreteValue = discreteValues[value];
        if (discreteValue) {
            valueDisplay.textContent = discreteValue.text;

            if (value === 0) {
                valueDisplay.classList.add('zero');
            } else if (value >= 3) {
                sliderItem.classList.add('active');
                valueDisplay.classList.add('high');
            } else if (value > 0) {
                sliderItem.classList.add('active');
            }
        }
    } else {
        // Original logic for non-discrete sliders
        if (value === 0) {
            valueDisplay.classList.add('zero');
        } else if (value >= 70) {
            sliderItem.classList.add('active');
            valueDisplay.classList.add('high');
        } else if (value > 0) {
            sliderItem.classList.add('active');
        }
    }
}

// New mobile-optimized preference functions
function updatePreferenceValue(category, value, valueDisplay, preferenceItem) {
    const preferenceValue = preferenceValues[value];
    if (preferenceValue) {
        valueDisplay.textContent = preferenceValue.text;
        
        // Update visual state
        preferenceItem.classList.remove('active');
        if (value > 0) {
            preferenceItem.classList.add('active');
        }
        
        console.log(`✅ Updated ${category} preference to: ${preferenceValue.text} (${value})`);
    }
}

function initializeQuickSelection() {
    console.log('🚀 Initializing quick selection buttons...');
    
    const quickButtons = document.querySelectorAll('.quick-btn');
    quickButtons.forEach(button => {
        button.addEventListener('click', function() {
            const preset = this.getAttribute('data-preset');
            console.log(`🎯 Quick selection clicked: ${preset}`);
            
            if (preset === 'reset') {
                resetAllPreferences();
            } else if (quickPresets[preset]) {
                applyPreset(quickPresets[preset]);
            }
            
            // Add visual feedback
            this.style.transform = 'scale(0.95)';
            setTimeout(() => {
                this.style.transform = '';
            }, 150);
        });
    });
    
    console.log('✅ Quick selection buttons initialized');
}

function applyPreset(preset) {
    console.log('🎨 Applying preset:', preset);
    
    Object.keys(preset).forEach(category => {
        const slider = document.getElementById(category);
        const valueDisplay = document.getElementById(category + '-value');
        const preferenceItem = slider?.closest('.preference-item');
        
        if (slider && valueDisplay && preferenceItem) {
            const value = preset[category];
            slider.value = value;
            updatePreferenceValue(category, value, valueDisplay, preferenceItem);
            
            // Trigger change event for any additional handlers
            slider.dispatchEvent(new Event('change'));
        }
    });
    
    console.log('✅ Preset applied successfully');
}

function resetAllPreferences() {
    console.log('🔄 Resetting all preferences...');
    
    Object.keys(ratingCategories).forEach(category => {
        const slider = document.getElementById(category);
        const valueDisplay = document.getElementById(category + '-value');
        const preferenceItem = slider?.closest('.preference-item');
        
        if (slider && valueDisplay && preferenceItem) {
            slider.value = 0;
            updatePreferenceValue(category, 0, valueDisplay, preferenceItem);
            
            // Trigger change event
            slider.dispatchEvent(new Event('change'));
        }
    });
    
    console.log('✅ All preferences reset');
}

function setupEventListeners() {
    console.log('🔗 Setting up event listeners...');

    const recommendBtn = document.getElementById('recommendBtn');
    if (recommendBtn) {
        console.log('✅ Recommend button found, adding event listener');
        recommendBtn.addEventListener('click', function (e) {
            console.log('🔥 Recommend button clicked!');
            e.preventDefault();
            getRecommendations();
        });
    } else {
        console.error('❌ Recommend button not found!');
        // Try to find it with a different approach
        const allButtons = document.querySelectorAll('button');
        console.log('🔍 All buttons found:', allButtons.length);
        allButtons.forEach((btn, index) => {
            console.log(`Button ${index}:`, btn.id, btn.className, btn.textContent.substring(0, 20));
        });
    }

    console.log('✅ Event listeners setup complete');
}

async function getRecommendations() {
    console.log('🚀 getRecommendations function called');

    const button = document.getElementById('recommendBtn');
    const resultsSection = document.getElementById('resultsSection');
    const loadingIndicator = document.getElementById('loadingIndicator');
    const resultsContainer = document.getElementById('recommendationResults');

    console.log('Elements found:', {
        button: !!button,
        resultsSection: !!resultsSection,
        loadingIndicator: !!loadingIndicator,
        resultsContainer: !!resultsContainer
    });

    // Show enhanced loading state
    button.disabled = true;
    button.classList.add('btn--loading');
    button.innerHTML = 'Öneriler Hazırlanıyor...';
    resultsSection.style.display = 'block';

    // Show skeleton loading for POI cards (with fallback)
    if (window.loadingManager && typeof window.loadingManager.showPOISkeletons === 'function') {
        try {
            window.loadingManager.showPOISkeletons('recommendationResults', 6);
        } catch (error) {
            console.warn('Loading manager error, using fallback:', error);
            showFallbackLoading();
        }
    } else {
        showFallbackLoading();
    }

    function showFallbackLoading() {
        // Create skeleton loading manually
        const skeletonHTML = Array(3).fill(0).map(() => `
                    <div class="poi-card-skeleton">
                        <div class="poi-card-skeleton__image loading__skeleton"></div>
                        <div class="poi-card-skeleton__content">
                            <div class="poi-card-skeleton__header">
                                <div class="poi-card-skeleton__title loading__skeleton"></div>
                                <div class="poi-card-skeleton__score loading__skeleton"></div>
                            </div>
                            <div class="poi-card-skeleton__description">
                                <div class="skeleton-card__text loading__skeleton"></div>
                                <div class="skeleton-card__text loading__skeleton"></div>
                                <div class="skeleton-card__text loading__skeleton"></div>
                            </div>
                            <div class="poi-card-skeleton__meta">
                                <div class="poi-card-skeleton__category loading__skeleton"></div>
                            </div>
                            <div class="poi-card-skeleton__actions">
                                <div class="poi-card-skeleton__action loading__skeleton"></div>
                                <div class="poi-card-skeleton__action loading__skeleton"></div>
                            </div>
                        </div>
                    </div>
                `).join('');
        resultsContainer.innerHTML = skeletonHTML;
    }

    // Show progress loading (with fallback)
    if (window.loadingManager && typeof window.loadingManager.showLoading === 'function') {
        try {
            window.loadingManager.showLoading('loadingIndicator', {
                type: 'progress',
                text: 'Tercihleriniz analiz ediliyor...',
                progress: 0
            });
        } catch (error) {
            console.warn('Loading manager error, using fallback:', error);
            loadingIndicator.style.display = 'block';
        }
    } else {
        // Fallback - show basic loading
        loadingIndicator.style.display = 'block';
    }

    try {
        // Get user preferences with progress update
        if (window.loadingManager && typeof window.loadingManager.updateProgress === 'function') {
            try {
                window.loadingManager.updateProgress('loadingIndicator', 20);
            } catch (error) {
                console.warn('Progress update error:', error);
            }
        }

        const preferences = {};
        Object.keys(ratingCategories).forEach(category => {
            const slider = document.getElementById(category);
            
            if (!slider) {
                console.error(`❌ Slider not found for category: ${category}`);
                return;
            }
            
            const sliderValue = parseInt(slider.value);
            console.log(`🎚️ ${category}: slider value = ${sliderValue}, classes = ${slider.className}`);

            // Check for both old and new slider types
            if (slider.classList.contains('discrete-slider')) {
                // Convert discrete slider value to actual preference value (old interface)
                preferences[category] = discreteValues[sliderValue].value;
                console.log(`   → Using discrete value: ${discreteValues[sliderValue].value}`);
            } else if (slider.classList.contains('preference-slider')) {
                // Convert preference slider value to actual preference value (new interface)
                preferences[category] = preferenceValues[sliderValue].value;
                console.log(`   → Using preference value: ${preferenceValues[sliderValue].value}`);
            } else {
                // Fallback for direct values
                preferences[category] = sliderValue;
                console.log(`   → Using direct value: ${sliderValue}`);
            }
        });

        console.log('User preferences:', preferences);
        console.log('Preferences object keys:', Object.keys(preferences));
        console.log('Preferences object values:', Object.values(preferences));
        console.log('Sending to API:', JSON.stringify({ preferences }, null, 2));
        
        // Debug: Check if preferences is empty
        if (Object.keys(preferences).length === 0) {
            console.error('❌ Preferences object is empty!');
            throw new Error('Preferences could not be collected');
        }

        // Update progress
        if (window.loadingManager && typeof window.loadingManager.updateProgress === 'function') {
            try {
                window.loadingManager.updateProgress('loadingIndicator', 40);
            } catch (error) {
                console.warn('Progress update error:', error);
            }
        }

        // Make API request to get recommendations
        console.log('🚀 Making API request to:', `${apiBase}/recommendations`);
        console.log('🚀 Request body:', JSON.stringify({ preferences }));
        
        const response = await fetch(`${apiBase}/recommendations`, {
            method: 'POST',
            headers: { 'Content-Type': 'application/json' },
            body: JSON.stringify({ preferences })
        });
        
        console.log('📡 Response status:', response.status);
        console.log('📡 Response ok:', response.ok);
        
        if (!response.ok) {
            let errorText;
            try {
                errorText = await response.text();
                console.error('❌ API Error Response:', errorText);
            } catch (e) {
                console.error('❌ Could not read error response:', e);
                errorText = 'Unknown error';
            }
            throw new Error(`HTTP error! status: ${response.status}, message: ${errorText}`);
        }
        
        const apiData = await response.json();
        console.log('API Response:', apiData);

        if (window.loadingManager && typeof window.loadingManager.updateProgress === 'function') {
            try {
                window.loadingManager.updateProgress('loadingIndicator', 70);
            } catch (error) {
                console.warn('Progress update error:', error);
            }
        }

        // Transform API response to match our display format
        const recommendationData = {
            highScore: apiData.recommendations.filter(poi => poi.score >= 45).map(poi => ({
                ...poi,
                recommendationScore: Math.round(poi.score),
                ratings: poi.ratings || {}
            })),
            lowScore: apiData.recommendations.filter(poi => poi.score < 45).map(poi => ({
                ...poi,
                recommendationScore: Math.round(poi.score),
                ratings: poi.ratings || {}
            })),
            all: apiData.recommendations.map(poi => ({
                ...poi,
                recommendationScore: Math.round(poi.score),
                ratings: poi.ratings || {}
            }))
        };

        console.log('Processed recommendation data:', recommendationData);
        
        if (window.loadingManager && typeof window.loadingManager.updateProgress === 'function') {
            try {
                window.loadingManager.updateProgress('loadingIndicator', 90);
            } catch (error) {
                console.warn('Progress update error:', error);
            }
        }

        if (recommendationData.highScore.length === 0 && recommendationData.lowScore.length === 0) {
            console.warn('No recommendations found');
        }

        // Display results with animation
        await displayRecommendations(recommendationData);

        if (window.loadingManager && typeof window.loadingManager.updateProgress === 'function') {
            try {
                window.loadingManager.updateProgress('loadingIndicator', 100);
            } catch (error) {
                console.warn('Progress update error:', error);
            }
        }

        // Initialize map with all recommendations
        if (recommendationData.highScore.length > 0 || recommendationData.lowScore.length > 0) {
            console.log('Initializing map with all recommendations...');
            await initializeMap(recommendationData);
        } else {
            console.log('Skipping map initialization - no recommendations');
        }

    } catch (error) {
        console.error('Recommendation error:', error);
        resultsContainer.innerHTML = `
                    <div class="no-results animate-fade-in">
                        <i class="fas fa-exclamation-triangle"></i>
                        <h3>Bir hata oluştu</h3>
                        <p>Öneriler alınırken bir sorun yaşandı. Lütfen tekrar deneyin.</p>
                        <button class="btn btn--primary" onclick="getRecommendations()">
                            <i class="fas fa-redo"></i> Tekrar Dene
                        </button>
                    </div>
                `;
    } finally {
        // Reset button state immediately
        button.disabled = false;
        button.classList.remove('btn--loading');
        button.innerHTML = '<i class="fas fa-magic"></i> Önerilerimi Getir';

        // Reset button state only - loading indicator will be handled by displayRecommendations
        console.log('✅ Finally block executed - button reset');
    }
}

function calculateRecommendations(poisData, preferences) {
    const allPois = [];

    // Flatten POI data
    Object.keys(poisData).forEach(category => {
        if (Array.isArray(poisData[category])) {
            poisData[category].forEach(poi => {
                allPois.push({
                    ...poi,
                    category: category
                });
            });
        }
    });

    console.log('All POIs:', allPois.length);

    // Calculate scores for each POI
    const scoredPois = allPois.map(poi => {
        let totalScore = 0;
        let matchingCategories = 0;
        let baseScore = 30; // Base score for all POIs

        // Calculate weighted score based on user preferences
        Object.keys(preferences).forEach(category => {
            const userWeight = preferences[category] / 100; // Convert to 0-1 scale
            const poiRating = poi.ratings[category] || 0;

            if (userWeight > 0) {
                if (poiRating > 0) {
                    // Use actual rating if available
                    totalScore += (poiRating / 100) * userWeight;
                } else {
                    // Use base score if no rating available
                    totalScore += (baseScore / 100) * userWeight;
                }
                matchingCategories++;
            }
        });

        // Normalize score (0-100 scale)
        let finalScore = matchingCategories > 0 ? (totalScore / matchingCategories) * 100 : baseScore;

        // Add category bonus if POI matches user's preferred categories
        const categoryBonus = getCategoryBonus(poi.category, preferences);
        finalScore += categoryBonus;

        // Ensure score is within bounds
        finalScore = Math.min(100, Math.max(0, finalScore));

        return {
            ...poi,
            recommendationScore: Math.round(finalScore),
            matchingCategories: matchingCategories
        };
    });

    // Sort all POIs by score
    const allSortedPois = scoredPois
        .filter(poi => poi.recommendationScore > 0)
        .sort((a, b) => b.recommendationScore - a.recommendationScore);

    // Separate high and low scoring POIs
    const highScorePois = allSortedPois.filter(poi => poi.recommendationScore >= 45);
    const lowScorePois = allSortedPois.filter(poi => poi.recommendationScore < 45);

    console.log('High score POIs (≥45):', highScorePois.length);
    console.log('Low score POIs (<45):', lowScorePois.length);

    return {
        highScore: highScorePois.slice(0, 15), // Top 15 high-scoring
        lowScore: lowScorePois.slice(0, 20),   // Top 20 low-scoring
        all: allSortedPois.slice(0, 35)        // All POIs for fallback
    };
}

// Get category bonus based on POI category and user preferences
function getCategoryBonus(poiCategory, preferences) {
    const categoryMapping = {
        'doga_macera': ['doga', 'macera', 'spor'],
        'gastronomik': ['yemek'],
        'kulturel': ['tarihi', 'sanat_kultur'],
        'sanatsal': ['sanat_kultur'],
        'konaklama': ['rahatlatici']
    };

    const relatedCategories = categoryMapping[poiCategory] || [];
    let bonus = 0;

    relatedCategories.forEach(category => {
        if (preferences[category] && preferences[category] > 50) {
            bonus += (preferences[category] - 50) * 0.2; // Max 10 point bonus
        }
    });

    return Math.min(15, bonus); // Max 15 point category bonus
}
async function displayRecommendations(recommendationData) {
    const container = document.getElementById('recommendationResults');
    const routeSection = document.getElementById('routeSection');

    // Check if we have any recommendations
    if (recommendationData.highScore.length === 0 && recommendationData.lowScore.length === 0) {
        container.innerHTML = `
            <div class="no-results-modern">
                <div class="no-results-icon">
                    <i class="fas fa-compass"></i>
                </div>
                <h3>Keşfedilecek yerler bulunamadı</h3>
                <p>Tercihlerinizi değiştirerek farklı deneyimler keşfedebilirsiniz.</p>
                <button class="retry-btn" onclick="document.querySelector('.quick-btn[data-preset=\\'reset\\']').click()">
                    <i class="fas fa-redo"></i>
                    Tercihleri Sıfırla
                </button>
            </div>
        `;
        routeSection.style.display = 'none';
        return;
    }

    // Show route section
    routeSection.style.display = 'block';

    // Create modern recommendation display
    let html = `
        <div class="recommendations-modern">
            <div class="recommendations-header">
                <div class="recommendations-stats">
                    <div class="stat-item">
                        <span class="stat-number">${recommendationData.highScore.length + recommendationData.lowScore.length}</span>
                        <span class="stat-label">Toplam Öneri</span>
                    </div>
                    <div class="stat-item">
                        <span class="stat-number">${recommendationData.highScore.length}</span>
                        <span class="stat-label">Size Özel</span>
                    </div>
                    <div class="stat-item">
                        <span class="stat-number">${recommendationData.lowScore.length}</span>
                        <span class="stat-label">Alternatif</span>
                    </div>
                </div>
            </div>
    `;

    if (recommendationData.highScore.length > 0) {
        html += `
            <div class="recommendation-category primary">
                <div class="category-header">
                    <div class="category-title">
                        <i class="fas fa-star"></i>
                        <h3>Size Özel Öneriler</h3>
                        <span class="category-badge">${recommendationData.highScore.length}</span>
                    </div>
                    <p class="category-description">Tercihlerinize en uygun yerler</p>
                </div>
                <div class="recommendations-grid">
                    ${createModernPOICards(recommendationData.highScore, 'primary')}
                </div>
            </div>
        `;
    }

    if (recommendationData.lowScore.length > 0) {
        html += `
            <div class="recommendation-category secondary">
                <div class="category-header">
                    <div class="category-title">
                        <i class="fas fa-compass"></i>
                        <h3>Keşfedebileceğiniz Yerler</h3>
                        <span class="category-badge secondary">${recommendationData.lowScore.length}</span>
                    </div>
                    <p class="category-description">Farklı deneyimler için alternatif seçenekler</p>
                    <button class="toggle-category-btn" onclick="toggleAlternativeRecommendations()">
                        <span class="toggle-text">Göster</span>
                        <i class="fas fa-chevron-down toggle-icon"></i>
                    </button>
                </div>
                <div class="recommendations-grid alternative" id="alternativeRecommendations" style="display: none;">
                    ${createModernPOICards(recommendationData.lowScore, 'secondary')}
                </div>
            </div>
        `;
    }

    html += `</div>`;

    container.innerHTML = html;
    
    // Smooth reveal animation
    container.style.opacity = '0';
    container.style.transform = 'translateY(20px)';
    setTimeout(() => {
        container.style.transition = 'all 0.4s cubic-bezier(0.4, 0, 0.2, 1)';
        container.style.opacity = '1';
        container.style.transform = 'translateY(0)';
    }, 100);

    if (window.lazyLoader && typeof window.lazyLoader.setupImageLazyLoading === 'function') {
        try {
            window.lazyLoader.setupImageLazyLoading();
        } catch (error) {
            console.warn('Lazy loading setup error:', error);
        }
    }

    const newCards = container.querySelectorAll('.poi-card');
    newCards.forEach(card => {
        card.classList.add('gpu-accelerated');
    });

    // Hide loading indicator after a reasonable delay for better UX
    const loadingIndicator = document.getElementById('loadingIndicator');
    setTimeout(() => {
        if (loadingIndicator) {
            // Smooth fade out transition
            loadingIndicator.style.transition = 'opacity 0.5s ease-out';
            loadingIndicator.style.opacity = '0';

            // Hide completely after fade out
            setTimeout(() => {
                loadingIndicator.style.display = 'none';
                loadingIndicator.style.visibility = 'hidden';
                loadingIndicator.classList.add('d-none');
                loadingIndicator.setAttribute('hidden', 'true');

                if (window.loadingManager && typeof window.loadingManager.hideLoading === 'function') {
                    try {
                        window.loadingManager.hideLoading('loadingIndicator');
                    } catch (error) {
                        console.warn('Hide loading error:', error);
                    }
                }

                console.log('✅ Loading indicator hidden with smooth transition');
            }, 500); // Wait for fade out to complete
        }
    }, 2000); // Show loading for at least 2 seconds

    // Asynchronously load media for each card in background (don't block UI)
    const allPOIs = [...recommendationData.highScore, ...recommendationData.lowScore];
    allPOIs.forEach(poi => {
        // Use setTimeout to make this truly non-blocking
        setTimeout(async () => {
            try {
                const media = await loadPOIMedia(poi.id || poi._id);
                const card = container.querySelector(`.poi-card[data-poi-id='${poi.id || poi._id}']`);
                if (!card) return;

                const imageContainer = card.querySelector('.poi-card__image-container');
                const placeholder = imageContainer.querySelector('.poi-card__image-placeholder');

                if (media.images && media.images.length > 0) {
                    const mainImage = media.images[0];
                    const img = document.createElement('img');
                    img.dataset.src = `/${mainImage.preview_path || mainImage.path || `poi_media/${mainImage.filename}`}`;
                    img.className = 'poi-card__image lazy-image';
                    img.alt = poi.name;
                    img.src = 'data:image/svg+xml;base64,PHN2ZyB3aWR0aD0iMjAwIiBoZWlnaHQ9IjIwMCIgeG1sbnM9Imh0dHA6Ly93d3cudzMub3JnLzIwMDAvc3ZnIj48cmVjdCB3aWR0aD0iMTAwJSIgaGVpZ2h0PSIxMDAlIiBmaWxsPSIjZGRkIi8+PHRleHQgeD0iNTAlIiB5PSI1MCUiIGZvbnQtZmFtaWx5PSJBcmlhbCwgc2Fucy1zZXJpZiIgZm9udC1zaXplPSIxNCIgZmlsbD0iIzk5OSIgdGV4dC1hbmNob3I9Im1pZGRsZSIgZHk9Ii4zZW0iPkxvYWRpbmcuLi48L3RleHQ+PC9zdmc+';
                    imageContainer.insertBefore(img, placeholder);
                    placeholder.style.display = 'none';
                    if (window.lazyLoader && typeof window.lazyLoader.setupImageLazyLoading === 'function') {
                        window.lazyLoader.setupImageLazyLoading();
                    }
                }

                const previewContainer = card.querySelector('.poi-media-preview');
                const cacheKey = `poi_card_${poi.id || poi._id}`;
                const allMediaItems = [];

                if (media.images) {
                    media.images.forEach((image, idx) => {
                        allMediaItems.push({
                            type: 'image',
                            path: image.preview_path || image.path || `poi_media/${image.filename}`,
                            title: image.description || `Görsel ${idx + 1}`,
                            originalIndex: idx
                        });
                    });
                }

                if (media.videos) {
                    media.videos.forEach((video, idx) => {
                        allMediaItems.push({
                            type: 'video',
                            path: video.path || `poi_media/${video.filename}`,
                            title: video.description || `Video ${idx + 1}`,
                            originalIndex: idx
                        });
                    });
                }

                if (media.audio) {
                    media.audio.forEach((audio, idx) => {
                        allMediaItems.push({
                            type: 'audio',
                            path: audio.path || `poi_media/${audio.filename}`,
                            title: audio.description || `Ses ${idx + 1}`,
                            originalIndex: idx
                        });
                    });
                }

                poiMediaCache[cacheKey] = { items: allMediaItems, poiName: poi.name };

                if (allMediaItems.length > 0) {
                    const previewItems = allMediaItems.slice(0, 3);
                    let mediaPreviewHTML = '';

                    previewItems.forEach((item, idx) => {
                        if (item.type === 'image') {
                            const imagePath = item.path.startsWith('/') ? item.path : `/${item.path}`;
                            mediaPreviewHTML += `<img data-src="${imagePath}" class="poi-media-thumb lazy-image" onclick="showPOIMediaFromCache('${cacheKey}', ${idx})" title="${item.title}" alt="${item.title}" src="data:image/svg+xml;base64,PHN2ZyB3aWR0aD0iNjAiIGhlaWdodD0iNjAiIHhtbG5zPSJodHRwOi8vd3d3LnczLm9yZy8yMDAwL3N2ZyI+PHJlY3Qgd2lkdGg9IjEwMCUiIGhlaWdodD0iMTAwJSIgZmlsbD0iI2RkZCIvPjx0ZXh0IHg9IjUwJSIgeT0iNTAlIiBmb250LWZhbWlseT0iQXJpYWwsIHNhbnMtc2VyaWYiIGZvbnQtc2l6ZT0iMTAiIGZpbGw9IiM5OTkiIHRleHQtYW5jaG9yPSJtaWRkbGUiIGR5PSIuM2VtIj4uLi48L3RleHQ+PC9zdmc+" />`;
                        } else {
                            const icon = item.type === 'video' ? '🎥' : '🎵';
                            mediaPreviewHTML += `<div class="poi-media-count" onclick="showPOIMediaFromCache('${cacheKey}', ${idx})" title="${item.title}">${icon}</div>`;
                        }
                    });

                    if (allMediaItems.length > 3) {
                        mediaPreviewHTML += `<div class="poi-media-count" onclick="showPOIMediaFromCache('${cacheKey}', 0)">+${allMediaItems.length - 3}</div>`;
                    }

                    previewContainer.innerHTML = mediaPreviewHTML;
                    if (window.lazyLoader && typeof window.lazyLoader.setupImageLazyLoading === 'function') {
                        window.lazyLoader.setupImageLazyLoading();
                    }
                }
            } catch (err) {
                console.warn('Could not load media for POI:', poi.name, err);
            }
        }, 0); // Execute immediately but asynchronously
    });
}

// Initialize empty map for predefined routes
async function initializeEmptyMap() {
    const mapContainer = document.getElementById('mapContainer');
    const mapSection = document.getElementById('mapSection');

    console.log('🗺️ Initializing empty map...');

    // Show map section with animation
    if (mapSection) {
        mapSection.style.display = 'block';
        mapSection.style.opacity = '0';
        mapSection.style.transform = 'translateY(20px)';

        setTimeout(() => {
            mapSection.style.transition = 'all 0.6s ease-out';
            mapSection.style.opacity = '1';
            mapSection.style.transform = 'translateY(0)';
        }, 100);
    }

    // Add loading state to map container
    mapContainer.classList.add('loading');

    // Clear existing map
    if (map) {
        map.remove();
    }

    // Initialize map with better options
    map = L.map('mapContainer', {
        zoomControl: true,
        scrollWheelZoom: true,
        doubleClickZoom: true,
        touchZoom: true,
        dragging: true,
        tap: true,
        tapTolerance: 15,
        worldCopyJump: false,
        maxBoundsViscosity: 0.0
    }).setView([38.632, 34.912], 13);

    // Add base layers
    addBaseLayers(map);

    // Add map controls
    if (L.Control.Fullscreen) {
        map.addControl(new L.Control.Fullscreen());
    }

    // Clear existing markers
    markers.forEach(marker => marker.remove());
    markers = [];

    // Remove loading state after map is fully loaded
    setTimeout(() => {
        mapContainer.classList.remove('loading');
        // Fix map size issues
        if (map) {
            map.invalidateSize();
        }
        console.log('🗺️ Empty map initialized and ready');
    }, 1000);
}

async function initializeMap(recommendationData) {
    const mapContainer = document.getElementById('mapContainer');
    const mapSection = document.getElementById('mapSection');

    // Check if we have any recommendations
    if (recommendationData.highScore.length === 0 && recommendationData.lowScore.length === 0) {
        if (mapSection) mapSection.style.display = 'none';
        return;
    }

    // Show map section with animation
    if (mapSection) {
        mapSection.style.display = 'block';
        mapSection.style.opacity = '0';
        mapSection.style.transform = 'translateY(20px)';

        setTimeout(() => {
            mapSection.style.transition = 'all 0.6s ease-out';
            mapSection.style.opacity = '1';
            mapSection.style.transform = 'translateY(0)';
        }, 100);
    }

    // Add loading state to map container
    mapContainer.classList.add('loading');

    // Clear existing map
    if (map) {
        map.remove();
    }

    // Initialize map with better options
    map = L.map('mapContainer', {
        zoomControl: true,
        scrollWheelZoom: true,
        doubleClickZoom: true,
        touchZoom: true,
        dragging: true,
        tap: true,
        tapTolerance: 15,
        worldCopyJump: false,
        maxBoundsViscosity: 0.0
    }).setView([38.632, 34.912], 13);

    // Add base layers
    addBaseLayers(map);

    // Add map controls
    if (L.Control.Fullscreen) {
        map.addControl(new L.Control.Fullscreen());
    }

    // Clear existing markers
    markers.forEach(marker => marker.remove());
    markers = [];

    // Add markers for all recommendations (high and low score)
    const allPOIs = [...recommendationData.highScore, ...recommendationData.lowScore];

    for (const [index, poi] of allPOIs.entries()) {
        const isLowScore = poi.recommendationScore < 45;
        const customIcon = createCustomIcon(poi.category, poi.recommendationScore, isLowScore);
        const categoryStyle = getCategoryStyle(poi.category);

        // Load media and elevation data (with error handling)
        let media = { images: [], videos: [], audio: [], models: [] };
        let elevation = 0;

        try {
            media = await loadPOIMedia(poi.id || poi._id);
        } catch (error) {
            console.warn('Could not load media for POI:', poi.name, error);
        }

        try {
            elevation = await getElevation(poi.latitude, poi.longitude);
        } catch (error) {
            console.warn('Could not get elevation for POI:', poi.name, error);
        }

        // Düşük puanlı POI'ler için farklı popup renkleri
        const popupHeaderColor = isLowScore ? '#9ca3af' : categoryStyle.color;
        const popupScoreBackground = isLowScore ?
            'linear-gradient(135deg, #6b7280 0%, #9ca3af 100%)' :
            'linear-gradient(135deg, var(--accent-color) 0%, #20c997 100%)';
        const popupOpacity = isLowScore ? '0.8' : '1';

        const marker = L.marker([poi.latitude, poi.longitude], {
            icon: customIcon,
            interactive: true,
            bubblingMouseEvents: true
        })
            .addTo(map)
            .bindPopup(
                `
                        <div style="min-width: 280px; max-width: 350px; font-family: 'Segoe UI', sans-serif; opacity: ${popupOpacity};">
                            <div style="
                                background: linear-gradient(135deg, ${popupHeaderColor} 0%, ${popupHeaderColor}dd 100%);
                                color: white;
                                padding: 12px;
                                margin: -10px -10px 10px -10px;
                                border-radius: 8px 8px 0 0;
                                ${isLowScore ? 'opacity: 0.9;' : ''}
                            ">
                                <h6 style="margin: 0; font-size: 16px; font-weight: 600;">
                                    <i class="${categoryStyle.icon}"></i> ${poi.name}
                                    ${isLowScore ? ' <small style="opacity: 0.7;">(Düşük Uygunluk)</small>' : ''}
                                </h6>
                                <small style="opacity: 0.9; font-size: 12px;">
                                    ${getCategoryDisplayName(poi.category)}
                                </small>
                            </div>
                            
                            <div style="padding: 0 5px;">
                                <div style="margin-bottom: 10px; display: flex; gap: 6px; flex-wrap: wrap;">
                                    <span style="
                                        background: ${popupScoreBackground};
                                        color: white;
                                        padding: 4px 10px;
                                        border-radius: 15px;
                                        font-size: 12px;
                                        font-weight: 600;
                                        box-shadow: 0 2px 8px rgba(40, 167, 69, 0.3);
                                        ${isLowScore ? 'opacity: 0.8;' : ''}
                                    ">
                                        ${isLowScore ? '⚪' : '⭐'} ${poi.recommendationScore}% Uygun
                                    </span>
                                    ${elevation > 0 ? `
                                        <span style="
                                            background: #3498db;
                                            color: white;
                                            padding: 4px 8px;
                                            border-radius: 12px;
                                            font-size: 11px;
                                            font-weight: 600;
                                        ">
                                            🏔️ ${elevation}m
                                        </span>
                                    ` : ''}
                                </div>
                                
                                ${poi.description ? `
                                    <p style="
                                        margin: 8px 0 10px 0;
                                        font-size: 13px;
                                        line-height: 1.4;
                                        color: #555;
                                    ">${poi.description}</p>
                                ` : ''}

                                ${createMediaGallery(media, poi)}
                                
                                <div style="
                                    margin-top: 12px;
                                    padding-top: 10px;
                                    border-top: 1px solid #eee;
                                    display: flex;
                                    gap: 6px;
                                    flex-wrap: wrap;
                                ">
                                    <button onclick="openInGoogleMaps(${poi.latitude}, ${poi.longitude}, '${poi.name.replace(/'/g, "\\'")}')" 
                                            style="background: #4285f4; color: white; border: none; padding: 6px 10px; border-radius: 12px; font-size: 11px; cursor: pointer; display: flex; align-items: center; gap: 4px;">
                                        🗺️ Google Maps
                                    </button>
                                    <button onclick="addToRoute({id: '${poi.id || poi._id}', name: '${poi.name.replace(/'/g, "\\'")}', latitude: ${poi.latitude}, longitude: ${poi.longitude}, category: '${poi.category}'})" 
                                            style="background: var(--primary-color); color: white; border: none; padding: 6px 10px; border-radius: 12px; font-size: 11px; cursor: pointer; display: flex; align-items: center; gap: 4px;">
                                        ➕ Rotaya Ekle
                                    </button>
                                </div>
                                
                                <div style="
                                    margin-top: 8px;
                                    font-size: 10px;
                                    color: #888;
                                    text-align: center;
                                ">
                                    📍 ${poi.latitude.toFixed(4)}, ${poi.longitude.toFixed(4)}
                                </div>
                                </div>
                            </div>
                        `, {
                maxWidth: 400,
                className: 'custom-popup',
                autoPan: false
            });

        // Marker'ı listeye ekle ve düşük puanlı ise başlangıçta gizle
        marker.isLowScore = isLowScore;
        marker.poiData = poi;

        if (isLowScore) {
            marker.setOpacity(0); // Başlangıçta gizli
            marker._icon.style.display = 'none';
        }

        markers.push(marker);
    }

    // Fit map to show all markers
    const totalPOIs = recommendationData.highScore.length + recommendationData.lowScore.length;
    if (totalPOIs > 1) {
        const group = new L.featureGroup(markers);
        map.fitBounds(group.getBounds().pad(0.1));
    }

    // Remove loading state after map is fully loaded
    setTimeout(() => {
        mapContainer.classList.remove('loading');
        // Fix map size issues
        if (map) {
            map.invalidateSize();
        }
        console.log('🗺️ Map fully loaded and displayed');
    }, 1000);
}
function focusOnMap(lat, lng) {
    if (map) {
        // Smooth scroll to map section
        const mapSection = document.getElementById('mapSection');
        if (mapSection) {
            mapSection.scrollIntoView({
                behavior: 'smooth',
                block: 'center'
            });
        }

        // Highlight the map section briefly
        const mapContainer = document.getElementById('mapContainer');
        if (mapContainer) {
            mapContainer.style.transform = 'scale(1.02)';
            mapContainer.style.transition = 'transform 0.3s ease';

            setTimeout(() => {
                mapContainer.style.transform = 'scale(1)';
            }, 600);
        }

        // Focus on the specific location
        setTimeout(() => {
            map.setView([lat, lng], 16);

            // Find and open the popup for this location
            markers.forEach(marker => {
                const markerLatLng = marker.getLatLng();
                if (Math.abs(markerLatLng.lat - lat) < 0.0001 && Math.abs(markerLatLng.lng - lng) < 0.0001) {
                    marker.openPopup();
                }
            });
        }, 500);
    }
}

// Helper function to create POI cards HTML
function createPOICards(pois) {
    return pois.map(poi => `
        <div class="poi-card poi-card--interactive" data-poi-id="${poi.id || poi._id}">
            <div class="poi-card__image-container">
                <div class="poi-card__image-placeholder loading__skeleton">
                    <i class="fas fa-image"></i>
                </div>
                <div class="poi-card__image-overlay"></div>
                <span class="poi-card__category">${getCategoryDisplayName(poi.category)}</span>
            </div>

            <div class="poi-card__content">
                <div class="poi-card__header">
                    <h3 class="poi-card__title">${poi.name}</h3>
                    <div class="poi-card__score ${poi.recommendationScore >= 45 ? 'high-score' : 'low-score'}">${poi.recommendationScore}% Uygun</div>
                </div>
                <div class="poi-media-preview"></div>
                <div class="poi-card__actions">
                    <button class="btn btn--secondary btn--sm" onclick="focusOnMap(${poi.latitude}, ${poi.longitude})">
                        <i class="fas fa-map-marker-alt"></i> Haritada Göster
                    </button>
                    <button class="btn btn--primary btn--sm" onclick="openInGoogleMaps(${poi.latitude}, ${poi.longitude}, '${poi.name.replace(/'/g, "\\'")}')">
                        <i class="fab fa-google"></i> Google Maps
                    </button>
                    <button class="btn btn--success btn--sm" onclick="addToRoute({id: '${poi.id || poi._id}', name: '${poi.name.replace(/'/g, "\\'")}', latitude: ${poi.latitude}, longitude: ${poi.longitude}, category: '${poi.category}'})">
                        <i class="fas fa-plus"></i> Rotaya Ekle
                    </button>
                </div>
            </div>
        </div>
    `).join('');
}

// Modern POI Cards for improved UX
function createModernPOICards(pois, type = 'primary') {
    return pois.map(poi => {
        const icon = getCategoryIcon(poi.category);
        const iconElement = icon.startsWith('fa')
            ? `<i class="${icon}"></i>`
            : `<span>${icon}</span>`;
        return `
        <div class="modern-poi-card ${type}" data-poi-id="${poi.id || poi._id}" onclick="focusOnMap(${poi.latitude}, ${poi.longitude})">
            <div class="poi-card-header">
                <div class="poi-category-badge">
                    ${iconElement}
                    <span>${getCategoryDisplayName(poi.category)}</span>
                </div>
                <div class="poi-score ${poi.recommendationScore >= 45 ? 'high' : 'medium'}">
                    ${poi.recommendationScore}%
                </div>
            </div>

            <div class="poi-card-content">
                <h4 class="poi-title">${poi.name}</h4>
                <div class="poi-description">
                    ${poi.description ? poi.description.substring(0, 120) + '...' : 'Keşfetmeye değer bir yer'}
                </div>

                <div class="poi-features">
                    ${poi.features ? poi.features.slice(0, 3).map(feature =>
                        `<span class="feature-tag">${feature}</span>`
                    ).join('') : ''}
                </div>
            </div>

            <div class="poi-card-actions">
                <button class="action-btn primary" onclick="event.stopPropagation(); focusOnMap(${poi.latitude}, ${poi.longitude})" title="Haritada Göster">
                    <i class="fas fa-map-marker-alt"></i>
                </button>
                <button class="action-btn secondary" onclick="event.stopPropagation(); openInGoogleMaps(${poi.latitude}, ${poi.longitude}, '${poi.name.replace(/'/g, "\\'")}')" title="Google Maps'te Aç">
                    <i class="fab fa-google"></i>
                </button>
                <button class="action-btn success" onclick="event.stopPropagation(); addToRoute({id: '${poi.id || poi._id}', name: '${poi.name.replace(/'/g, "\\'")}', latitude: ${poi.latitude}, longitude: ${poi.longitude}, category: '${poi.category}'})" title="Rotaya Ekle">
                    <i class="fas fa-plus"></i>
                </button>
                <button class="action-btn info" onclick="event.stopPropagation(); showPOIDetails('${poi.id || poi._id}')" title="Detayları Göster">
                    <i class="fas fa-info"></i>
                </button>
            </div>
        </div>
    `;
    }).join('');
}

// Toggle alternative recommendations
function toggleAlternativeRecommendations() {
    const alternativeSection = document.getElementById('alternativeRecommendations');
    const toggleBtn = document.querySelector('.toggle-category-btn');
    const toggleText = toggleBtn.querySelector('.toggle-text');
    const toggleIcon = toggleBtn.querySelector('.toggle-icon');
    
    if (alternativeSection.style.display === 'none') {
        // Show alternatives
        alternativeSection.style.display = 'grid';
        alternativeSection.style.opacity = '0';
        alternativeSection.style.transform = 'translateY(-10px)';
        
        setTimeout(() => {
            alternativeSection.style.transition = 'all 0.3s cubic-bezier(0.4, 0, 0.2, 1)';
            alternativeSection.style.opacity = '1';
            alternativeSection.style.transform = 'translateY(0)';
        }, 50);
        
        toggleText.textContent = 'Gizle';
        toggleIcon.style.transform = 'rotate(180deg)';
        toggleBtn.classList.add('active');
    } else {
        // Hide alternatives
        alternativeSection.style.opacity = '0';
        alternativeSection.style.transform = 'translateY(-10px)';
        
        setTimeout(() => {
            alternativeSection.style.display = 'none';
        }, 300);
        
        toggleText.textContent = 'Göster';
        toggleIcon.style.transform = 'rotate(0deg)';
        toggleBtn.classList.remove('active');
    }
}

// Toggle low score POIs visibility (legacy function for backward compatibility)
function toggleLowScorePOIs() {
    const lowScorePOIs = document.getElementById('lowScorePOIs');
    const toggleBtn = document.getElementById('showLowScoreBtn');

    if (lowScorePOIs.style.display === 'none') {
        // Show low score POIs
        lowScorePOIs.style.display = 'block';
        lowScorePOIs.style.opacity = '0';
        lowScorePOIs.style.transform = 'translateY(20px)';

        setTimeout(() => {
            lowScorePOIs.style.transition = 'all 0.5s ease-out';
            lowScorePOIs.style.opacity = '1';
            lowScorePOIs.style.transform = 'translateY(0)';
        }, 50);

        // Show low score markers on map with animation
        if (markers && markers.length > 0) {
            markers.forEach(marker => {
                if (marker.isLowScore) {
                    marker._icon.style.display = 'block';
                    marker.setOpacity(0);

                    // Animate marker appearance
                    setTimeout(() => {
                        marker._icon.style.transition = 'opacity 0.5s ease-out, transform 0.5s ease-out';
                        marker.setOpacity(0.7); // Silik ama görünür
                        marker._icon.style.transform += ' scale(1)';
                    }, 100);
                }
            });
        }

        toggleBtn.innerHTML = '<i class="fas fa-eye-slash"></i> Diğer Seçenekleri Gizle';
        toggleBtn.classList.remove('btn--secondary');
        toggleBtn.classList.add('btn--warning');

        // Load media for newly visible POIs
        if (window.lazyLoader && typeof window.lazyLoader.setupImageLazyLoading === 'function') {
            setTimeout(() => {
                window.lazyLoader.setupImageLazyLoading();
            }, 500);
        }

        // Scroll to map section and stay there
        setTimeout(() => {
            const mapSection = document.getElementById('mapSection');
            if (mapSection) {
                mapSection.scrollIntoView({
                    behavior: 'smooth',
                    block: 'center'
                });
            }
        }, 300);

        // Highlight map section briefly
        setTimeout(() => {
            const mapContainer = document.getElementById('mapContainer');
            if (mapContainer) {
                mapContainer.style.transition = 'all 0.5s ease';
                mapContainer.style.transform = 'scale(1.02)';
                mapContainer.style.boxShadow = '0 12px 40px rgba(102, 126, 234, 0.3)';

                setTimeout(() => {
                    mapContainer.style.transform = 'scale(1)';
                    mapContainer.style.boxShadow = '';
                }, 1000);
            }
        }, 1200);

        console.log('🗺️ Low score POIs shown on map');

    } else {
        // Hide low score POIs
        lowScorePOIs.style.transition = 'all 0.3s ease-in';
        lowScorePOIs.style.opacity = '0';
        lowScorePOIs.style.transform = 'translateY(-20px)';

        // Hide low score markers on map with animation
        if (markers && markers.length > 0) {
            markers.forEach(marker => {
                if (marker.isLowScore) {
                    marker._icon.style.transition = 'opacity 0.3s ease-in, transform 0.3s ease-in';
                    marker.setOpacity(0);
                    marker._icon.style.transform += ' scale(0.8)';

                    setTimeout(() => {
                        marker._icon.style.display = 'none';
                    }, 300);
                }
            });
        }

        setTimeout(() => {
            lowScorePOIs.style.display = 'none';
        }, 300);

        toggleBtn.innerHTML = '<i class="fas fa-eye"></i> Diğer Seçenekleri Göster';
        toggleBtn.classList.remove('btn--warning');
        toggleBtn.classList.add('btn--secondary');

        console.log('🗺️ Low score POIs hidden on map');
    }
}
// Enhanced Recommend Button Functionality - REMOVED DUPLICATE
// This was causing conflicts with the main event listener in setupEventListeners()
/*
document.addEventListener('DOMContentLoaded', function() {
    const recommendBtn = document.getElementById('recommendBtn');
    
    if (recommendBtn) {
        recommendBtn.addEventListener('click', async function() {
            // Prevent multiple clicks
            if (recommendBtn.disabled) return;
            
            const btnIcon = recommendBtn.querySelector('.btn-icon');
            const btnText = recommendBtn.querySelector('.btn-text');
            
            // Set loading state
            recommendBtn.disabled = true;
            recommendBtn.classList.add('loading');
            if (btnIcon) btnIcon.className = 'fas fa-spinner btn-icon';
            if (btnText) btnText.textContent = 'Öneriler Hazırlanıyor...';
            
            try {
                // Get user preferences
                const preferences = {};
                const sliders = document.querySelectorAll('.slider');
                sliders.forEach(slider => {
                    preferences[slider.id] = parseInt(slider.value);
                });
                
                // Note: Removed validation - users can get recommendations even with all preferences at 0
                // This allows for general exploration without forcing specific preferences
                
                // Make API request
                const response = await fetch(`${apiBase}/recommendations`, {
                    method: 'POST',
                    headers: { 'Content-Type': 'application/json' },
                    body: JSON.stringify({ preferences })
                });
                
                if (!response.ok) {
                    throw new Error(`HTTP error! status: ${response.status}`);
                }
                
                const data = await response.json();
                
                // Success state
                recommendBtn.classList.remove('loading');
                recommendBtn.classList.add('success');
                if (btnIcon) btnIcon.className = 'fas fa-check btn-icon';
                if (btnText) btnText.textContent = 'Öneriler Hazır!';
                
                // Show results
                displayResults(data);
                
                // Reset button after delay
                setTimeout(resetButton, 2000);
                
            } catch (error) {
                console.error('Error getting recommendations:', error);
                
                // Error state
                recommendBtn.classList.remove('loading');
                recommendBtn.classList.add('error');
                if (btnIcon) btnIcon.className = 'fas fa-exclamation-triangle btn-icon';
                if (btnText) btnText.textContent = 'Tekrar Deneyin';
                
                showNotification('❌ Öneriler alınırken bir hata oluştu. Lütfen tekrar deneyin.', 'error');
                
                // Reset button after delay
                setTimeout(resetButton, 3000);
            }
        });
    }
    
    function resetButton() {
        const recommendBtn = document.getElementById('recommendBtn');
        if (!recommendBtn) return;
        
        const btnIcon = recommendBtn.querySelector('.btn-icon');
        const btnText = recommendBtn.querySelector('.btn-text');
        
        recommendBtn.disabled = false;
        recommendBtn.classList.remove('loading', 'success', 'error');
        if (btnIcon) btnIcon.className = 'fas fa-magic btn-icon';
        if (btnText) btnText.textContent = 'Önerilerimi Getir';
    }
    
    function displayResults(data) {
        const resultsSection = document.getElementById('resultsSection');
        const loadingIndicator = document.getElementById('loadingIndicator');
        
        if (loadingIndicator) {
            loadingIndicator.style.display = 'none';
        }
        
        if (resultsSection) {
            resultsSection.style.display = 'block';
            resultsSection.scrollIntoView({ behavior: 'smooth', block: 'start' });
        }
        
        showNotification(`✅ ${data.recommendations ? data.recommendations.length : 0} öneri bulundu!`, 'success');
    }
    
    function showNotification(message, type = 'info') {
        // Remove existing notifications
        document.querySelectorAll('.notification').forEach(n => n.remove());
        
        const notification = document.createElement('div');
        notification.className = `notification notification-${type}`;
        notification.style.cssText = `
            position: fixed; top: 20px; right: 20px; z-index: 10000;
            background: ${getNotificationColor(type)}; color: white;
            padding: 15px 20px; border-radius: 10px;
            box-shadow: 0 8px 25px rgba(0,0,0,0.2);
            transform: translateX(400px);
            transition: all 0.4s ease; max-width: 400px;
        `;
        
        notification.innerHTML = `
            <div style="display: flex; align-items: center; justify-content: space-between; gap: 15px;">
                <span>${message}</span>
                <button onclick="this.parentElement.parentElement.remove()" 
                        style="background: none; border: none; color: white; cursor: pointer; padding: 5px;">
                    <i class="fas fa-times"></i>
                </button>
            </div>
        `;
        
        document.body.appendChild(notification);
        
        // Animate in
        setTimeout(() => notification.style.transform = 'translateX(0)', 100);
        
        // Auto remove
        setTimeout(() => {
            notification.style.transform = 'translateX(400px)';
            setTimeout(() => notification.remove(), 400);
        }, 5000);
    }
    

    
    function getNotificationColor(type) {
        const colors = {
            'success': 'linear-gradient(135deg, #28a745 0%, #20c997 100%)',
            'error': 'linear-gradient(135deg, #dc3545 0%, #c82333 100%)',
            'warning': 'linear-gradient(135deg, #ffc107 0%, #e0a800 100%)',
            'info': 'linear-gradient(135deg, #17a2b8 0%, #138496 100%)'
        };
        return colors[type] || colors.info;
    }
});

// Route Context Menu Class
class RouteContextMenu {
    constructor() {
        this.menu = document.getElementById('routeContextMenu');
        this.isVisible = false;
        this.currentPOI = null;
        this.currentIndex = null;
        
        // Bind event listeners
        this.bindEvents();
    }

    static getInstance() {
        if (!window.routeContextMenuInstance) {
            window.routeContextMenuInstance = new RouteContextMenu();
        }
        return window.routeContextMenuInstance;
    }

    bindEvents() {
        // Close menu when clicking outside
        document.addEventListener('click', (e) => {
            if (this.isVisible && !this.menu.contains(e.target)) {
                this.hide();
            }
        });

        // Close menu on escape key
        document.addEventListener('keydown', (e) => {
            if (e.key === 'Escape' && this.isVisible) {
                this.hide();
            }
        });

        // Prevent menu from closing when clicking inside
        this.menu.addEventListener('click', (e) => {
            e.stopPropagation();
        });
    }

    showForPOI(event, poiId, index) {
        event.preventDefault();
        event.stopPropagation();
        
        console.log('🎯 Showing context menu for POI:', poiId, 'at index:', index);
        
        // Find the POI in selectedPOIs
        const poi = selectedPOIs.find(p => (p.id || p._id) === poiId);
        if (!poi) {
            console.error('❌ POI not found in selectedPOIs');
            return;
        }
        
        this.currentPOI = poi;
        this.currentIndex = index;
        
        // Update menu content
        this.updateMenuContent();
        
        // Position menu
        this.positionMenu(event);
        
        // Show menu
        this.show();
    }

    updateMenuContent() {
        if (!this.currentPOI) return;
        
        // Update title
        const titleEl = document.getElementById('routeContextMenuTitle');
        titleEl.textContent = this.currentPOI.name;
        
        // Update subtitle
        const subtitleEl = document.getElementById('routeContextMenuSubtitle');
        const stepNumber = startLocation ? this.currentIndex + 2 : this.currentIndex + 1;
        subtitleEl.textContent = `${stepNumber}. durak - ${getCategoryDisplayName(this.currentPOI.category)}`;
        
        // Update route stats
        this.updateRouteStats();
        
        // Update route steps
        this.updateRouteSteps();
    }

    updateRouteStats() {
        const stats = getRouteStatistics();
        if (!stats) return;
        
        document.getElementById('contextDistance').textContent = `${stats.totalDistance.toFixed(1)} km`;
        document.getElementById('contextDuration').textContent = `${Math.round(stats.estimatedTime)} dk`;
        document.getElementById('contextStops').textContent = `${stats.pointCount} durak`;
        document.getElementById('contextCategories').textContent = `${stats.categories.length} kategori`;
    }

    updateRouteSteps() {
        const stepsContainer = document.getElementById('routeContextSteps');
        let stepsHTML = '';
        
        // Add start location if exists
        if (startLocation) {
            stepsHTML += `
                <div class="route-context-step">
                    <div class="route-context-step-number">🏁</div>
                    <div class="route-context-step-content">
                        <div class="route-context-step-name">${startLocation.name}</div>
                        <div class="route-context-step-category">Başlangıç Noktası</div>
                    </div>
                </div>
            `;
        }
        
        // Add selected POIs
        selectedPOIs.forEach((poi, index) => {
            const stepNumber = startLocation ? index + 2 : index + 1;
            const isCurrentPOI = poi === this.currentPOI;
            const categoryStyle = getCategoryStyle(poi.category);
            
            stepsHTML += `
                <div class="route-context-step ${isCurrentPOI ? 'current' : ''}">
                    <div class="route-context-step-number" style="background: ${isCurrentPOI ? '#e74c3c' : categoryStyle.color}">
                        ${stepNumber}
                    </div>
                    <div class="route-context-step-content">
                        <div class="route-context-step-name">${poi.name} ${isCurrentPOI ? '(Seçili)' : ''}</div>
                        <div class="route-context-step-category">${getCategoryDisplayName(poi.category)}</div>
                    </div>
                </div>
            `;
        });
        
        stepsContainer.innerHTML = stepsHTML;
    }

    positionMenu(event) {
        const x = event.clientX;
        const y = event.clientY;
        const menuWidth = 320;
        const menuHeight = 600; // Approximate height
        
        // Get viewport dimensions
        const viewportWidth = window.innerWidth;
        const viewportHeight = window.innerHeight;
        
        // Calculate position
        let left = x;
        let top = y;
        
        // Adjust if menu would go off screen horizontally
        if (left + menuWidth > viewportWidth) {
            left = viewportWidth - menuWidth - 20;
        }
        
        // Adjust if menu would go off screen vertically
        if (top + menuHeight > viewportHeight) {
            top = viewportHeight - menuHeight - 20;
        }
        
        // Ensure minimum margins
        left = Math.max(10, left);
        top = Math.max(10, top);
        
        this.menu.style.left = `${left}px`;
        this.menu.style.top = `${top}px`;
    }

    show() {
        this.menu.classList.add('show');
        this.isVisible = true;
        
        // Focus trap for accessibility
        const focusableElements = this.menu.querySelectorAll('button, [tabindex]:not([tabindex="-1"])');
        if (focusableElements.length > 0) {
            focusableElements[0].focus();
        }
    }

    hide() {
        this.menu.classList.remove('show');
        this.isVisible = false;
        this.currentPOI = null;
        this.currentIndex = null;
    }

    // Action Methods
    static showForPOI(event, poiId, index) {
        const instance = RouteContextMenu.getInstance();
        instance.showForPOI(event, poiId, index);
    }

    static showRouteDetails() {
        const instance = RouteContextMenu.getInstance();
        instance.hide();
        
        if (instance.currentPOI) {
            console.log('🔍 Showing detailed route information');
            
            // Use existing route details panel
            const routeData = {
                pois: selectedPOIs,
                startLocation: startLocation,
                stats: getRouteStatistics()
            };
            
            const panelInstance = RouteDetailsPanel.getInstance();
            panelInstance.show(routeData);
        }
    }

    static optimizeRoute() {
        const instance = RouteContextMenu.getInstance();
        instance.hide();
        
        console.log('⚡ Optimizing route');
        optimizeRoute();
        showNotification('Rota optimize ediliyor...', 'info');
    }

    static focusOnMap() {
        const instance = RouteContextMenu.getInstance();
        instance.hide();
        
        console.log('🗺️ Focusing route on map');
        
        if (selectedPOIs.length > 0) {
            // Create bounds for all POIs
            const bounds = L.latLngBounds();
            
            if (startLocation) {
                bounds.extend([startLocation.latitude, startLocation.longitude]);
            }
            
            selectedPOIs.forEach(poi => {
                bounds.extend([poi.latitude, poi.longitude]);
            });
            
            // Fit map to bounds with padding
            map.fitBounds(bounds, { padding: [50, 50] });
            
            showNotification('Rota haritada odaklandı', 'success');
        }
    }

    static shareRoute() {
        const instance = RouteContextMenu.getInstance();
        instance.hide();
        
        console.log('📤 Sharing route');
        
        // Create route share data
        const routeData = {
            pois: selectedPOIs.map(poi => ({
                id: poi.id || poi._id,
                name: poi.name,
                latitude: poi.latitude,
                longitude: poi.longitude,
                category: poi.category
            })),
            startLocation: startLocation,
            stats: getRouteStatistics(),
            created: new Date().toISOString()
        };
        
        // Create shareable URL
        const routeDataEncoded = btoa(JSON.stringify(routeData));
        const shareUrl = `${window.location.origin}${window.location.pathname}?route=${routeDataEncoded}`;
        
        // Copy to clipboard
        if (navigator.clipboard) {
            navigator.clipboard.writeText(shareUrl).then(() => {
                showNotification('Rota linki panoya kopyalandı!', 'success');
            }).catch(() => {
                prompt('Rota linkini kopyalayın:', shareUrl);
            });
        } else {
            prompt('Rota linkini kopyalayın:', shareUrl);
        }
    }

    static openInGoogleMaps() {
        const instance = RouteContextMenu.getInstance();
        instance.hide();
        
        console.log('🌐 Opening route in Google Maps');
        
        let waypoints = [];
        
        if (startLocation) {
            waypoints.push(`${startLocation.latitude},${startLocation.longitude}`);
        }
        
        selectedPOIs.forEach(poi => {
            waypoints.push(`${poi.latitude},${poi.longitude}`);
        });
        
        if (waypoints.length >= 2) {
            const origin = waypoints[0];
            const destination = waypoints[waypoints.length - 1];
            const waypointsParam = waypoints.slice(1, -1).join('|');
            
            let googleMapsUrl = `https://www.google.com/maps/dir/${origin}/${destination}`;
            if (waypointsParam) {
                googleMapsUrl += `?waypoints=${waypointsParam}`;
            }
            
            window.open(googleMapsUrl, '_blank');
            showNotification('Google Maps\'te açılıyor...', 'info');
        } else {
            showNotification('Google Maps için en az 2 nokta gerekli', 'warning');
        }
    }

    static downloadRoute() {
        const instance = RouteContextMenu.getInstance();
        instance.hide();
        
        console.log('💾 Downloading route');
        
        const routeData = {
            name: `Ürgüp Rotası - ${new Date().toLocaleDateString('tr-TR')}`,
            description: `${selectedPOIs.length} durağı olan kişiselleştirilmiş rota`,
            pois: selectedPOIs,
            startLocation: startLocation,
            stats: getRouteStatistics(),
            created: new Date().toISOString()
        };
        
        // Create JSON file
        const jsonData = JSON.stringify(routeData, null, 2);
        const blob = new Blob([jsonData], { type: 'application/json' });
        const url = URL.createObjectURL(blob);
        
        // Create download link
        const a = document.createElement('a');
        a.href = url;
        a.download = `urgup_rotasi_${new Date().toISOString().split('T')[0]}.json`;
        document.body.appendChild(a);
        a.click();
        document.body.removeChild(a);
        URL.revokeObjectURL(url);
        
        showNotification('Rota dosyası indirildi', 'success');
    }

    static editRoute() {
        const instance = RouteContextMenu.getInstance();
        instance.hide();
        
        console.log('✏️ Editing route');
        showNotification('Rota düzenleme modu aktif - POI\'leri sürükleyip bırakabilirsiniz', 'info');
        
        // Enable drag and drop for route items (this would need additional implementation)
        // For now, just show a notification
    }

    static reverseRoute() {
        const instance = RouteContextMenu.getInstance();
        instance.hide();
        
        console.log('🔄 Reversing route');
        
        if (selectedPOIs.length >= 2) {
            selectedPOIs.reverse();
            updateRouteDisplay();
            
            // Recreate route with reversed order
            if (selectedPOIs.length >= 1 && (startLocation || selectedPOIs.length >= 2)) {
                createRoute();
            }
            
            showNotification('Rota ters çevrildi', 'success');
        } else {
            showNotification('Ters çevirmek için en az 2 durak gerekli', 'warning');
        }
    }

    static clearRoute() {
        const instance = RouteContextMenu.getInstance();
        instance.hide();
        
        console.log('🗑️ Clearing route');
        
        // Show confirmation dialog
        if (confirm('Rotayı tamamen temizlemek istediğinizden emin misiniz?')) {
            clearRoute();
            showNotification('Rota temizlendi', 'info');
        }
    }
}

// Initialize RouteContextMenu when DOM is loaded
document.addEventListener('DOMContentLoaded', () => {
    RouteContextMenu.getInstance();
});

// Export for global access
window.RouteContextMenu = RouteContextMenu;

// Close the commented duplicate event listener section
*/

function initializeApp() {
    console.log('🔧 Initializing application components...');

    if (typeof initializeTouchSupport === 'function') {
        try {
            initializeTouchSupport();
        } catch (err) {
            console.error('Touch support initialization failed:', err);
        }
    }

    if (typeof initializeRouteTabs === 'function') {
        try {
            initializeRouteTabs();
        } catch (err) {
            console.error('Route tabs initialization failed:', err);
        }
    }

    if (typeof initializeMainMap === 'function') {
        try {
            initializeMainMap();
        } catch (err) {
            console.error('Main map initialization failed:', err);
        }
    }

    // Initialize enhanced filter system
    try {
        initializeEnhancedFilters();
    } catch (err) {
        console.error('Enhanced filters initialization failed:', err);
    }

    console.log('✅ Application components initialized');
}

// Enhanced Filter System
function initializeEnhancedFilters() {
    console.log('🎛️ Initializing enhanced filter system...');
    
    // Filter toggle functionality
    const filtersToggleBtn = document.getElementById('filtersToggleBtn');
    const filtersContent = document.getElementById('filtersContent');
    
    if (filtersToggleBtn && filtersContent) {
        filtersToggleBtn.addEventListener('click', () => {
            const isExpanded = filtersContent.classList.contains('expanded');
            
            if (isExpanded) {
                filtersContent.classList.remove('expanded');
                filtersToggleBtn.classList.remove('expanded');
            } else {
                filtersContent.classList.add('expanded');
                filtersToggleBtn.classList.add('expanded');
            }
        });
    }
    
    // Filter chip functionality
    initializeFilterChips();
    
    // Filter action buttons
    const clearFiltersBtn = document.getElementById('clearFiltersBtn');
    const applyFiltersBtn = document.getElementById('applyFiltersBtn');
    
    if (clearFiltersBtn) {
        clearFiltersBtn.addEventListener('click', clearAllFilters);
    }
    
    if (applyFiltersBtn) {
        applyFiltersBtn.addEventListener('click', applyRouteFilters);
    }
    
    // Update route counts
    updateRouteStats();
}

function initializeFilterChips() {
    // Route type chips
    const routeTypeChips = document.querySelectorAll('#routeTypeChips .filter-chip');
    routeTypeChips.forEach(chip => {
        chip.addEventListener('click', () => {
            // Remove active from siblings
            routeTypeChips.forEach(c => c.classList.remove('active'));
            // Add active to clicked chip
            chip.classList.add('active');
            
            // Auto-apply filters on mobile
            if (window.innerWidth <= 768) {
                setTimeout(applyRouteFilters, 300);
            }
        });
    });
    
    // Difficulty chips
    const difficultyChips = document.querySelectorAll('#difficultyChips .filter-chip');
    difficultyChips.forEach(chip => {
        chip.addEventListener('click', () => {
            difficultyChips.forEach(c => c.classList.remove('active'));
            chip.classList.add('active');
            
            if (window.innerWidth <= 768) {
                setTimeout(applyRouteFilters, 300);
            }
        });
    });
    
    // Duration chips
    const durationChips = document.querySelectorAll('#durationChips .filter-chip');
    durationChips.forEach(chip => {
        chip.addEventListener('click', () => {
            durationChips.forEach(c => c.classList.remove('active'));
            chip.classList.add('active');
            
            if (window.innerWidth <= 768) {
                setTimeout(applyRouteFilters, 300);
            }
        });
    });
}

function clearAllFilters() {
    console.log('🧹 Clearing all filters...');
    
    // Reset all filter chips to default (first chip active)
    const chipGroups = ['#routeTypeChips', '#difficultyChips', '#durationChips'];
    
    chipGroups.forEach(groupSelector => {
        const chips = document.querySelectorAll(`${groupSelector} .filter-chip`);
        chips.forEach((chip, index) => {
            if (index === 0) {
                chip.classList.add('active');
            } else {
                chip.classList.remove('active');
            }
        });
    });
    
    // Apply filters to show all routes
    applyRouteFilters();
}

function getActiveFilterValues() {
    const routeTypeChip = document.querySelector('#routeTypeChips .filter-chip.active');
    const difficultyChip = document.querySelector('#difficultyChips .filter-chip.active');
    const durationChip = document.querySelector('#durationChips .filter-chip.active');
    
    return {
        routeType: routeTypeChip ? routeTypeChip.dataset.value : '',
        difficulty: difficultyChip ? difficultyChip.dataset.value : '',
        duration: durationChip ? durationChip.dataset.value : ''
    };
}

function updateRouteStats() {
    const totalRoutesCount = document.getElementById('totalRoutesCount');
    const filteredRoutesCount = document.getElementById('filteredRoutesCount');
    
    if (totalRoutesCount) {
        totalRoutesCount.textContent = predefinedRoutes.length;
    }
    
    if (filteredRoutesCount) {
        filteredRoutesCount.textContent = filteredRoutes.length;
    }
}

// Initialize the application when DOM is loaded
document.addEventListener('DOMContentLoaded', function() {
    console.log('🚀 DOM loaded, initializing POI recommendation system...');
    initializeApp();
});

// Also initialize if DOM is already loaded
if (document.readyState === 'loading') {
    // DOM is still loading, wait for DOMContentLoaded
    console.log('⏳ DOM is still loading, waiting...');
} else {
    // DOM is already loaded
    console.log('✅ DOM already loaded, initializing immediately...');
    initializeApp();
}<|MERGE_RESOLUTION|>--- conflicted
+++ resolved
@@ -4988,7 +4988,6 @@
         return false;
     }
 
-<<<<<<< HEAD
     // Ensure container is visible
     mapContainer.classList.remove('loading');
     mapContainer.classList.add('loaded');
@@ -5004,41 +5003,14 @@
                 predefinedElevationChart = new ElevationChart('predefinedElevationChartContainer', predefinedMap);
             }
 
-=======
-    // Ensure container is interactive before creating the map
-    mapContainer.classList.remove('loading');
-    mapContainer.classList.add('loaded');
-    mapContainer.style.pointerEvents = 'auto';
-
-    try {
-        if (!predefinedMap) {
-            // Replicate the simple map setup from route_manager_enhanced.html
-            predefinedMap = L.map('predefinedRoutesMap').setView([38.6436, 34.8128], 12);
-            addBaseLayers(predefinedMap);
-
-            // Prevent outer listeners from blocking map interactions
-            const container = predefinedMap.getContainer();
-            L.DomEvent.disableClickPropagation(container);
-            L.DomEvent.disableScrollPropagation(container);
-
-
-            // Initialize elevation chart if available
-            if (window.ElevationChart) {
-                predefinedElevationChart = new ElevationChart('predefinedElevationChartContainer', predefinedMap);
-            }
-
->>>>>>> 36e10087
+
             console.log('✅ Predefined map created');
         }
 
         predefinedMapLayers = [];
         predefinedMapInitialized = true;
 
-<<<<<<< HEAD
-=======
-        finalizePredefinedMapLoading();
-
->>>>>>> 36e10087
+
         // Ensure map renders correctly after being shown
         setTimeout(() => {
             if (predefinedMap) {
@@ -5050,10 +5022,7 @@
         return true;
     } catch (error) {
         console.error('❌ Error initializing predefined map:', error);
-<<<<<<< HEAD
-=======
-        finalizePredefinedMapLoading();
->>>>>>> 36e10087
+
         return false;
     }
 }
