--- conflicted
+++ resolved
@@ -3847,49 +3847,25 @@
     }
 }
 
-<<<<<<< HEAD
 // Refresh media markers for a given route
 async function refreshMediaMarkers(routeId = window.currentRouteId) {
     const targetId = routeId ?? window.currentRouteId;
     console.log('🔄 Refreshing media markers for route:', targetId);
-=======
-async function refreshMediaMarkers(routeId = window.currentRouteId) {
-    console.log('🔄 Refreshing media markers for route:', routeId);
->>>>>>> 5f853d49
 
     if (!predefinedMap || !predefinedMapInitialized) {
         console.warn('⚠️ Predefined map not initialized');
         showNotification('Harita henüz yüklenmedi', 'warning');
         return false;
     }
-<<<<<<< HEAD
 
     if (!targetId) {
         console.warn('⚠️ No route id specified for media refresh');
         showNotification('Rota belirlenemedi', 'warning');
-=======
-
-    // Determine which route to refresh
-    let effectiveRouteId = routeId;
-    if (!effectiveRouteId) {
-        for (const layer of predefinedMapLayers) {
-            if (layer.routeData) {
-                effectiveRouteId = layer.routeData.id || layer.routeData._id;
-                break;
-            }
-        }
-    }
-
-    if (!effectiveRouteId) {
-        console.warn('⚠️ No current route found on map');
-        showNotification('Haritada görüntülenen rota bulunamadı', 'warning');
-
->>>>>>> 5f853d49
+
         return false;
     }
 
     try {
-<<<<<<< HEAD
         const route = predefinedRoutes.find(r => (r.id || r._id) === targetId);
         if (!route) {
             console.error('❌ Route not found:', targetId);
@@ -3897,16 +3873,7 @@
         }
 
         const mediaResp = await fetch(`${apiBase}/routes/${targetId}/media`);
-=======
-        const route = predefinedRoutes.find(r => (r.id || r._id) === effectiveRouteId);
-        if (!route) {
-            console.error('❌ Route not found:', effectiveRouteId);
-            showNotification('Medya işaretleri yenilenirken hata oluştu', 'error');
-            return false;
-        }
-
-        const mediaResp = await fetch(`${apiBase}/routes/${effectiveRouteId}/media`);
->>>>>>> 5f853d49
+
         if (!mediaResp.ok) {
             console.error('❌ Failed to load route media:', mediaResp.status);
             showNotification('Medya işaretleri yenilenirken hata oluştu', 'error');
@@ -3919,10 +3886,7 @@
 
         console.log('📸 Found', locatedMedia.length, 'located media items');
 
-<<<<<<< HEAD
-=======
-        // Remove existing media markers
->>>>>>> 5f853d49
+
         const existingMediaMarkers = predefinedMapLayers.filter(layer =>
             layer.options && layer.options.className === 'media-marker'
         );
@@ -3964,19 +3928,13 @@
                 predefinedElevationChart.setMediaMarkers(locatedMedia);
             }
 
-<<<<<<< HEAD
-=======
-            console.log('✅ Media markers refreshed successfully');
->>>>>>> 5f853d49
+
             showNotification('Medya işaretleri başarıyla yenilendi', 'success');
             return true;
         } else {
             console.log('ℹ️ No located media found for this route');
-<<<<<<< HEAD
             showNotification('Bu rota için konumlu medya bulunamadı', 'info');
-=======
-            showNotification('Medya işaretleri yenilenirken hata oluştu', 'error');
->>>>>>> 5f853d49
+
             return false;
         }
 
@@ -3986,10 +3944,7 @@
         return false;
     }
 }
-<<<<<<< HEAD
-
-=======
->>>>>>> 5f853d49
+
 window.refreshMediaMarkers = refreshMediaMarkers;
 
 document.getElementById('refreshMediaBtn')?.addEventListener('click', () => {
