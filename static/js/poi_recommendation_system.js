// Rate limiting bilgilendirme mesajı
if (window.rateLimiter) {
    console.log('✅ Rate limiting aktif - POI recommendation system API çağrıları sınırlandırılacak');
}

// Debug: Test geometry API endpoint
window.testGeometryAPI = async function(routeId) {
    console.log('🧪 Testing geometry API for route:', routeId);
    try {
        const response = await fetch(`${apiBase}/routes/${routeId}/geometry`);
        console.log('📡 Response status:', response.status);
        console.log('📡 Response headers:', [...response.headers.entries()]);
        
        if (response.ok) {
            const data = await response.json();
            console.log('📡 Response data:', JSON.stringify(data, null, 2));
        } else {
            const text = await response.text();
            console.log('📡 Error response:', text);
        }
    } catch (error) {
        console.error('📡 API test error:', error);
    }
};

// Global variables
let map = null;
let markers = [];
let routingControl = null;
let selectedPOIs = [];
let mediaCache = {};
let userLocation = null;
let startLocation = null;
const apiBase = '/api';
window.apiBase = apiBase; // Make it globally accessible

// Route tabs management
let currentTab = 'dynamic-routes';
let predefinedRoutes = [];
let filteredRoutes = [];

// Application state for cleanup
const AppState = {
    isInitialized: false,
    activeRequests: new Set(),
    timeouts: new Set(),
    intervals: new Set()
};

// Rating categories with their display names and icons
const ratingCategories = {
    'doga': { name: 'Doğa', icon: 'fas fa-tree' },
    'yemek': { name: 'Yemek', icon: 'fas fa-utensils' },
    'tarihi': { name: 'Tarih', icon: 'fas fa-landmark' },
    'eglence': { name: 'Eğlence', icon: 'fas fa-gamepad' },
    'sanat_kultur': { name: 'Sanat & Kültür', icon: 'fas fa-palette' },
    'macera': { name: 'Macera', icon: 'fas fa-mountain' },
    'rahatlatici': { name: 'Rahatlatıcı', icon: 'fas fa-spa' },
    'spor': { name: 'Spor', icon: 'fas fa-running' },
    'alisveris': { name: 'Alışveriş', icon: 'fas fa-shopping-bag' },
    'gece_hayati': { name: 'Gece Hayatı', icon: 'fas fa-moon' }
};

// Dynamic category data (will be loaded from API)
let categoryData = {};

// Fallback category display names
const fallbackCategoryNames = {
    'doga_macera': 'Doğa & Macera',
    'gastronomik': 'Gastronomi',
    'konaklama': 'Konaklama',
    'kulturel': 'Kültürel',
    'sanatsal': 'Sanatsal',
    'dini': 'Dini Yapılar',
    'tarihi': 'Tarihi Yapılar',
    'mimari': 'Mimari Yapılar',
    'mezarlik': 'Mezarlık Alanları',
    'saray_kale': 'Saray ve Kaleler',
    'diger': 'Diğer'
};

// Fallback category colors and icons for markers
const fallbackCategoryStyles = {
    'doga_macera': { color: '#2ecc71', icon: '🌿' },
    'gastronomik': { color: '#e74c3c', icon: '🍽️' },
    'konaklama': { color: '#9b59b6', icon: '🏨' },
    'kulturel': { color: '#3498db', icon: '🏛️' },
    'sanatsal': { color: '#f39c12', icon: '🎨' },
    'dini': { color: '#8B4513', icon: '🕌' },
    'tarihi': { color: '#CD853F', icon: '🏛️' },
    'mimari': { color: '#4682B4', icon: '🏗️' },
    'mezarlik': { color: '#696969', icon: '⚰️' },
    'saray_kale': { color: '#B8860B', icon: '🏰' },
    'diger': { color: '#708090', icon: '📍' }
};

// Load categories from API
async function loadCategories() {
    try {
        console.log('📋 Kategoriler API\'den yükleniyor...');
        const response = await fetch(`${apiBase}/categories`);
        
        if (response.ok) {
            const categories = await response.json();
            console.log('✅ Kategoriler yüklendi:', categories);
            
            // Global kategori verilerini güncelle
            categoryData = {};
            categories.forEach(category => {
                // İkon için emoji çıkar (eğer varsa)
                let iconEmoji = category.display_name.match(/^[\u{1F300}-\u{1F9FF}]/u);
                if (!iconEmoji) {
                    // Fallback emoji'leri kullan
                    iconEmoji = fallbackCategoryStyles[category.name]?.icon || '📍';
                } else {
                    iconEmoji = iconEmoji[0];
                }
                
                categoryData[category.name] = {
                    display_name: category.display_name,
                    color: category.color,
                    icon: iconEmoji,
                    description: category.description
                };
            });
            
            console.log('✅ Kategori verileri güncellendi:', categoryData);
            return true;
        } else {
            console.warn('⚠️ Kategoriler yüklenemedi, fallback kullanılacak');
            return false;
        }
    } catch (error) {
        console.error('❌ Kategori yükleme hatası:', error);
        return false;
    }
}

// Get category display name (dynamic)
function getCategoryDisplayName(category) {
    if (categoryData[category]) {
        return categoryData[category].display_name;
    }
    return fallbackCategoryNames[category] || category;
}

// Get category color (dynamic)
function getCategoryColor(category) {
    if (categoryData[category]) {
        return categoryData[category].color;
    }
    return fallbackCategoryStyles[category]?.color || '#666666';
}

// Get category icon (dynamic)
function getCategoryIcon(category) {
    if (categoryData[category]) {
        return categoryData[category].icon;
    }
    return fallbackCategoryStyles[category]?.icon || '📍';
}

// Get category style (dynamic)
function getCategoryStyle(category) {
    return {
        color: getCategoryColor(category),
        icon: getCategoryIcon(category)
    };
}

// Route Details Panel Class
class RouteDetailsPanel {
    constructor() {
        this.panel = document.getElementById('routeDetailsPanel');
        this.currentRoute = null;
        this.elevationChart = null;
        this.isVisible = false;
    }

    static getInstance() {
        if (!window.routeDetailsPanelInstance) {
            window.routeDetailsPanelInstance = new RouteDetailsPanel();
        }
        return window.routeDetailsPanelInstance;
    }

    show(routeData) {
        console.log('🎯 Showing route details panel with data:', routeData);

        this.currentRoute = routeData;
        this.updateSummary(routeData);
        this.updateStopsList(routeData);
        this.updateSegmentsList(routeData);
        this.loadElevationProfile(routeData);

        this.panel.classList.add('show');
        this.isVisible = true;

        // Store bound functions for proper removal
        this.boundKeydownHandler = this.handleKeydown.bind(this);
        this.boundClickOutsideHandler = this.handleClickOutside.bind(this);

        // Add keyboard event listener for Escape key
        document.addEventListener('keydown', this.boundKeydownHandler);

        // Add click outside to close
        document.addEventListener('click', this.boundClickOutsideHandler);
    }

    hide() {
        console.log('🎯 Hiding route details panel');

        this.panel.classList.remove('show');
        this.isVisible = false;
        this.currentRoute = null;

        // Remove event listeners
        if (this.boundKeydownHandler) {
            document.removeEventListener('keydown', this.boundKeydownHandler);
            this.boundKeydownHandler = null;
        }
        if (this.boundClickOutsideHandler) {
            document.removeEventListener('click', this.boundClickOutsideHandler);
            this.boundClickOutsideHandler = null;
        }

        // Destroy chart if exists
        if (this.elevationChart) {
            this.elevationChart.destroy();
            this.elevationChart = null;
        }
    }

    handleKeydown(event) {
        if (event.key === 'Escape' && this.isVisible) {
            this.hide();
        }
    }

    handleClickOutside(event) {
        if (this.isVisible && !this.panel.contains(event.target)) {
            // Don't close if clicking on route lines
            if (!event.target.closest('.leaflet-interactive')) {
                this.hide();
            }
        }
    }

    updateSummary(routeData) {
        const distance = routeData.total_distance || '0';
        const duration = routeData.estimated_time || '0';
        const stops = routeData.waypoints ? routeData.waypoints.length : selectedPOIs.length;
        const routeType = routeData.route_type || 'yürüyüş';

        document.getElementById('routeDistance').textContent = `${distance} km`;
        document.getElementById('routeDuration').textContent = `${Math.round(duration / 60)} saat`;
        document.getElementById('routeStops').textContent = `${stops} durak`;
        document.getElementById('routeType').textContent = routeType;
    }

    updateStopsList(routeData) {
        const stopsList = document.getElementById('stopsList');
        let stopsHTML = '';
        let stopIndex = 1;

        // Add start location if exists
        if (startLocation) {
            stopsHTML += `
                        <div class="stop-item" onclick="RouteDetailsPanel.highlightStop(${startLocation.latitude}, ${startLocation.longitude})">
                            <div class="stop-icon" style="background: #28a745;">
                                🏁
                            </div>
                            <div class="stop-info">
                                <div class="stop-name">${startLocation.name || 'Başlangıç Noktası'}</div>
                                <div class="stop-category">Başlangıç Noktası</div>
                                <div class="stop-coordinates">${startLocation.latitude.toFixed(4)}, ${startLocation.longitude.toFixed(4)}</div>
                            </div>
                            <div class="stop-number">${stopIndex}</div>
                        </div>
                    `;
            stopIndex++;
        }

        // Add all POI stops from routeData waypoints or selectedPOIs
        const waypoints = routeData.waypoints || selectedPOIs;
        waypoints.forEach((poi, index) => {
            const categoryStyle = getCategoryStyle(poi.category);
            const lat = poi.lat || poi.latitude;
            const lng = poi.lng || poi.longitude;

            stopsHTML += `
                        <div class="stop-item" onclick="RouteDetailsPanel.highlightStop(${lat}, ${lng})">
                            <div class="stop-icon" style="background: ${categoryStyle.color};">
                                ${categoryStyle.icon}
                            </div>
                            <div class="stop-info">
                                <div class="stop-name">${poi.name}</div>
                                <div class="stop-category">${getCategoryDisplayName(poi.category)}</div>
                                <div class="stop-coordinates">${lat.toFixed(4)}, ${lng.toFixed(4)}</div>
                            </div>
                            <div class="stop-number">${stopIndex}</div>
                        </div>
                    `;
            stopIndex++;
        });

        // If no waypoints in routeData, show message
        if (waypoints.length === 0 && !startLocation) {
            stopsHTML = `
                        <div style="text-align: center; padding: 20px; color: #666; font-style: italic;">
                            <i class="fas fa-info-circle" style="font-size: 2rem; margin-bottom: 10px; opacity: 0.5;"></i>
                            <p>Henüz durak eklenmemiş</p>
                        </div>
                    `;
        }

        stopsList.innerHTML = stopsHTML;

        // Update stops counter
        const totalStops = (startLocation ? 1 : 0) + waypoints.length;
        const stopsCounter = document.getElementById('stopsCount');
        if (stopsCounter) {
            stopsCounter.textContent = totalStops;
        }
    }

    updateSegmentsList(routeData) {
        const segmentsSection = document.getElementById('segmentsSection');
        const segmentsList = document.getElementById('segmentsList');

        if (!routeData.segments || routeData.segments.length === 0) {
            segmentsSection.style.display = 'none';
            return;
        }

        segmentsSection.style.display = 'block';
        let segmentsHTML = '';

        routeData.segments.forEach((segment, index) => {
            const isWalking = !segment.fallback;
            const iconClass = isWalking ? 'walking' : 'fallback';
            const icon = isWalking ? '🚶' : '📏';
            const routeType = isWalking ? 'Yürüyüş' : 'Düz çizgi';

            segmentsHTML += `
                        <div class="segment-item" onclick="RouteDetailsPanel.focusOnSegment(${index})">
                            <div class="segment-icon ${iconClass}">
                                ${icon}
                            </div>
                            <div class="segment-info">
                                <div class="segment-route">${segment.from} → ${segment.to}</div>
                                <div class="segment-details">
                                    <span>📏 ${segment.distance.toFixed(2)} km</span>
                                    <span>⏱️ ${Math.round(segment.distance * 12)} dk</span>
                                    <span>${routeType}</span>
                                </div>
                            </div>
                        </div>
                    `;
        });

        segmentsList.innerHTML = segmentsHTML;
    }

    static highlightStop(lat, lng) {
        console.log('🎯 Highlighting stop at:', lat, lng);

        // Find and highlight the marker
        markers.forEach(marker => {
            const markerLatLng = marker.getLatLng();
            if (Math.abs(markerLatLng.lat - lat) < 0.0001 && Math.abs(markerLatLng.lng - lng) < 0.0001) {
                // Center map on marker and open popup
                map.setView([lat, lng], 16);
                marker.openPopup();

                // Add temporary highlight effect
                const markerElement = marker.getElement();
                if (markerElement) {
                    markerElement.style.transform += ' scale(1.2)';
                    markerElement.style.transition = 'transform 0.3s ease';

                    setTimeout(() => {
                        markerElement.style.transform = markerElement.style.transform.replace(' scale(1.2)', '');
                    }, 1000);
                }
            }
        });
    }

    async loadElevationProfile(routeData) {
        try {
            // Show loading state
            this.showElevationLoading();

            // Collect elevation data for all waypoints
            const elevationData = await this.collectElevationData(routeData);

            // Calculate statistics
            const stats = this.calculateElevationStats(elevationData);

            // Update statistics display
            this.updateElevationStats(stats);

            // Create interactive chart
            this.createElevationChart(elevationData);

        } catch (error) {
            console.error('Error loading elevation profile:', error);
            this.showElevationError();
        }
    }

    showElevationLoading() {
        document.getElementById('minElevation').textContent = 'Min: Yükleniyor...';
        document.getElementById('maxElevation').textContent = 'Max: Yükleniyor...';
        document.getElementById('totalAscent').textContent = '↗ Yükleniyor...';
        document.getElementById('totalDescent').textContent = '↘ Yükleniyor...';
    }

    showElevationError() {
        document.getElementById('minElevation').textContent = 'Min: Hata';
        document.getElementById('maxElevation').textContent = 'Max: Hata';
        document.getElementById('totalAscent').textContent = '↗ Hata';
        document.getElementById('totalDescent').textContent = '↘ Hata';

        // Show error chart
        const ctx = document.getElementById('elevationChart').getContext('2d');
        if (this.elevationChart) {
            this.elevationChart.destroy();
        }

        this.elevationChart = new Chart(ctx, {
            type: 'line',
            data: {
                labels: ['Veri Yüklenemedi'],
                datasets: [{
                    label: 'Yükseklik (m)',
                    data: [0],
                    borderColor: '#dc3545',
                    backgroundColor: 'rgba(220, 53, 69, 0.1)',
                    fill: true
                }]
            },
            options: {
                responsive: true,
                maintainAspectRatio: false,
                plugins: {
                    legend: { display: false }
                }
            }
        });
    }
    async collectElevationData(routeData) {
        const waypoints = [];
        let cumulativeDistance = 0;

        // Add start location
        if (routeData.start) {
            waypoints.push({
                lat: routeData.start.lat,
                lng: routeData.start.lng,
                name: 'Başlangıç',
                distance: 0
            });
        }

        // Add all POI waypoints with distance calculation
        if (routeData.waypoints && routeData.waypoints.length > 0) {
            for (let i = 0; i < routeData.waypoints.length; i++) {
                const poi = routeData.waypoints[i];
                const prevPoint = i === 0 ? routeData.start : routeData.waypoints[i - 1];

                if (prevPoint) {
                    const segmentDistance = this.calculateDistance(
                        prevPoint.lat || prevPoint.latitude,
                        prevPoint.lng || prevPoint.longitude,
                        poi.lat || poi.latitude,
                        poi.lng || poi.longitude
                    );
                    cumulativeDistance += segmentDistance;
                }

                waypoints.push({
                    lat: poi.lat || poi.latitude,
                    lng: poi.lng || poi.longitude,
                    name: poi.name,
                    distance: cumulativeDistance
                });
            }
        }

        // Collect elevation data with caching
        const elevationPromises = waypoints.map(async (point, index) => {
            const elevation = await this.getElevationWithCache(point.lat, point.lng);
            return {
                distance: point.distance,
                elevation: elevation,
                name: point.name,
                pointIndex: index,
                lat: point.lat,
                lng: point.lng
            };
        });

        return Promise.all(elevationPromises);
    }

    async getElevationWithCache(lat, lng) {
        const cacheKey = `elevation_${lat.toFixed(4)}_${lng.toFixed(4)}`;

        // Check localStorage cache first
        try {
            const cached = localStorage.getItem(cacheKey);
            if (cached) {
                const cacheData = JSON.parse(cached);
                const now = Date.now();
                // Cache for 1 hour to reduce API calls
                if (now - cacheData.timestamp < 60 * 60 * 1000) {
                    console.log(`📦 Using cached elevation for ${lat.toFixed(4)}, ${lng.toFixed(4)}: ${cacheData.elevation}m`);
                    return cacheData.elevation;
                }
            }
        } catch (error) {
            console.warn('Error reading elevation cache:', error);
        }

        // Get fresh elevation data
        const elevation = await getElevation(lat, lng);

        // Cache the result
        try {
            localStorage.setItem(cacheKey, JSON.stringify({
                elevation: elevation,
                timestamp: Date.now()
            }));
        } catch (error) {
            console.warn('Error caching elevation data:', error);
        }

        return elevation;
    }

    calculateDistance(lat1, lng1, lat2, lng2) {
        const R = 6371; // Earth's radius in km
        const dLat = (lat2 - lat1) * Math.PI / 180;
        const dLng = (lng2 - lng1) * Math.PI / 180;
        const a = Math.sin(dLat / 2) * Math.sin(dLat / 2) +
            Math.cos(lat1 * Math.PI / 180) * Math.cos(lat2 * Math.PI / 180) *
            Math.sin(dLng / 2) * Math.sin(dLng / 2);
        const c = 2 * Math.atan2(Math.sqrt(a), Math.sqrt(1 - a));
        return R * c * 1000; // Return in meters
    }

    calculateElevationStats(elevationData) {
        if (!elevationData || elevationData.length === 0) {
            return {
                minElevation: 0,
                maxElevation: 0,
                avgElevation: 0,
                totalAscent: 0,
                totalDescent: 0,
                elevationGain: 0
            };
        }

        const elevations = elevationData.map(d => d.elevation);
        const minElevation = Math.min(...elevations);
        const maxElevation = Math.max(...elevations);
        const avgElevation = Math.round(elevations.reduce((sum, e) => sum + e, 0) / elevations.length);

        let totalAscent = 0;
        let totalDescent = 0;

        // Calculate ascent and descent
        for (let i = 1; i < elevationData.length; i++) {
            const elevationDiff = elevationData[i].elevation - elevationData[i - 1].elevation;
            if (elevationDiff > 0) {
                totalAscent += elevationDiff;
            } else {
                totalDescent += Math.abs(elevationDiff);
            }
        }

        const elevationGain = maxElevation - minElevation;

        return {
            minElevation,
            maxElevation,
            avgElevation,
            totalAscent: Math.round(totalAscent),
            totalDescent: Math.round(totalDescent),
            elevationGain: Math.round(elevationGain)
        };
    }

    updateElevationStats(stats) {
        document.getElementById('minElevation').textContent = `Min: ${stats.minElevation}m`;
        document.getElementById('maxElevation').textContent = `Max: ${stats.maxElevation}m`;
        document.getElementById('totalAscent').textContent = `↗ ${stats.totalAscent}m`;
        document.getElementById('totalDescent').textContent = `↘ ${stats.totalDescent}m`;
    }

    createElevationChart(elevationData) {
        const ctx = document.getElementById('elevationChart').getContext('2d');

        if (this.elevationChart) {
            this.elevationChart.destroy();
        }

        // Set fixed canvas dimensions
        const canvas = document.getElementById('elevationChart');
        canvas.width = 300;
        canvas.height = 120;
        canvas.style.width = '100%';
        canvas.style.height = '120px';

        // Prepare chart data
        const labels = elevationData.map(d => {
            if (d.distance === 0) return 'Başlangıç';
            return `${(d.distance / 1000).toFixed(1)}km`;
        });

        const elevations = elevationData.map(d => d.elevation);
        const names = elevationData.map(d => d.name);

        this.elevationChart = new Chart(ctx, {
            type: 'line',
            data: {
                labels: labels,
                datasets: [{
                    label: 'Yükseklik (m)',
                    data: elevations,
                    borderColor: '#4285f4',
                    backgroundColor: 'rgba(66, 133, 244, 0.1)',
                    fill: true,
                    tension: 0.4,
                    pointBackgroundColor: '#4285f4',
                    pointBorderColor: '#ffffff',
                    pointBorderWidth: 2,
                    pointRadius: 4,
                    pointHoverRadius: 6
                }]
            },
            options: {
                responsive: true,
                maintainAspectRatio: false,
                layout: {
                    padding: {
                        top: 10,
                        bottom: 10,
                        left: 10,
                        right: 10
                    }
                },
                interaction: {
                    intersect: false,
                    mode: 'index'
                },
                plugins: {
                    legend: {
                        display: false
                    },
                    tooltip: {
                        callbacks: {
                            title: function (context) {
                                const index = context[0].dataIndex;
                                return names[index] || `Nokta ${index + 1}`;
                            },
                            label: function (context) {
                                const elevation = context.parsed.y;
                                const distance = elevationData[context.dataIndex].distance;
                                return [
                                    `Yükseklik: ${elevation}m`,
                                    `Mesafe: ${(distance / 1000).toFixed(1)}km`
                                ];
                            }
                        },
                        backgroundColor: 'rgba(0, 0, 0, 0.8)',
                        titleColor: '#ffffff',
                        bodyColor: '#ffffff',
                        borderColor: '#4285f4',
                        borderWidth: 1,
                        titleFont: { size: 11 },
                        bodyFont: { size: 10 }
                    }
                },
                scales: {
                    y: {
                        title: {
                            display: true,
                            text: 'Yükseklik (m)',
                            color: '#666',
                            font: { size: 10 }
                        },
                        grid: {
                            color: 'rgba(0, 0, 0, 0.1)'
                        },
                        ticks: {
                            color: '#666',
                            font: { size: 9 },
                            maxTicksLimit: 5
                        }
                    },
                    x: {
                        title: {
                            display: true,
                            text: 'Mesafe',
                            color: '#666',
                            font: { size: 10 }
                        },
                        grid: {
                            color: 'rgba(0, 0, 0, 0.1)'
                        },
                        ticks: {
                            color: '#666',
                            font: { size: 9 },
                            maxRotation: 45,
                            maxTicksLimit: 6
                        }
                    }
                },
                onHover: (event, activeElements) => {
                    event.native.target.style.cursor = activeElements.length > 0 ? 'pointer' : 'default';
                },
                onClick: (event, activeElements) => {
                    if (activeElements.length > 0) {
                        const index = activeElements[0].index;
                        const point = elevationData[index];
                        console.log(`Clicked on elevation point: ${point.name} at ${point.elevation}m`);

                        // Highlight corresponding stop in the stops list
                        const stopItems = document.querySelectorAll('.stop-item');
                        stopItems.forEach((item, i) => {
                            item.classList.toggle('highlighted', i === index);
                        });

                        // Scroll to highlighted stop
                        const highlightedStop = document.querySelector('.stop-item.highlighted');
                        if (highlightedStop) {
                            highlightedStop.scrollIntoView({
                                behavior: 'smooth',
                                block: 'center'
                            });
                        }
                    }
                }
            }
        });
    }

    static exportToGoogleMaps() {
        const instance = RouteDetailsPanel.getInstance();
        if (!instance.currentRoute) {
            showNotification('❌ Aktif rota bulunamadı', 'error');
            return;
        }

        if (selectedPOIs.length === 0) {
            showNotification('❌ Önce POI seçin', 'error');
            return;
        }

        let waypoints = [];
        let waypointNames = [];

        // Add start location with name
        if (startLocation) {
            waypoints.push(`${startLocation.latitude},${startLocation.longitude}`);
            waypointNames.push(encodeURIComponent(startLocation.name || 'Başlangıç Noktası'));
        }

        // Add all POIs with names
        selectedPOIs.forEach(poi => {
            waypoints.push(`${poi.latitude},${poi.longitude}`);
            waypointNames.push(encodeURIComponent(poi.name));
        });

        if (waypoints.length < 2) {
            showNotification('❌ En az 2 nokta gerekli', 'error');
            return;
        }

        // Use simple coordinate-based approach for reliability
        const origin = waypoints[0];
        const destination = waypoints[waypoints.length - 1];

        let waypointParam = '';
        if (waypoints.length > 2) {
            const middleWaypoints = waypoints.slice(1, -1);
            const maxWaypoints = Math.min(middleWaypoints.length, 23);
            const selectedWaypoints = middleWaypoints.slice(0, maxWaypoints);
            waypointParam = '&waypoints=' + selectedWaypoints.join('|');
        }

        // Create URL with coordinates (most reliable)
        const url = `https://www.google.com/maps/dir/?api=1&origin=${origin}&destination=${destination}${waypointParam}&travelmode=walking`;

        console.log('🗺️ Exporting route to Google Maps:');
        console.log('Origin:', origin, startLocation ? `(${startLocation.name})` : '');
        console.log('Destination:', destination, selectedPOIs.length > 0 ? `(${selectedPOIs[selectedPOIs.length - 1].name})` : '');
        console.log('Waypoints:', waypoints.slice(1, -1));
        console.log('URL:', url);

        window.open(url, '_blank');

        showNotification('✅ Google Maps\'te rota açıldı (isimlerle)!', 'success');
    }

    static show(routeData) {
        const instance = RouteDetailsPanel.getInstance();
        instance.show(routeData);
    }

    static hide() {
        const instance = RouteDetailsPanel.getInstance();
        instance.hide();
    }

    static focusOnSegment(segmentIndex) {
        const instance = RouteDetailsPanel.getInstance();
        if (!instance.currentRoute || !instance.currentRoute.segments) {
            return;
        }

        const segment = instance.currentRoute.segments[segmentIndex];
        if (!segment || !segment.coordinates || segment.coordinates.length === 0) {
            return;
        }

        // Focus map on segment with smooth animation
        const coordinates = segment.coordinates;
        const bounds = L.latLngBounds(coordinates.map(coord => [coord.lat, coord.lng]));

        if (map) {
            // Smooth zoom to segment
            map.fitBounds(bounds, {
                padding: [30, 30],
                animate: true,
                duration: 0.8
            });

            // Create highlighted route overlay
            const highlightedRoute = L.polyline(
                coordinates.map(coord => [coord.lat, coord.lng]),
                {
                    color: '#ff6b35',
                    weight: 8,
                    opacity: 0.9,
                    dashArray: segment.fallback ? '15, 10' : null,
                    className: 'highlighted-segment'
                }
            ).addTo(map);

            // Add pulsing effect
            let pulseCount = 0;
            const pulseInterval = setInterval(() => {
                if (pulseCount < 6) {
                    highlightedRoute.setStyle({
                        weight: pulseCount % 2 === 0 ? 12 : 8,
                        opacity: pulseCount % 2 === 0 ? 1 : 0.7
                    });
                    pulseCount++;
                } else {
                    clearInterval(pulseInterval);
                }
            }, 300);

            // Highlight segment in list with enhanced styling
            const segmentItems = document.querySelectorAll('.segment-item');
            segmentItems.forEach((item, i) => {
                if (i === segmentIndex) {
                    item.classList.add('segment-highlighted', 'segment-pulse');
                    item.scrollIntoView({ behavior: 'smooth', block: 'center' });
                } else {
                    item.classList.remove('segment-highlighted', 'segment-pulse');
                }
            });

            // Show segment info popup
            const midPoint = coordinates[Math.floor(coordinates.length / 2)];
            const segmentPopup = L.popup({
                closeButton: false,
                autoClose: true,
                closeOnEscapeKey: true,
                className: 'segment-highlight-popup'
            })
                .setLatLng([midPoint.lat, midPoint.lng])
                .setContent(`
                <div style="text-align: center; padding: 10px;">
                    <h4 style="margin: 0 0 8px 0; color: #ff6b35; font-size: 1.1rem;">
                        ${segment.fallback ? '📏' : '🚶'} Segment ${segmentIndex + 1}
                    </h4>
                    <p style="margin: 0 0 5px 0; font-weight: 600;">
                        ${segment.from} → ${segment.to}
                    </p>
                    <div style="display: flex; gap: 15px; justify-content: center; font-size: 0.9rem;">
                        <span>📏 ${segment.distance.toFixed(2)} km</span>
                        <span>⏱️ ${Math.round(segment.distance * 12)} dk</span>
                        <span>${segment.fallback ? 'Düz çizgi' : 'Yürüyüş'}</span>
                    </div>
                </div>
            `)
                .openOn(map);

            // Remove highlights after 4 seconds
            setTimeout(() => {
                if (map.hasLayer(highlightedRoute)) {
                    map.removeLayer(highlightedRoute);
                }
                if (map.hasLayer(segmentPopup)) {
                    map.closePopup(segmentPopup);
                }
                segmentItems.forEach(item => {
                    item.classList.remove('segment-highlighted', 'segment-pulse');
                });
            }, 4000);

            // Add click handler to highlighted route for Google Maps
            highlightedRoute.on('click', () => {
                openRouteInGoogleMaps(segment);
            });
        }

        console.log(`🎯 Focused on segment ${segmentIndex + 1}: ${segment.from} → ${segment.to}`);
    }
}
// Create custom marker icons
function createCustomIcon(category, score, isLowScore = false) {
    const style = getCategoryStyle(category);

    // Düşük puanlı POI'ler için daha silik ama renkli stil
    const markerColor = isLowScore ? style.color : style.color;
    const opacity = isLowScore ? '0.7' : '1';
    const boxShadow = isLowScore ? '0 2px 6px rgba(0,0,0,0.2)' : '0 4px 12px rgba(0,0,0,0.3)';
    const borderColor = isLowScore ? '#e5e7eb' : 'white';
    const scoreBackgroundColor = isLowScore ? '#f9fafb' : 'white';
    const scoreTextColor = isLowScore ? style.color : style.color;

    return L.divIcon({
        html: `
            <div style="
                background: ${markerColor};
                width: 40px;
                height: 40px;
                border-radius: 50% 50% 50% 0;
                border: 3px solid ${borderColor};
                box-shadow: ${boxShadow};
                display: flex;
                align-items: center;
                justify-content: center;
                font-size: 18px;
                transform: rotate(-45deg);
                position: relative;
                opacity: ${opacity};
                ${isLowScore ? 'filter: grayscale(0.2) brightness(0.9);' : ''}
            ">
                <span style="transform: rotate(45deg); opacity: ${isLowScore ? '0.8' : '1'};">${style.icon}</span>
                <div style="
                    position: absolute;
                    top: -8px;
                    right: -8px;
                    background: ${scoreBackgroundColor};
                    color: ${scoreTextColor};
                    border-radius: 50%;
                    width: 20px;
                    height: 20px;
                    display: flex;
                    align-items: center;
                    justify-content: center;
                    font-size: 10px;
                    font-weight: bold;
                    border: 2px solid ${markerColor};
                    transform: rotate(45deg);
                    opacity: ${isLowScore ? '0.8' : '1'};
                ">${score}</div>
            </div>
        `,
        className: `custom-poi-marker ${isLowScore ? 'low-score-marker' : 'high-score-marker'}`,
        iconSize: [40, 40],
        iconAnchor: [20, 40],
        popupAnchor: [0, -40]
    });
}

// Load POI media files
async function loadPOIMedia(poiId) {
    if (mediaCache[poiId]) {
        return mediaCache[poiId];
    }

    try {
        const response = await fetch(`${apiBase}/poi/${poiId}/media`);
        if (response.ok) {
            const apiData = await response.json();

            // Convert API format to expected format
            const mediaData = {
                images: [],
                videos: [],
                audio: [],
                models: []
            };

            if (apiData.media && Array.isArray(apiData.media)) {
                console.log('Processing media for POI:', poiId, apiData.media);
                apiData.media.forEach(item => {
                    switch (item.media_type) {
                        case 'image':
                            mediaData.images.push({
                                filename: item.filename,
                                description: item.description || '',
                                path: item.path,
                                preview_path: item.preview_path
                            });
                            break;
                        case 'video':
                            mediaData.videos.push({
                                filename: item.filename,
                                description: item.description || '',
                                path: item.path
                            });
                            break;
                        case 'audio':
                            mediaData.audio.push({
                                filename: item.filename,
                                description: item.description || '',
                                path: item.path
                            });
                            break;
                        case 'model':
                            mediaData.models.push({
                                filename: item.filename,
                                description: item.description || '',
                                path: item.path
                            });
                            break;
                    }
                });
            }

            mediaCache[poiId] = mediaData;
            return mediaData;
        }
    } catch (error) {
        console.error('Error loading POI media:', error);
    }

    return { images: [], videos: [], audio: [], models: [] };
}

// Create media gallery HTML
function createMediaGallery(media, poi = {}) {
    console.log('Creating media gallery with:', media);
    if (!media || (!media.images?.length && !media.videos?.length && !media.audio?.length)) {
        console.log('No media found or empty arrays');
        return '';
    }

    let galleryHTML = '<div style="margin-top: 12px; border-top: 1px solid #eee; padding-top: 12px;">';

    // Prepare all media items for navigation and cache them
    const allMediaItems = [];
    const poiCacheKey = `poi_${poi.id || poi.name || Date.now()}`;

    // Add images to media items
    if (media.images && media.images.length > 0) {
        media.images.forEach((image, index) => {
            allMediaItems.push({
                type: 'image',
                path: image.path || image.filename,
                title: image.description || `Görsel ${index + 1}`,
                originalIndex: index
            });
        });
    }

    // Add videos to media items
    if (media.videos && media.videos.length > 0) {
        media.videos.forEach((video, index) => {
            allMediaItems.push({
                type: 'video',
                path: video.path || video.filename,
                title: video.description || `Video ${index + 1}`,
                originalIndex: index
            });
        });
    }

    // Add audio to media items
    if (media.audio && media.audio.length > 0) {
        media.audio.forEach((audio, index) => {
            allMediaItems.push({
                type: 'audio',
                path: audio.path || audio.filename,
                title: audio.description || `Ses ${index + 1}`,
                originalIndex: index
            });
        });
    }

    // Cache the media items
    poiMediaCache[poiCacheKey] = {
        items: allMediaItems,
        poiName: poi.name || 'POI'
    };

    // Images
    if (media.images && media.images.length > 0) {
        galleryHTML += '<div style="margin-bottom: 8px;">';
        galleryHTML += '<div style="font-size: 12px; font-weight: 600; color: #666; margin-bottom: 6px;">📸 Görseller</div>';
        galleryHTML += '<div style="display: flex; gap: 4px; overflow-x: auto; padding: 2px;">';

        media.images.slice(0, 3).forEach((image, index) => {
            const imagePath = image.preview_path || image.path || `poi_media/${image.filename}`;
            const mediaItemIndex = allMediaItems.findIndex(item =>
                item.type === 'image' && item.originalIndex === index
            );

            galleryHTML += `
                        <img src="/${imagePath}"
                             style="width: 60px; height: 45px; object-fit: cover; border-radius: 6px; cursor: pointer; border: 2px solid #fff; box-shadow: 0 2px 4px rgba(0,0,0,0.2);"
                             onclick="showPOIMediaFromCache('${poiCacheKey}', ${mediaItemIndex})"
                             title="${image.description || 'Görsel'}" />
                    `;
        });

        if (media.images.length > 3) {
            const firstImageIndex = allMediaItems.findIndex(item => item.type === 'image');
            galleryHTML += `
                        <div style="width: 60px; height: 45px; background: rgba(0,0,0,0.7); color: white; display: flex; align-items: center; justify-content: center; border-radius: 6px; font-size: 12px; font-weight: bold; cursor: pointer;"
                             onclick="showPOIMediaFromCache('${poiCacheKey}', ${firstImageIndex})">
                        +${media.images.length - 3}
                        </div>
                    `;
        }

        galleryHTML += '</div></div>';
    }

    // Videos
    if (media.videos && media.videos.length > 0) {
        galleryHTML += '<div style="margin-bottom: 8px;">';
        galleryHTML += '<div style="font-size: 12px; font-weight: 600; color: #666; margin-bottom: 6px;">🎥 Videolar</div>';
        galleryHTML += '<div style="display: flex; gap: 4px;">';

        media.videos.slice(0, 2).forEach((video, index) => {
            const mediaItemIndex = allMediaItems.findIndex(item =>
                item.type === 'video' && item.originalIndex === index
            );

            galleryHTML += `
                        <div style="background: #f0f0f0; padding: 6px 10px; border-radius: 12px; font-size: 11px; cursor: pointer; border: 1px solid #ddd;"
                             onclick="showPOIMediaFromCache('${poiCacheKey}', ${mediaItemIndex})">
                             🎥 ${video.description || 'Video'}
                        </div>
                    `;
        });

        galleryHTML += '</div></div>';
    }

    // Audio
    if (media.audio && media.audio.length > 0) {
        galleryHTML += '<div style="margin-bottom: 8px;">';
        galleryHTML += '<div style="font-size: 12px; font-weight: 600; color: #666; margin-bottom: 6px;">🎵 Ses Dosyaları</div>';
        galleryHTML += '<div style="display: flex; gap: 4px;">';

        media.audio.slice(0, 2).forEach((audio, index) => {
            const mediaItemIndex = allMediaItems.findIndex(item =>
                item.type === 'audio' && item.originalIndex === index
            );

            galleryHTML += `
                        <div style="background: #f0f0f0; padding: 6px 10px; border-radius: 12px; font-size: 11px; cursor: pointer; border: 1px solid #ddd;"
                             onclick="showPOIMediaFromCache('${poiCacheKey}', ${mediaItemIndex})">
                             🎵 ${audio.description || 'Ses'}
                        </div>
                    `;
        });

        galleryHTML += '</div></div>';
    }

    galleryHTML += '</div>';
    return galleryHTML;
}

// Open media modal
// Enhanced media modal with navigation functionality
let currentMediaItems = [];
let currentMediaIndex = 0;
let currentPOIId = null;
let poiMediaCache = {}; // Cache for POI media items

function showMediaModal(mediaItems, startIndex = 0, poiId = null) {
    if (!mediaItems || mediaItems.length === 0) {
        console.warn('No media items provided');
        return;
    }

    currentMediaItems = mediaItems;
    currentMediaIndex = startIndex;
    currentPOIId = poiId;

    const modal = document.getElementById('mediaModal');
    const modalTitle = document.getElementById('mediaModalTitle');
    const modalBody = document.getElementById('mediaModalBody');
    const modalClose = document.getElementById('mediaModalClose');
    const prevBtn = document.getElementById('mediaPrevBtn');
    const nextBtn = document.getElementById('mediaNextBtn');
    const counter = document.getElementById('mediaCounter');
    const thumbnails = document.getElementById('mediaThumbnails');

    // Show modal
    modal.classList.add('show');
    document.body.style.overflow = 'hidden';

    // Update navigation visibility
    updateNavigationControls();

    // Load current media
    loadCurrentMedia();

    // Setup event handlers
    modalClose.onclick = closeMediaModal;
    prevBtn.onclick = showPreviousMedia;
    nextBtn.onclick = showNextMedia;

    modal.onclick = (e) => {
        if (e.target === modal) {
            closeMediaModal();
        }
    };

    // Setup keyboard handlers
    document.addEventListener('keydown', handleModalKeydown);

    // Accessibility: Focus management
    setTimeout(() => {
        modalClose.focus();
    }, 100);

    // Accessibility: Announce to screen readers
    announceToScreenReader(`Medya görüntüleyici açıldı. ${currentMediaItems.length} medya öğesi mevcut.`);
}

function loadCurrentMedia() {
    if (currentMediaIndex < 0 || currentMediaIndex >= currentMediaItems.length) {
        return;
    }

    const mediaItem = currentMediaItems[currentMediaIndex];
    const modalTitle = document.getElementById('mediaModalTitle');
    const modalBody = document.getElementById('mediaModalBody');

    // Set title
    modalTitle.textContent = mediaItem.title || `Medya ${currentMediaIndex + 1}`;

    // Show loading state
    modalBody.innerHTML = `
                <div class="loading">
                    <div class="loading__spinner"></div>
                    <p class="loading__text">Medya yükleniyor...</p>
                </div>
            `;

    // Load media content
    setTimeout(() => {
        const mediaPath = mediaItem.path.startsWith('/') ? mediaItem.path : `/${mediaItem.path}`;
        let content = '';

        if (mediaItem.type === 'image') {
            content = `
                        <div class="media-display">
                            <div class="media-image-container">
                                <img id="currentMediaImage"
                                     class="media-image-zoomable"
                                     src="${mediaPath}"
                                     alt="${mediaItem.title || 'Görsel'}"
                                     onload="onImageLoad(this)"
                                     onerror="handleMediaError(this, 'Görsel')"
                                     style="opacity: 0; transition: opacity 0.3s ease;" />
                                <div class="image-zoom-controls">
                                    <button class="zoom-btn" id="zoomInBtn" onclick="zoomImage(1.2)" title="Yakınlaştır">
                                        <i class="fas fa-search-plus"></i>
                                    </button>
                                    <button class="zoom-btn" id="zoomOutBtn" onclick="zoomImage(0.8)" title="Uzaklaştır">
                                        <i class="fas fa-search-minus"></i>
                                    </button>
                                    <button class="zoom-btn" id="zoomResetBtn" onclick="resetImageZoom()" title="Sıfırla">
                                        <i class="fas fa-expand-arrows-alt"></i>
                                    </button>
                                </div>
                            </div>
                        </div>
                    `;
        } else if (mediaItem.type === 'video') {
            content = `
                        <div class="media-display">
                            <div class="media-video-container">
                                <video id="currentMediaVideo"
                                       controls preload="metadata"
                                       onloadeddata="onVideoLoad(this)"
                                       onerror="handleMediaError(this, 'Video')"
                                       ontimeupdate="updateVideoProgress(this)"
                                       style="opacity: 0; transition: opacity 0.3s ease; max-width: 100%; max-height: 70vh; border-radius: 8px;">
                                    <source src="${mediaPath}" type="video/mp4">
                                    <source src="${mediaPath}" type="video/webm">
                                    <source src="${mediaPath}" type="video/ogg">
                                    Video formatı desteklenmiyor.
                                </video>
                                <div class="media-progress">
                                    <div class="media-progress-bar" id="videoProgressBar"></div>
                                </div>
                            </div>
                        </div>
                    `;
        } else if (mediaItem.type === 'audio') {
            content = `
                        <div class="media-display">
                            <div class="media-audio-container">
                                <div class="audio-info">
                                    <i class="fas fa-music" style="font-size: 3rem; color: var(--primary-color); margin-bottom: 16px;"></i>
                                    <h4>${mediaItem.title || 'Ses Dosyası'}</h4>
                                    <div class="audio-meta">
                                        <span id="audioFormat">Yükleniyor...</span>
                                    </div>
                                </div>
                                <audio id="currentMediaAudio"
                                       controls preload="metadata"
                                       style="width: 100%; max-width: 500px; opacity: 0; transition: opacity 0.3s ease;"
                                       onloadeddata="onAudioLoad(this)"
                                       onerror="handleMediaError(this, 'Ses')"
                                       ontimeupdate="updateAudioProgress(this)">
                                    <source src="${mediaPath}" type="audio/mpeg">
                                    <source src="${mediaPath}" type="audio/wav">
                                    <source src="${mediaPath}" type="audio/ogg">
                                    Ses formatı desteklenmiyor.
                                </audio>
                                <div class="media-progress">
                                    <div class="media-progress-bar" id="audioProgressBar"></div>
                                </div>
                            </div>
                        </div>
                    `;
        }

        modalBody.innerHTML = content;
        updateNavigationControls();
    }, 300);
}

function updateNavigationControls() {
    const prevBtn = document.getElementById('mediaPrevBtn');
    const nextBtn = document.getElementById('mediaNextBtn');
    const counter = document.getElementById('mediaCounter');
    const thumbnails = document.getElementById('mediaThumbnails');

    // Update navigation buttons
    prevBtn.disabled = currentMediaIndex <= 0;
    nextBtn.disabled = currentMediaIndex >= currentMediaItems.length - 1;

    // Show/hide navigation based on media count
    if (currentMediaItems.length > 1) {
        prevBtn.style.display = 'flex';
        nextBtn.style.display = 'flex';
        counter.style.display = 'block';
        counter.textContent = `${currentMediaIndex + 1} / ${currentMediaItems.length}`;

        // Update thumbnails if there are images
        updateThumbnails();
    } else {
        prevBtn.style.display = 'none';
        nextBtn.style.display = 'none';
        counter.style.display = 'none';
        thumbnails.style.display = 'none';
    }
}

function updateThumbnails() {
    const thumbnails = document.getElementById('mediaThumbnails');

    // Only show thumbnails for images
    const imageItems = currentMediaItems.filter(item => item.type === 'image');
    if (imageItems.length <= 1) {
        thumbnails.style.display = 'none';
        return;
    }

    thumbnails.style.display = 'flex';
    thumbnails.innerHTML = '';

    currentMediaItems.forEach((item, index) => {
        if (item.type === 'image') {
            const thumb = document.createElement('img');
            thumb.className = 'media-thumbnail';
            thumb.src = item.path.startsWith('/') ? item.path : `/${item.path}`;
            thumb.alt = item.title || `Görsel ${index + 1}`;

            if (index === currentMediaIndex) {
                thumb.classList.add('active');
            }

            thumb.onclick = () => {
                currentMediaIndex = index;
                loadCurrentMedia();
            };

            thumbnails.appendChild(thumb);
        }
    });
}

function showPreviousMedia() {
    if (currentMediaIndex > 0) {
        currentMediaIndex--;
        loadCurrentMedia();
    }
}

function showNextMedia() {
    if (currentMediaIndex < currentMediaItems.length - 1) {
        currentMediaIndex++;
        loadCurrentMedia();
    }
}
function closeMediaModal() {
    const modal = document.getElementById('mediaModal');
    modal.classList.remove('show');
    document.body.style.overflow = '';
    document.removeEventListener('keydown', handleModalKeydown);

    // Reset state
    currentMediaItems = [];
    currentMediaIndex = 0;
    currentPOIId = null;
}

function handleModalKeydown(e) {
    switch (e.key) {
        case 'Escape':
            closeMediaModal();
            break;
        case 'ArrowLeft':
            e.preventDefault();
            showPreviousMedia();
            break;
        case 'ArrowRight':
            e.preventDefault();
            showNextMedia();
            break;
        case ' ':
            // Spacebar for play/pause on videos and audio
            e.preventDefault();
            const video = document.querySelector('.media-display video');
            const audio = document.querySelector('.media-display audio');
            if (video) {
                video.paused ? video.play() : video.pause();
            } else if (audio) {
                audio.paused ? audio.play() : audio.pause();
            }
            break;
    }
}

// Touch gesture support for mobile navigation
let touchStartX = 0;
let touchStartY = 0;
let touchEndX = 0;
let touchEndY = 0;

function setupTouchGestures() {
    const modal = document.getElementById('mediaModal');

    modal.addEventListener('touchstart', (e) => {
        touchStartX = e.changedTouches[0].screenX;
        touchStartY = e.changedTouches[0].screenY;
    });

    modal.addEventListener('touchend', (e) => {
        touchEndX = e.changedTouches[0].screenX;
        touchEndY = e.changedTouches[0].screenY;
        handleSwipeGesture();
    });
}

function handleSwipeGesture() {
    const deltaX = touchEndX - touchStartX;
    const deltaY = touchEndY - touchStartY;
    const minSwipeDistance = 50;

    // Only handle horizontal swipes that are longer than vertical swipes
    if (Math.abs(deltaX) > Math.abs(deltaY) && Math.abs(deltaX) > minSwipeDistance) {
        if (deltaX > 0) {
            // Swipe right - show previous
            showPreviousMedia();
        } else {
            // Swipe left - show next
            showNextMedia();
        }
    }
}

// Initialize touch gestures when modal is shown
function initializeTouchSupport() {
    if ('ontouchstart' in window) {
        setupTouchGestures();
        document.body.classList.add('touch-device');
    }
}

// Call on page load - REMOVED (merged below)

// Check if page is served over HTTPS
function checkSecurityContext() {
    const isSecure = window.isSecureContext || location.protocol === 'https:' || location.hostname === 'localhost';

    if (!isSecure && location.hostname !== '127.0.0.1') {
        console.warn('⚠️ Page not served over HTTPS - geolocation may not work');

        // Show a subtle warning
        const warning = document.createElement('div');
        warning.style.cssText = `
                position: fixed;
                top: 20px;
                right: 20px;
                background: linear-gradient(135deg, #ff9800 0%, #f57c00 100%);
                color: white;
                padding: 12px 16px;
                border-radius: 10px;
                font-size: 0.9rem;
                z-index: 9999;
                box-shadow: 0 4px 15px rgba(255, 152, 0, 0.3);
                max-width: 300px;
                font-family: 'Segoe UI', sans-serif;
            `;

        warning.innerHTML = `
                <div style="display: flex; align-items: center; margin-bottom: 8px;">
                    <span style="font-size: 1.2rem; margin-right: 8px;">🔒</span>
                    <strong>Güvenlik Uyarısı</strong>
                </div>
                <p style="margin: 0; font-size: 0.85rem; line-height: 1.4;">
                    Konum servisleri için HTTPS gerekli. Manuel konum seçimini kullanabilirsiniz.
                </p>
            `;

        document.body.appendChild(warning);

        // Auto remove after 8 seconds
        setTimeout(() => {
            if (warning.parentNode) {
                warning.style.opacity = '0';
                warning.style.transform = 'translateX(100%)';
                setTimeout(() => warning.remove(), 300);
            }
        }, 8000);
    }
}

// Show location permission explanation dialog
function showLocationPermissionDialog() {
    return new Promise((resolve) => {
        const dialog = document.createElement('div');
        dialog.style.cssText = `
                    position: fixed;
                    top: 0;
                    left: 0;
                    width: 100vw;
                    height: 100vh;
                    background: rgba(0, 0, 0, 0.8);
                    display: flex;
                    align-items: center;
                    justify-content: center;
                    z-index: 10001;
                    font-family: 'Segoe UI', sans-serif;
                `;

        dialog.innerHTML = `
                    <div style="
                        background: white;
                        border-radius: 20px;
                        padding: 35px;
                        max-width: 450px;
                        margin: 20px;
                        text-align: center;
                        box-shadow: 0 25px 80px rgba(0, 0, 0, 0.4);
                        animation: modalSlideIn 0.4s ease-out;
                    ">
                        <div style="font-size: 4rem; margin-bottom: 20px;">📍</div>
                        <h3 style="color: #333; margin: 0 0 16px 0; font-size: 1.4rem;">Konum İzni Gerekli</h3>
                        <p style="color: #666; margin: 0 0 20px 0; line-height: 1.6; font-size: 1rem;">
                            Size en yakın POI'leri önerebilmek için konumunuza ihtiyacımız var.
                        </p>
                        
                        <div style="background: #f8f9fa; padding: 16px; border-radius: 12px; margin-bottom: 25px; text-align: left;">
                            <div style="display: flex; align-items: center; margin-bottom: 12px;">
                                <span style="font-size: 1.3rem; margin-right: 10px;">🔒</span>
                                <strong style="color: #333;">Gizlilik Güvencesi</strong>
                            </div>
                            <ul style="margin: 0; padding-left: 20px; color: #555; font-size: 0.9rem; line-height: 1.5;">
                                <li>Konumunuz sadece öneriler için kullanılır</li>
                                <li>Hiçbir yerde saklanmaz veya paylaşılmaz</li>
                                <li>İstediğiniz zaman iptal edebilirsiniz</li>
                            </ul>
                        </div>

                        <div style="background: #e3f2fd; padding: 16px; border-radius: 12px; margin-bottom: 25px; text-align: left;">
                            <div style="display: flex; align-items: center; margin-bottom: 12px;">
                                <span style="font-size: 1.3rem; margin-right: 10px;">💡</span>
                                <strong style="color: #1976d2;">Sonraki Adım</strong>
                            </div>
                            <p style="margin: 0; color: #1565c0; font-size: 0.9rem; line-height: 1.5;">
                                \"İzin Ver\" butonuna tıkladıktan sonra tarayıcınız konum izni isteyecek.
                                Lütfen <strong>\"İzin Ver\"</strong> veya <strong>\"Allow\"</strong> seçeneğini seçin.
                            </p>
                        </div>

                        <div style="display: flex; gap: 15px; justify-content: center;">
                            <button onclick="resolveLocationDialog(false)"
                                    style="background: #6c757d; color: white; border: none; padding: 12px 24px; border-radius: 10px; cursor: pointer; font-size: 1rem; transition: all 0.3s ease;">
                                İptal
                            </button>
                            <button onclick="resolveLocationDialog(true)"
                                    style="background: linear-gradient(135deg, var(--primary-color) 0%, #5a6fd8 100%); color: white; border: none; padding: 12px 24px; border-radius: 10px; cursor: pointer; font-size: 1rem; transition: all 0.3s ease; box-shadow: 0 4px 15px rgba(102, 126, 234, 0.3);">
                                📍 İzin Ver
                            </button>
                        </div>
                        </div>
                    `;

        // Add resolve function to global scope temporarily
        window.resolveLocationDialog = (accepted) => {
            dialog.remove();
            delete window.resolveLocationDialog;
            resolve(accepted);
        };

        document.body.appendChild(dialog);
    });
}

// Accessibility helper
function announceToScreenReader(message) {
    const announcement = document.createElement('div');
    announcement.setAttribute('aria-live', 'polite');
    announcement.setAttribute('aria-atomic', 'true');
    announcement.style.position = 'absolute';
    announcement.style.left = '-10000px';
    announcement.style.width = '1px';
    announcement.style.height = '1px';
    announcement.style.overflow = 'hidden';
    announcement.textContent = message;

    document.body.appendChild(announcement);

    setTimeout(() => {
        document.body.removeChild(announcement);
    }, 1000);
}

//         // Debug and testing helper
//         function testMediaModal() {
//             const testMedia = [
//                 { type: 'image', path: '/test-image.jpg', title: 'Test Görsel' },
//                 { type: 'video', path: '/test-video.mp4', title: 'Test Video' },
//                 { type: 'audio', path: '/test-audio.mp3', title: 'Test Ses' }
//             ];
// 
//             console.log('Testing media modal with sample data...');
//             showMediaModal(testMedia, 0, 'Test POI');
//         }
// 
//         // Expose test function globally for debugging
//         window.testMediaModal = testMediaModal;

function showMediaError(message, canRetry = true) {
    const modalBody = document.getElementById('mediaModalBody');
    const retryButton = canRetry ? `<button onclick="retryLoadMedia()" style="margin-right: 10px;">Tekrar Dene</button>` : '';

    modalBody.innerHTML = `
                <div class="media-error">
                    <i class="fas fa-exclamation-triangle"></i>
                    <h3>Medya Yüklenemedi</h3>
                    <p>${message}</p>
                    <div style="margin-top: 20px;">
                        ${retryButton}
                        <button onclick="closeMediaModal()">Kapat</button>
                    </div>
                </div>
            `;
}

function retryLoadMedia() {
    console.log('Retrying media load...');
    loadCurrentMedia();
}

// Enhanced error handling for different media types
function handleMediaError(mediaElement, mediaType) {
    console.error(`${mediaType} load error:`, mediaElement.error);

    let errorMessage = 'Medya dosyası yüklenemedi';
    if (mediaElement.error) {
        switch (mediaElement.error.code) {
            case MediaError.MEDIA_ERR_ABORTED:
                errorMessage = 'Medya yükleme iptal edildi';
                break;
            case MediaError.MEDIA_ERR_NETWORK:
                errorMessage = 'Ağ hatası nedeniyle medya yüklenemedi';
                break;
            case MediaError.MEDIA_ERR_DECODE:
                errorMessage = 'Medya dosyası bozuk veya desteklenmiyor';
                break;
            case MediaError.MEDIA_ERR_SRC_NOT_SUPPORTED:
                errorMessage = 'Medya formatı desteklenmiyor';
                break;
            default:
                errorMessage = 'Bilinmeyen medya hatası';
        }
    }

    showMediaError(errorMessage, true);
}

// Performance optimization: Preload adjacent media
function preloadAdjacentMedia() {
    if (currentMediaItems.length <= 1) return;

    const preloadNext = currentMediaIndex < currentMediaItems.length - 1;
    const preloadPrev = currentMediaIndex > 0;

    if (preloadNext) {
        const nextItem = currentMediaItems[currentMediaIndex + 1];
        preloadMediaItem(nextItem);
    }

    if (preloadPrev) {
        const prevItem = currentMediaItems[currentMediaIndex - 1];
        preloadMediaItem(prevItem);
    }
}

function preloadMediaItem(mediaItem) {
    if (!mediaItem) return;

    const mediaPath = mediaItem.path.startsWith("/") ? mediaItem.path : `/${mediaItem.path}`;

    if (mediaItem.type === 'image') {
        const img = new Image();
        img.src = mediaPath;
    } else if (mediaItem.type === 'video') {
        const video = document.createElement('video');
        video.preload = 'metadata';
        video.src = mediaPath;
    }
    // Audio preloading is less critical for performance
}

// Helper function for POI media modal from cache
function showPOIMediaFromCache(cacheKey, startIndex) {
    const cachedData = poiMediaCache[cacheKey];
    if (cachedData && cachedData.items) {
        showMediaModal(cachedData.items, startIndex, cachedData.poiName);
    } else {
        console.error('Media cache not found for key:', cacheKey);
        showMediaError('Medya verileri bulunamadı');
    }
}

// Image zoom functionality
let currentZoom = 1;
let isDragging = false;
let dragStart = { x: 0, y: 0 };
let imagePosition = { x: 0, y: 0 };

function onImageLoad(img) {
    img.style.opacity = '1';
    resetImageZoom();
    setupImageDrag(img);
    // Preload adjacent media after current media loads
    setTimeout(preloadAdjacentMedia, 500);
}

function zoomImage(factor) {
    const img = document.getElementById('currentMediaImage');
    if (!img) return;

    currentZoom *= factor;
    currentZoom = Math.max(0.5, Math.min(currentZoom, 3)); // Limit zoom between 0.5x and 3x

    img.style.transform = `scale(${currentZoom}) translate(${imagePosition.x}px, ${imagePosition.y}px)`;

    // Update zoom button states
    document.getElementById('zoomInBtn').disabled = currentZoom >= 3;
    document.getElementById('zoomOutBtn').disabled = currentZoom <= 0.5;

    // Add/remove zoom class for cursor
    if (currentZoom > 1) {
        img.classList.add('media-image-zoomed');
    } else {
        img.classList.remove('media-image-zoomed');
    }
}

function resetImageZoom() {
    const img = document.getElementById('currentMediaImage');
    if (!img) return;

    currentZoom = 1;
    imagePosition = { x: 0, y: 0 };
    img.style.transform = 'scale(1) translate(0px, 0px)';
    img.classList.remove('media-image-zoomed');

    // Reset button states
    document.getElementById('zoomInBtn').disabled = false;
    document.getElementById('zoomOutBtn').disabled = false;
}

function setupImageDrag(img) {
    img.addEventListener('mousedown', (e) => {
        if (currentZoom <= 1) return;
        isDragging = true;
        dragStart.x = e.clientX - imagePosition.x;
        dragStart.y = e.clientY - imagePosition.y;
        e.preventDefault();
    });

    document.addEventListener('mousemove', (e) => {
        if (!isDragging || currentZoom <= 1) return;
        imagePosition.x = e.clientX - dragStart.x;
        imagePosition.y = e.clientY - dragStart.y;
        img.style.transform = `scale(${currentZoom}) translate(${imagePosition.x}px, ${imagePosition.y}px)`;
    });

    document.addEventListener('mouseup', () => {
        isDragging = false;
    });

    // Touch support for mobile
    img.addEventListener('touchstart', (e) => {
        if (currentZoom <= 1) return;
        isDragging = true;
        const touch = e.touches[0];
        dragStart.x = touch.clientX - imagePosition.x;
        dragStart.y = touch.clientY - imagePosition.y;
        e.preventDefault();
    });

    document.addEventListener('touchmove', (e) => {
        if (!isDragging || currentZoom <= 1) return;
        const touch = e.touches[0];
        imagePosition.x = touch.clientX - dragStart.x;
        imagePosition.y = touch.clientY - dragStart.y;
        img.style.transform = `scale(${currentZoom}) translate(${imagePosition.x}px, ${imagePosition.y}px)`;
        e.preventDefault();
    });

    document.addEventListener('touchend', () => {
        isDragging = false;
    });
}

// Video load handler
function onVideoLoad(video) {
    video.style.opacity = '1';
    console.log('Video loaded:', video.duration, 'seconds');
    // Preload adjacent media after current media loads
    setTimeout(preloadAdjacentMedia, 500);
}

function updateVideoProgress(video) {
    const progressBar = document.getElementById('videoProgressBar');
    if (progressBar && video.duration) {
        const progress = (video.currentTime / video.duration) * 100;
        progressBar.style.width = progress + '%';
    }
}

// Audio load handler
function onAudioLoad(audio) {
    audio.style.opacity = '1';
    const formatSpan = document.getElementById('audioFormat');
    if (formatSpan) {
        const duration = audio.duration;
        if (duration && !isNaN(duration)) {
            const minutes = Math.floor(duration / 60);
            const seconds = Math.floor(duration % 60);
            formatSpan.textContent = `Süre: ${minutes}:${seconds.toString().padStart(2, '0')}`;
        } else {
            formatSpan.textContent = 'Ses dosyası hazır';
        }
    }
    // Preload adjacent media after current media loads
    setTimeout(preloadAdjacentMedia, 500);
}

function updateAudioProgress(audio) {
    const progressBar = document.getElementById('audioProgressBar');
    if (progressBar && audio.duration) {
        const progress = (audio.currentTime / audio.duration) * 100;
        progressBar.style.width = progress + '%';
    }
}

// Backward compatibility function
function openMediaModal(filePath, type, title = 'Medya Görüntüleyici') {
    const mediaItem = {
        path: filePath,
        type: type,
        title: title
    };
    showMediaModal([mediaItem], 0);
}
// Elevation cache to prevent repeated API calls
const elevationCache = new Map();
let elevationRequestCount = 0;
const MAX_ELEVATION_REQUESTS = 10; // Limit API requests
// Get elevation data with improved fallback and caching
async function getElevation(lat, lng) {
    const cacheKey = `${lat.toFixed(4)}_${lng.toFixed(4)}`;

    // Check cache first
    if (elevationCache.has(cacheKey)) {
        return elevationCache.get(cacheKey);
    }

    // Skip API call if we've made too many requests
    if (elevationRequestCount >= MAX_ELEVATION_REQUESTS) {
        const estimatedElevation = getEstimatedElevation(lat, lng);
        elevationCache.set(cacheKey, estimatedElevation);
        return estimatedElevation;
    }

    try {
        elevationRequestCount++;

        // Use a CORS proxy or alternative approach
        // For now, skip external API and use estimation
        throw new Error('Skipping external API to avoid CORS issues');

    } catch (error) {
        // Always use estimated elevation to avoid CORS and rate limiting issues
        const estimatedElevation = getEstimatedElevation(lat, lng);
        elevationCache.set(cacheKey, estimatedElevation);
        return estimatedElevation;
    }
}

// Improved elevation estimation for Cappadocia region
function getEstimatedElevation(lat, lng) {
    // Cappadocia elevation varies by location
    // Ürgüp: ~1100m, Göreme: ~1000m, Avanos: ~950m

    // Base elevation for the region
    let baseElevation = 1050;

    // Adjust based on approximate location
    if (lat > 38.65) {
        baseElevation += 50; // Northern areas slightly higher
    }
    if (lng > 34.92) {
        baseElevation += 30; // Eastern areas slightly higher
    }

    // Add some realistic variation based on coordinates
    const latVariation = (lat - 38.6) * 1000; // Small variation based on latitude
    const lngVariation = (lng - 34.9) * 500;  // Small variation based on longitude
    const randomVariation = (Math.random() - 0.5) * 100; // ±50m random variation

    const estimatedElevation = Math.round(baseElevation + latVariation + lngVariation + randomVariation);

    // Ensure reasonable bounds for the region (900-1300m)
    const clampedElevation = Math.max(900, Math.min(1300, estimatedElevation));

    console.log(`📏 Estimated elevation for ${lat.toFixed(4)}, ${lng.toFixed(4)}: ${clampedElevation}m`);
    return clampedElevation;
}

// Open in Google Maps with place name
function openInGoogleMaps(lat, lng, name) {
    // Use coordinates for reliable location finding
    const coords = `${lat},${lng}`;
    const url = `https://www.google.com/maps/search/?api=1&query=${coords}`;

    console.log('🗺️ Opening POI in Google Maps:', name, 'at', coords);
    window.open(url, '_blank');
}

// Add to route with throttling
function addToRoute(poi) {
    console.log('➕ Adding POI to route:', poi.name);
    const poiId = poi.id || poi._id;
    if (!selectedPOIs.find(p => (p.id || p._id) === poiId)) {
        poi.id = poiId; // Normalize ID
        selectedPOIs.push(poi);
        console.log('📝 Updated selectedPOIs:', selectedPOIs.length);
        updateRouteDisplay();

        // Throttle route creation to prevent rapid requests
        clearTimeout(window.routeTimeout);
        window.routeTimeout = setTimeout(() => {
            // Create route if we have enough points
            if (selectedPOIs.length >= 1 && (startLocation || selectedPOIs.length >= 2)) {
                createRoute();
            }
        }, 1000); // 1 second delay

    } else {
        console.log('⚠️ POI already in route');
        showNotification('Bu POI zaten rotada mevcut', 'info');
    }
}

// Remove from route
function removeFromRoute(poiId) {
    selectedPOIs = selectedPOIs.filter(p => (p.id || p._id) !== poiId);
    updateRouteDisplay();
    if (selectedPOIs.length > 1) {
        createRoute();
    } else if (routingControl) {
        map.removeControl(routingControl);
        routingControl = null;
    }
}

// Update route display
function updateRouteDisplay() {
    const routeContainer = document.getElementById('routeContainer');
    if (!routeContainer) return;

    let routeHTML = '';

    // Start location section
    routeHTML += `
                <div style="margin-bottom: 15px; padding: 12px; background: rgba(231, 76, 60, 0.1); border-radius: 12px; border-left: 4px solid #e74c3c;">
                    <div style="display: flex; justify-content: space-between; align-items: center; margin-bottom: 8px;">
                        <h6 style="margin: 0; color: #e74c3c; font-size: 14px;">📍 Başlangıç Noktası</h6>
                        ${!startLocation ? `<button onclick="setStartLocation()" style="background: #e74c3c; color: white; border: none; padding: 4px 8px; border-radius: 8px; font-size: 11px; cursor: pointer;">📍 Konumu Al</button>` : ''}
                    </div>
                    <div style="font-size: 12px; color: #666;">
                        ${startLocation ? '✅ ' + startLocation.name : '❌ Başlangıç noktası belirlenmedi'}
                    </div>
                </div>
            `;

    if (selectedPOIs.length === 0) {
        routeHTML += '<p style="text-align: center; color: #666; font-style: italic;">Rota oluşturmak için POI\'leri seçin</p>';
        routeContainer.innerHTML = routeHTML;
        return;
    }

    routeHTML += '<div style="margin-bottom: 15px;"><h6 style="margin: 0; color: var(--primary-color);">🗺️ Seçilen Rotanız</h6></div>';

    // Show start location in route if available
    if (startLocation) {
        routeHTML += `
                    <div style="display: flex; align-items: center; padding: 8px; background: rgba(231, 76, 60, 0.1); border-radius: 8px; margin-bottom: 6px; border-left: 3px solid #e74c3c;">
                        <div style="background: #e74c3c; color: white; width: 24px; height: 24px; border-radius: 50%; display: flex; align-items: center; justify-content: center; font-size: 12px; font-weight: bold; margin-right: 10px;">
                            🏁
                        </div>
                        <div style="flex: 1; font-size: 13px;">
                            <div style="font-weight: 600;">${startLocation.name}</div>
                            <div style="color: #666; font-size: 11px;">Başlangıç</div>
                        </div>
                    </div>
                `;
    }

    selectedPOIs.forEach((poi, index) => {
        const categoryStyle = getCategoryStyle(poi.category);
        const stepNumber = startLocation ? index + 2 : index + 1;
        routeHTML += `
                    <div class="route-item-clickable" onclick="RouteContextMenu.showForPOI(event, '${poi.id || poi._id}', ${index})" style="display: flex; align-items: center; padding: 8px; background: #f8f9fa; border-radius: 8px; margin-bottom: 6px;">
                        <div style="background: ${categoryStyle.color}; color: white; width: 24px; height: 24px; border-radius: 50%; display: flex; align-items: center; justify-content: center; font-size: 12px; font-weight: bold; margin-right: 10px;">
                            ${stepNumber}
                        </div>
                        <div style="flex: 1; font-size: 13px;">
                            <div style="font-weight: 600;">${poi.name}</div>
                            <div style="color: #666; font-size: 11px;">${getCategoryDisplayName(poi.category)}</div>
                        </div>
                        <button onclick="event.stopPropagation(); removeFromRoute('${poi.id || poi._id}')" style="background: #e74c3c; color: white; border: none; border-radius: 50%; width: 20px; height: 20px; font-size: 12px; cursor: pointer;">×</button>
                    </div>
                `;
    });

    // Route statistics
    const stats = getRouteStatistics();
    if (stats && selectedPOIs.length > 1) {
        routeHTML += `
                    <div style="margin: 15px 0; padding: 12px; background: rgba(102, 126, 234, 0.1); border-radius: 12px; border-left: 4px solid var(--primary-color);">
                        <h6 style="margin: 0 0 8px 0; color: var(--primary-color); font-size: 13px;">📊 Rota İstatistikleri</h6>
                        <div style="font-size: 11px; color: #666; line-height: 1.4;">
                            📏 <strong>Toplam Mesafe:</strong> ${stats.totalDistance.toFixed(2)} km<br>
                            ⏱️ <strong>Tahmini Süre:</strong> ${Math.round(stats.estimatedTime)} dakika<br>
                            📍 <strong>Durak Sayısı:</strong> ${stats.pointCount} nokta<br>
                            🏷️ <strong>Kategoriler:</strong> ${stats.categories.length} farklı kategori
                        </div>
                    </div>
                `;
    }

    if (selectedPOIs.length > 1) {
        routeHTML += `
                    <div style="margin-top: 15px; padding-top: 10px; border-top: 1px solid #eee; display: flex; gap: 8px; flex-wrap: wrap;">
                        <button onclick="clearRoute()" style="background: #95a5a6; color: white; border: none; padding: 8px 12px; border-radius: 15px; font-size: 12px; cursor: pointer;">🗑️ Rotayı Temizle</button>
                        <button onclick="optimizeRoute()" style="background: var(--accent-color); color: white; border: none; padding: 8px 12px; border-radius: 15px; font-size: 12px; cursor: pointer;">⚡ Optimize Et</button>
                        ${startLocation ? `<button onclick="startLocation = null; updateRouteDisplay();" style="background: #f39c12; color: white; border: none; padding: 8px 12px; border-radius: 15px; font-size: 12px; cursor: pointer;">📍 Başlangıcı Sıfırla</button>` : ''}
                    </div>
                `;
    }

    routeContainer.innerHTML = routeHTML;
}

// Create route using walking paths
async function createRoute() {
    console.log('🚶 Creating walking route with selectedPOIs:', selectedPOIs.length, 'startLocation:', startLocation);

    if (selectedPOIs.length < 1) {
        console.log('❌ Not enough POIs for route');
        return;
    }

    if (routingControl) {
        console.log('🗑️ Removing existing route control');
        map.removeControl(routingControl);
        routingControl = null;
    }

    // Remove existing walking route layers
    map.eachLayer(function (layer) {
        if (layer.options && layer.options.className === 'walking-route') {
            map.removeLayer(layer);
        }
    });

    // Remove existing start/end markers before creating new ones
    removeStartEndMarkers();

    // Build waypoints including start location
    let waypoints = [];

    if (startLocation) {
        waypoints.push({
            lat: startLocation.latitude,
            lng: startLocation.longitude,
            name: startLocation.name
        });
        console.log('📍 Added start location to waypoints');
    }

    selectedPOIs.forEach((poi, index) => {
        waypoints.push({
            lat: poi.latitude,
            lng: poi.longitude,
            name: poi.name
        });
        console.log(`📍 Added POI ${index + 1}: ${poi.name}`);
    });

    console.log('🗺️ Total waypoints:', waypoints.length);

    if (waypoints.length < 2) {
        console.log('❌ Need at least 2 waypoints for routing');
        return;
    }

    // Add start and end markers
    addStartEndMarkers(waypoints);

    try {
        console.log('🚶 Requesting walking route from API...');

        // Call smart route API (automatically chooses walking or driving)
        const response = await fetch(`${apiBase}/route/smart`, {
            method: 'POST',
            headers: {
                'Content-Type': 'application/json'
            },
            body: JSON.stringify({
                waypoints: waypoints
            })
        });

        if (!response.ok) {
            throw new Error(`Route API error: ${response.status}`);
        }

        const routeData = await response.json();
        console.log('🗺️ Walking route received:', routeData);

        if (routeData.success && routeData.route) {
            // Draw walking route on map
            drawWalkingRoute(routeData.route);

            // Show route info
            showRouteInfo(routeData.route);
        } else {
            throw new Error('Invalid route data received');
        }

    } catch (error) {
        console.error('Walking route error:', error);
        console.log('🔄 Fallback: Using simple line connections...');

        // Fallback to simple line connections
        createSimpleRoute(waypoints);
    }
}

// Create simple route with straight lines (fallback)
function createSimpleRoute(waypoints) {
    console.log('📏 Creating simple route with straight lines');

    if (waypoints.length < 2) return;

    // Remove any existing simple route
    if (window.simpleRouteLayer) {
        map.removeLayer(window.simpleRouteLayer);
    }

    // Create polyline with waypoints
    const latlngs = waypoints.map(wp => [wp.lat, wp.lng]);

    window.simpleRouteLayer = L.polyline(latlngs, {
        color: '#667eea',
        weight: window.innerWidth <= 768 ? 7 : 5, // Thicker on mobile
        opacity: 0.7,
        dashArray: '10, 5', // Dashed line to indicate it's not a real route
        className: 'simple-route-line'
    }).addTo(map);

    // Enhanced route click functionality
    window.simpleRouteLayer.on('click', function(e) {
        e.originalEvent.stopPropagation();
        showRouteOptionsPopup(e.latlng, waypoints);
    });

    // Add popup to explain this is a simple route
    window.simpleRouteLayer.bindPopup(
        `
                <div style="text-align: center; font-family: 'Segoe UI', sans-serif;">
                    <h6 style="margin: 0 0 8px 0; color: #667eea;">📏 Basit Rota</h6>
                    <p style="margin: 0; font-size: 12px; color: #666;">
                        Düz çizgi bağlantıları<br>
                        <small>(Gerçek yol rotası değil)</small>
                    </p>
                    <div style="margin-top: 8px;">
                        <button onclick="exportToGoogleMaps(); event.stopPropagation();" style="background: #4285f4; color: white; border: none; padding: 6px 12px; border-radius: 12px; font-size: 11px; cursor: pointer;">
                            🗺️ Google Maps'te Aç
                        </button>
                    </div>
                </div>
                `,
        { autoPan: false }
    );

    // Add route details panel click event
    // Enhanced click/touch event for simple route
    window.simpleRouteLayer.on('click', function (e) {
        // Prevent popup from opening
        e.originalEvent.stopPropagation();

        // Calculate total distance
        let totalDistance = 0;
        for (let i = 0; i < latlngs.length - 1; i++) {
            totalDistance += getDistance(latlngs[i][0], latlngs[i][1], latlngs[i + 1][0], latlngs[i + 1][1]);
        }

        // Show route details panel
        RouteDetailsPanel.show({
            total_distance: totalDistance.toFixed(2),
            estimated_time: Math.round(totalDistance * 12 * 60), // 12 minutes per km in seconds
            route_type: 'düz çizgi',
            waypoints: selectedPOIs,
            segments: []
        });
    });

    // Add touch support for mobile devices
    window.simpleRouteLayer.on('touchstart', function (e) {
        e.originalEvent.preventDefault();
        e.originalEvent.stopPropagation();
    });

    window.simpleRouteLayer.on('touchend', function (e) {
        e.originalEvent.preventDefault();
        e.originalEvent.stopPropagation();

        // Calculate total distance
        let totalDistance = 0;
        for (let i = 0; i < latlngs.length - 1; i++) {
            totalDistance += getDistance(latlngs[i][0], latlngs[i][1], latlngs[i + 1][0], latlngs[i + 1][1]);
        }

        // Show route details panel on touch
        RouteDetailsPanel.show({
            total_distance: totalDistance.toFixed(2),
            estimated_time: Math.round(totalDistance * 12 * 60), // 12 minutes per km in seconds
            route_type: 'düz çizgi',
            waypoints: selectedPOIs,
            segments: []
        });
    });

    // Calculate total distance
    let totalDistance = 0;
    for (let i = 0; i < latlngs.length - 1; i++) {
        totalDistance += getDistance(latlngs[i][0], latlngs[i][1], latlngs[i + 1][0], latlngs[i + 1][1]);
    }

    console.log(`📏 Basit rota oluşturuldu: ${totalDistance.toFixed(2)} km (düz çizgi mesafesi)`);

    // Show notification
    showNotification(`📏 Basit rota oluşturuldu (${totalDistance.toFixed(2)} km düz çizgi mesafesi)`, 'info');
}

// Show notification
function showNotification(message, type = 'info') {
    const notification = document.createElement('div');
    notification.style.cssText = `
                position: fixed;
                top: 20px;
                right: 20px;
                background: ${type === 'error' ? '#e74c3c' : type === 'success' ? '#27ae60' : '#3498db'};
                color: white;
                padding: 12px 20px;
                border-radius: 8px;
                font-size: 14px;
                z-index: 10000;
                box-shadow: 0 4px 12px rgba(0,0,0,0.3);
                max-width: 300px;
            `;
    notification.textContent = message;

    document.body.appendChild(notification);

    setTimeout(() => {
        notification.remove();
    }, 5000);
}

// Clear route
function clearRoute() {
    selectedPOIs = [];
    startLocation = null;
    updateRouteDisplay();

    // Remove routing control
    if (routingControl) {
        map.removeControl(routingControl);
        routingControl = null;
    }

    // Remove simple route layer
    if (window.simpleRouteLayer) {
        map.removeLayer(window.simpleRouteLayer);
        window.simpleRouteLayer = null;
    }

    // Remove start/end markers
    removeStartEndMarkers();

    console.log('🗑️ Route cleared');
}

// Function to remove start and end markers
function removeStartEndMarkers() {
    if (map) {
        map.eachLayer(function (layer) {
            if (layer.options && layer.options.icon && 
                (layer.options.icon.options.className === 'start-location-marker' ||
                 layer.options.icon.options.className === 'end-location-marker' ||
                 layer.options.className === 'waypoint-marker')) {
                map.removeLayer(layer);
            }
        });
    }
}
// Function to add start and end markers
function addStartEndMarkers(waypoints) {
    if (!waypoints || waypoints.length < 2) return;

    const startPoint = waypoints[0];
    const endPoint = waypoints[waypoints.length - 1];

    // Create start marker
    const startIcon = L.divIcon({
        html: `
            <div style="
                background: linear-gradient(135deg, #e74c3c 0%, #c0392b 100%);
                width: 32px;
                height: 32px;
                border-radius: 50%;
                border: 3px solid white;
                box-shadow: 0 4px 12px rgba(231, 76, 60, 0.4);
                display: flex;
                align-items: center;
                justify-content: center;
                font-size: 16px;
                color: white;
                position: relative;
            ">
                🏁
                <div style="
                    position: absolute;
                    bottom: -25px;
                    left: 50%;
                    transform: translateX(-50%);
                    background: #e74c3c;
                    color: white;
                    padding: 2px 6px;
                    border-radius: 10px;
                    font-size: 10px;
                    font-weight: bold;
                    white-space: nowrap;
                    box-shadow: 0 2px 4px rgba(0,0,0,0.2);
                ">
                    BAŞLANGIÇ
                </div>
            </div>
        `,
        className: 'start-location-marker',
        iconSize: [32, 32],
        iconAnchor: [16, 16]
    });

    const startMarker = L.marker([startPoint.lat, startPoint.lng], { icon: startIcon })
        .addTo(map)
        .bindPopup(
            `
            <div style="text-align: center; font-family: 'Segoe UI', sans-serif; min-width: 200px;">
                <h6 style="margin: 0 0 10px 0; color: #e74c3c; font-size: 16px;">🏁 Başlangıç Noktası</h6>
                <p style="margin: 0 0 8px 0; font-size: 14px; font-weight: 600;">${startPoint.name}</p>
                <div style="margin: 8px 0; font-size: 11px; color: #666; padding: 4px 8px; background: #f8f9fa; border-radius: 6px;">
                    📍 ${startPoint.lat.toFixed(4)}, ${startPoint.lng.toFixed(4)}
                </div>
                <div style="margin-top: 10px; display: flex; gap: 6px; justify-content: center;">
                    <button onclick="openInGoogleMaps(${startPoint.lat}, ${startPoint.lng}, '${startPoint.name.replace(/'/g, "\\'")}'); event.stopPropagation();" 
                            style="background: #4285f4; color: white; border: none; padding: 6px 10px; border-radius: 12px; font-size: 11px; cursor: pointer;">
                        🗺️ Google Maps
                    </button>
                    <button onclick="map.setView([${startPoint.lat}, ${startPoint.lng}], 18); event.stopPropagation();" 
                            style="background: #27ae60; color: white; border: none; padding: 6px 10px; border-radius: 12px; font-size: 11px; cursor: pointer;">
                        🎯 Yakınlaştır
                    </button>
                </div>
            </div>
            `
        );

    // Create end marker
    const endIcon = L.divIcon({
        html: `
            <div style="
                background: linear-gradient(135deg, #27ae60 0%, #2ecc71 100%);
                width: 32px;
                height: 32px;
                border-radius: 50%;
                border: 3px solid white;
                box-shadow: 0 4px 12px rgba(39, 174, 96, 0.4);
                display: flex;
                align-items: center;
                justify-content: center;
                font-size: 16px;
                color: white;
                position: relative;
            ">
                🏆
                <div style="
                    position: absolute;
                    bottom: -25px;
                    left: 50%;
                    transform: translateX(-50%);
                    background: #27ae60;
                    color: white;
                    padding: 2px 6px;
                    border-radius: 10px;
                    font-size: 10px;
                    font-weight: bold;
                    white-space: nowrap;
                    box-shadow: 0 2px 4px rgba(0,0,0,0.2);
                ">
                    BİTİŞ
                </div>
            </div>
        `,
        className: 'end-location-marker',
        iconSize: [32, 32],
        iconAnchor: [16, 16]
    });

    const endMarker = L.marker([endPoint.lat, endPoint.lng], { icon: endIcon })
        .addTo(map)
        .bindPopup(
            `
            <div style="text-align: center; font-family: 'Segoe UI', sans-serif; min-width: 200px;">
                <h6 style="margin: 0 0 10px 0; color: #27ae60; font-size: 16px;">🏆 Bitiş Noktası</h6>
                <p style="margin: 0 0 8px 0; font-size: 14px; font-weight: 600;">${endPoint.name}</p>
                <div style="margin: 8px 0; font-size: 11px; color: #666; padding: 4px 8px; background: #f8f9fa; border-radius: 6px;">
                    📍 ${endPoint.lat.toFixed(4)}, ${endPoint.lng.toFixed(4)}
                </div>
                <div style="margin-top: 10px; display: flex; gap: 6px; justify-content: center;">
                    <button onclick="openInGoogleMaps(${endPoint.lat}, ${endPoint.lng}, '${endPoint.name.replace(/'/g, "\\'")}'); event.stopPropagation();" 
                            style="background: #4285f4; color: white; border: none; padding: 6px 10px; border-radius: 12px; font-size: 11px; cursor: pointer;">
                        🗺️ Google Maps
                    </button>
                    <button onclick="map.setView([${endPoint.lat}, ${endPoint.lng}], 18); event.stopPropagation();" 
                            style="background: #27ae60; color: white; border: none; padding: 6px 10px; border-radius: 12px; font-size: 11px; cursor: pointer;">
                        🎯 Yakınlaştır
                    </button>
                </div>
            </div>
            `
        );

    console.log('✅ Start and end markers added to map');
}

// Function to show route options popup when clicking on route
function showRouteOptionsPopup(latlng, waypoints) {
    const popup = L.popup({
        maxWidth: 300,
        className: 'route-options-popup'
    })
    .setLatLng(latlng)
    .setContent(createRouteOptionsContent(waypoints))
    .openOn(map);
}

// Create content for route options popup
function createRouteOptionsContent(waypoints) {
    const totalDistance = calculateTotalDistance(waypoints);
    const estimatedTime = Math.round(totalDistance * 12); // 12 minutes per km
    
    return `
        <div style="text-align: center; font-family: 'Segoe UI', sans-serif; min-width: 250px;">
            <h6 style="margin: 0 0 12px 0; color: #667eea; font-size: 16px;">🗺️ Rota Seçenekleri</h6>
            
            <div style="background: #f8f9fa; padding: 10px; border-radius: 8px; margin-bottom: 12px;">
                <div style="display: flex; justify-content: space-between; margin-bottom: 6px;">
                    <span style="color: #666; font-size: 12px;">📏 Mesafe:</span>
                    <span style="font-weight: 600; font-size: 12px;">${totalDistance.toFixed(2)} km</span>
                </div>
                <div style="display: flex; justify-content: space-between; margin-bottom: 6px;">
                    <span style="color: #666; font-size: 12px;">⏱️ Tahmini Süre:</span>
                    <span style="font-weight: 600; font-size: 12px;">${estimatedTime} dk</span>
                </div>
                <div style="display: flex; justify-content: space-between;">
                    <span style="color: #666; font-size: 12px;">📍 Duraklar:</span>
                    <span style="font-weight: 600; font-size: 12px;">${waypoints.length} nokta</span>
                </div>
            </div>
            
            <div style="display: flex; flex-direction: column; gap: 8px;">
                <button onclick="exportToGoogleMaps(); map.closePopup();" 
                        style="background: #4285f4; color: white; border: none; padding: 10px 15px; border-radius: 12px; font-size: 12px; cursor: pointer; display: flex; align-items: center; justify-content: center; gap: 6px;">
                    🗺️ Google Maps'te Aç
                </button>
                
                <button onclick="optimizeRoute(); map.closePopup();" 
                        style="background: #f39c12; color: white; border: none; padding: 10px 15px; border-radius: 12px; font-size: 12px; cursor: pointer; display: flex; align-items: center; justify-content: center; gap: 6px;">
                    ⚡ Rotayı Optimize Et
                </button>
                
                <button onclick="RouteDetailsPanel.show({total_distance: ${totalDistance.toFixed(2)}, estimated_time: ${estimatedTime * 60}, route_type: 'düz çizgi', waypoints: selectedPOIs, segments: []}); map.closePopup();" 
                        style="background: #667eea; color: white; border: none; padding: 10px 15px; border-radius: 12px; font-size: 12px; cursor: pointer; display: flex; align-items: center; justify-content: center; gap: 6px;">
                    📋 Detaylı Bilgi
                </button>
                
                <button onclick="clearRoute(); map.closePopup();" 
                        style="background: #e74c3c; color: white; border: none; padding: 8px 12px; border-radius: 12px; font-size: 11px; cursor: pointer; display: flex; align-items: center; justify-content: center; gap: 6px;">
                    🗑️ Rotayı Temizle
                </button>
            </div>
        </div>
    `;
}

// Helper function to calculate total distance
function calculateTotalDistance(waypoints) {
    let totalDistance = 0;
    for (let i = 0; i < waypoints.length - 1; i++) {
        const current = waypoints[i];
        const next = waypoints[i + 1];
        totalDistance += getDistance(current.lat, current.lng, next.lat, next.lng);
    }
    return totalDistance;
}

// Function to show predefined route options popup when clicking on route
function showPredefinedRouteOptionsPopup(latlng, route) {
    const popup = L.popup({
        maxWidth: 320,
        className: 'route-options-popup predefined-route-popup'
    })
    .setLatLng(latlng)
    .setContent(createPredefinedRouteOptionsContent(route))
    .openOn(predefinedMap);
}

// Attach standard click/context menu handlers for predefined route layers
function attachPredefinedRouteEvents(layer, route) {
    if (!layer) return;
    // Remove existing handlers to avoid duplicates
    layer.off('click');
    layer.off('contextmenu');

    layer.on('click', e => {
        if (e.originalEvent) {
            e.originalEvent.stopPropagation();
        }
        showRouteDetails(route);
    });

    layer.on('contextmenu', e => {
        if (e.originalEvent) {
            e.originalEvent.preventDefault();
        }
        showPredefinedRouteOptionsPopup(e.latlng, route);
    });
}

// Create content for predefined route options popup
function createPredefinedRouteOptionsContent(route) {
    const routeType = route.route_type === 'walking' ? '🚶 Yürüyüş' : 
                      route.route_type === 'hiking' ? '🥾 Doğa Yürüyüşü' :
                      route.route_type === 'cycling' ? '🚴 Bisiklet' : 
                      route.route_type === 'driving' ? '🚗 Araç' : route.route_type || 'Bilinmeyen';
    
    const poiCount = route.pois ? route.pois.length : 0;
    
    return `
        <div style="text-align: center; font-family: 'Segoe UI', sans-serif; min-width: 280px;">
            <h6 style="margin: 0 0 12px 0; color: #2c5aa0; font-size: 16px;">🗺️ ${route.name}</h6>
            
            <div style="background: #f8f9fa; padding: 12px; border-radius: 8px; margin-bottom: 12px;">
                <div style="display: flex; justify-content: space-between; margin-bottom: 6px;">
                    <span style="color: #666; font-size: 12px;">🚶 Tip:</span>
                    <span style="font-weight: 600; font-size: 12px;">${routeType}</span>
                </div>
                ${route.total_distance ? `
                <div style="display: flex; justify-content: space-between; margin-bottom: 6px;">
                    <span style="color: #666; font-size: 12px;">📏 Mesafe:</span>
                    <span style="font-weight: 600; font-size: 12px;">${route.total_distance.toFixed(1)} km</span>
                </div>` : ''}
                ${route.estimated_duration ? `
                <div style="display: flex; justify-content: space-between; margin-bottom: 6px;">
                    <span style="color: #666; font-size: 12px;">⏱️ Süre:</span>
                    <span style="font-weight: 600; font-size: 12px;">${route.estimated_duration} dk</span>
                </div>` : ''}
                <div style="display: flex; justify-content: space-between;">
                    <span style="color: #666; font-size: 12px;">📍 POI Sayısı:</span>
                    <span style="font-weight: 600; font-size: 12px;">${poiCount} nokta</span>
                </div>
            </div>
            
            <div style="display: flex; flex-direction: column; gap: 8px;">
                <button onclick="exportPredefinedRouteToGoogleMaps('${route.id || route._id}'); predefinedMap.closePopup();" 
                        style="background: #4285f4; color: white; border: none; padding: 10px 15px; border-radius: 12px; font-size: 12px; cursor: pointer; display: flex; align-items: center; justify-content: center; gap: 6px;">
                    🗺️ Google Maps'te Aç
                </button>
                
                <button onclick="showRouteDetail('${route.id || route._id}'); predefinedMap.closePopup();" 
                        style="background: #667eea; color: white; border: none; padding: 10px 15px; border-radius: 12px; font-size: 12px; cursor: pointer; display: flex; align-items: center; justify-content: center; gap: 6px;">
                    📋 Detaylı Bilgi
                </button>
                
                <button onclick="copyRouteToPersonalRoute('${route.id || route._id}'); predefinedMap.closePopup();" 
                        style="background: #f39c12; color: white; border: none; padding: 10px 15px; border-radius: 12px; font-size: 12px; cursor: pointer; display: flex; align-items: center; justify-content: center; gap: 6px;">
                    📝 Kişisel Rotaya Kopyala
                </button>
                
                <div style="display: flex; gap: 6px;">
                    <button onclick="zoomToRoute('${route.id || route._id}'); predefinedMap.closePopup();" 
                            style="background: #27ae60; color: white; border: none; padding: 8px 12px; border-radius: 12px; font-size: 11px; cursor: pointer; flex: 1;">
                        🎯 Rotaya Yakınlaştır
                    </button>
                    <button onclick="clearPredefinedMapContent(); predefinedMap.closePopup();" 
                            style="background: #e74c3c; color: white; border: none; padding: 8px 12px; border-radius: 12px; font-size: 11px; cursor: pointer; flex: 1;">
                        🗑️ Haritayı Temizle
                    </button>
                </div>
            </div>
        </div>
    `;
}

// Export predefined route to Google Maps
function exportPredefinedRouteToGoogleMaps(routeId) {
    const route = predefinedRoutes.find(r => (r.id || r._id) === routeId);
    if (!route) {
        showNotification('❌ Rota bulunamadı', 'error');
        return;
    }

    if (!route.pois || route.pois.length === 0) {
        showNotification('❌ Rota POI\'leri bulunamadı', 'error');
        return;
    }

    const validPois = route.pois.filter(poi => poi.lat && (poi.lng || poi.lon));
    if (validPois.length < 2) {
        showNotification('❌ En az 2 geçerli POI gerekli', 'error');
        return;
    }

    // Create waypoints from route POIs
    let waypoints = [];
    validPois.forEach(poi => {
        const lng = poi.lng !== undefined ? poi.lng : poi.lon;
        waypoints.push(`${poi.lat},${lng}`);
    });

    const origin = waypoints[0];
    const destination = waypoints[waypoints.length - 1];

    let waypointParam = '';
    if (waypoints.length > 2) {
        const middleWaypoints = waypoints.slice(1, -1);
        const maxWaypoints = Math.min(middleWaypoints.length, 23); // Google Maps limit
        const selectedWaypoints = middleWaypoints.slice(0, maxWaypoints);
        waypointParam = '&waypoints=' + selectedWaypoints.join('|');
    }

    // Determine travel mode based on route type
    let travelMode = 'walking';
    if (route.route_type === 'driving') travelMode = 'driving';
    else if (route.route_type === 'cycling') travelMode = 'bicycling';
    else if (route.route_type === 'transit') travelMode = 'transit';

    const url = `https://www.google.com/maps/dir/?api=1&origin=${origin}&destination=${destination}${waypointParam}&travelmode=${travelMode}&dir_action=navigate`;

    console.log('🗺️ Exporting predefined route to Google Maps:', route.name);
    console.log('🗺️ Travel mode:', travelMode);
    console.log('🗺️ Waypoints:', waypoints.length);
    console.log('🗺️ URL:', url);

    window.open(url, '_blank');
    showNotification(`🗺️ "${route.name}" Google Maps'te açıldı!`, 'success');
}

// Copy route to personal route function
function copyRouteToPersonalRoute(routeId) {
    const route = predefinedRoutes.find(r => (r.id || r._id) === routeId);
    if (!route) {
        showNotification('❌ Rota bulunamadı', 'error');
        return;
    }

    if (!route.pois || route.pois.length === 0) {
        showNotification('❌ Rota POI\'leri bulunamadı', 'error');
        return;
    }

    // Remove existing predefined route overlays so they don't capture clicks
    if (typeof clearPredefinedMapContent === 'function') {
        clearPredefinedMapContent();
    }

    // Switch to dynamic routes tab
    switchToTab('dynamic-routes');

    // Clear current selection
    selectedPOIs = [];
    startLocation = null;

    // Add route POIs to personal route
    const validPois = route.pois.filter(poi => poi.lat && (poi.lng || poi.lon));
    validPois.forEach(poi => {
        const normalizedPoi = {
            id: poi.id || poi._id,
            name: poi.name,
            latitude: poi.lat,
            longitude: poi.lng !== undefined ? poi.lng : poi.lon,
            category: poi.category || 'diger'
        };
        selectedPOIs.push(normalizedPoi);
    });

    // Update route display
    updateRouteDisplay();

    // Create route if we have enough POIs
    if (selectedPOIs.length >= 2) {
        setTimeout(() => {
            createRoute();
        }, 500);
    }

    showNotification(`✅ "${route.name}" kişisel rotanıza kopyalandı!`, 'success');
}

// Zoom to specific route
function zoomToRoute(routeId) {
    const route = predefinedRoutes.find(r => (r.id || r._id) === routeId);
    if (!route) {
        showNotification('❌ Rota bulunamadı', 'error');
        return;
    }

    // Find the route layers and zoom to them
    predefinedMapLayers.forEach(layer => {
        if (layer.getBounds && layer.getBounds().isValid()) {
            predefinedMap.fitBounds(layer.getBounds(), { padding: [20, 20] });
            return;
        }
    });

    showNotification(`🎯 "${route.name}" rotasına yakınlaştırıldı`, 'success');
}

// Optimize route (wrapper for backward compatibility)
function optimizeRoute() {
    optimizeRouteAdvanced();
}

// Calculate distance between two points
function getDistance(lat1, lon1, lat2, lon2) {
    const R = 6371; // Earth's radius in km
    const dLat = (lat2 - lat1) * Math.PI / 180;
    const dLon = (lon2 - lon1) * Math.PI / 180;
    const a = Math.sin(dLat / 2) * Math.sin(dLat / 2) +
        Math.cos(lat1 * Math.PI / 180) * Math.cos(lat2 * Math.PI / 180) *
        Math.sin(dLon / 2) * Math.sin(dLon / 2);
    const c = 2 * Math.atan2(Math.sqrt(a), Math.sqrt(1 - a));
    return R * c;
}
// Draw walking route on map
function drawWalkingRoute(routeInfo) {
    console.log('🎨 Drawing walking route:', routeInfo);

    // Remove existing route layers and any simple fallback line
    map.eachLayer(function (layer) {
        if (layer.options && (layer.options.className === 'walking-route' || layer.options.className === 'simple-route-layer')) {
            map.removeLayer(layer);
        }
    });
    if (window.simpleRouteLayer && map.hasLayer(window.simpleRouteLayer)) {
        map.removeLayer(window.simpleRouteLayer);
        window.simpleRouteLayer = null;
    }

    const routeColor = '#27ae60'; // Green for walking
    const fallbackColor = '#e74c3c'; // Red for fallback
    const routeWeight = window.innerWidth <= 768 ? 8 : 6; // Thicker on mobile
    const routeOpacity = 0.8;

    // Draw each segment
    routeInfo.segments.forEach((segment, index) => {
        const coordinates = segment.coordinates.map(coord => [coord.lat, coord.lng]);

        const polyline = L.polyline(coordinates, {
            color: segment.fallback ? fallbackColor : routeColor,
            weight: routeWeight,
            opacity: routeOpacity,
            dashArray: segment.fallback ? '10, 5' : null,
            className: 'walking-route'
        }).addTo(map);

        // Remove individual segment popups - use unified route details panel instead

        // Add route details panel click event
        // Enhanced click/touch event for route details
        polyline.on('click', function (e) {
            // Prevent popup from opening
            e.originalEvent.stopPropagation();

            // Show route details panel
            RouteDetailsPanel.show({
                total_distance: routeInfo.total_distance,
                estimated_time: routeInfo.estimated_time,
                route_type: 'yürüyüş',
                waypoints: selectedPOIs,
                segments: routeInfo.segments
            });
        });

        // Add touch support for mobile devices
        polyline.on('touchstart', function (e) {
            e.originalEvent.preventDefault();
            e.originalEvent.stopPropagation();
        });

        polyline.on('touchend', function (e) {
            e.originalEvent.preventDefault();
            e.originalEvent.stopPropagation();

            // Show route details panel on touch
            RouteDetailsPanel.show({
                total_distance: routeInfo.total_distance,
                estimated_time: routeInfo.estimated_time,
                route_type: 'yürüyüş',
                waypoints: selectedPOIs,
                segments: routeInfo.segments
            });
        });

        // Add simple hover tooltip
        if (coordinates.length > 1) {
            const tooltipContent = `${segment.from} → ${segment.to} (${segment.distance.toFixed(2)} km)`;
            polyline.bindTooltip(tooltipContent, {
                permanent: false,
                direction: 'center',
                className: 'route-tooltip'
            });
        }
    });

    console.log('✅ Walking route drawn successfully');
}

// Removed createRoutePopupContent - now using unified route details panel

// Open route segment in Google Maps
function openRouteInGoogleMaps(segment) {
    const startCoord = segment.coordinates[0];
    const endCoord = segment.coordinates[segment.coordinates.length - 1];

    // Try to use segment names if available
    const originName = segment.from ? encodeURIComponent(segment.from) : `${startCoord.lat},${startCoord.lng}`;
    const destinationName = segment.to ? encodeURIComponent(segment.to) : `${endCoord.lat},${endCoord.lng}`;

    // Create waypoints for Google Maps (max 25 waypoints)
    let waypoints = '';
    if (segment.coordinates.length > 2) {
        const middlePoints = segment.coordinates.slice(1, -1);
        const maxWaypoints = Math.min(middlePoints.length, 23); // Leave room for start/end
        const step = Math.max(1, Math.floor(middlePoints.length / maxWaypoints));

        const selectedWaypoints = [];
        for (let i = 0; i < middlePoints.length; i += step) {
            selectedWaypoints.push(middlePoints[i]);
        }

        if (selectedWaypoints.length > 0) {
            waypoints = '&waypoints=' + selectedWaypoints.map(coord => `${coord.lat},${coord.lng}`).join('|');
        }
    }

    // Format with place names and coordinates for better recognition
    let originParam, destinationParam;

    if (segment.from && segment.to) {
        // Use place names with coordinates for better recognition
        const originCoords = `${startCoord.lat},${startCoord.lng}`;
        const destCoords = `${endCoord.lat},${endCoord.lng}`;

        originParam = encodeURIComponent(`${segment.from}, Ürgüp`) + '+' + originCoords;
        destinationParam = encodeURIComponent(`${segment.to}, Ürgüp`) + '+' + destCoords;

        console.log('�️ Openming segment with place names:', segment.from, '→', segment.to);
    } else {
        // Fallback to coordinates only
        originParam = `${startCoord.lat},${startCoord.lng}`;
        destinationParam = `${endCoord.lat},${endCoord.lng}`;
        console.log('🗺️ Opening segment with coordinates only');
    }

    // Use coordinates for reliable routing
    const originCoords = `${startCoord.lat},${startCoord.lng}`;
    const destCoords = `${endCoord.lat},${endCoord.lng}`;

    const url = `https://www.google.com/maps/dir/?api=1&origin=${originCoords}&destination=${destCoords}${waypoints}&travelmode=walking`;

    console.log('🗺️ Opening segment:', segment.from || 'Start', '→', segment.to || 'End');
    console.log('🗺️ Segment URL:', url);
    window.open(url, '_blank');
    showNotification('🗺️ Segment Google Maps\'te açıldı!', 'success');
}

// Copy route coordinates to clipboard
function copyRouteCoordinates(coordinates) {
    const coordText = coordinates.map(coord => `${coord.lat.toFixed(6)},${coord.lng.toFixed(6)}`).join('\n');

    if (navigator.clipboard) {
        navigator.clipboard.writeText(coordText).then(() => {
            showNotification('✅ Koordinatlar panoya kopyalandı!', 'success');
        }).catch(() => {
            fallbackCopyToClipboard(coordText);
        });
    } else {
        fallbackCopyToClipboard(coordText);
    }
}

// Fallback copy method for older browsers
function fallbackCopyToClipboard(text) {
    const textArea = document.createElement('textarea');
    textArea.value = text;
    textArea.style.position = 'fixed';
    textArea.style.left = '-999999px';
    textArea.style.top = '-999999px';
    document.body.appendChild(textArea);
    textArea.focus();
    textArea.select();

    try {
        document.execCommand('copy');
        showNotification('✅ Koordinatlar panoya kopyalandı!', 'success');
    } catch (err) {
        showNotification('❌ Kopyalama başarısız', 'error');
    }

    document.body.removeChild(textArea);
}

// Export to Google Maps (standalone function for route options)
function exportToGoogleMaps() {
    if (selectedPOIs.length === 0 && !startLocation) {
        showNotification('❌ Önce POI seçin veya başlangıç noktası belirleyin', 'error');
        return;
    }

    let waypoints = [];
    let waypointNames = [];

    // Add start location
    if (startLocation) {
        waypoints.push(`${startLocation.latitude},${startLocation.longitude}`);
        waypointNames.push(encodeURIComponent(startLocation.name || 'Başlangıç Noktası'));
    }

    // Add all POIs with names
    selectedPOIs.forEach(poi => {
        waypoints.push(`${poi.latitude},${poi.longitude}`);
        waypointNames.push(encodeURIComponent(poi.name));
    });

    if (waypoints.length < 2) {
        showNotification('❌ En az 2 nokta gerekli', 'error');
        return;
    }

    // Use enhanced Google Maps URL with proper formatting
    const origin = waypoints[0];
    const destination = waypoints[waypoints.length - 1];

    let waypointParam = '';
    if (waypoints.length > 2) {
        const middleWaypoints = waypoints.slice(1, -1);
        const maxWaypoints = Math.min(middleWaypoints.length, 23); // Google Maps limit
        const selectedWaypoints = middleWaypoints.slice(0, maxWaypoints);
        waypointParam = '&waypoints=' + selectedWaypoints.join('|');
    }

    // Enhanced URL with proper travel mode and optimization
    const url = `https://www.google.com/maps/dir/?api=1&origin=${origin}&destination=${destination}${waypointParam}&travelmode=walking&dir_action=navigate`;

    console.log('🗺️ Exporting route to Google Maps:');
    console.log('Origin:', origin, startLocation ? `(${startLocation.name})` : '');
    console.log('Destination:', destination, selectedPOIs.length > 0 ? `(${selectedPOIs[selectedPOIs.length - 1].name})` : '');
    console.log('Waypoints:', waypoints.slice(1, -1));
    console.log('URL:', url);

    window.open(url, '_blank');
    showNotification('🗺️ Google Maps\'te navigasyon başlatıldı!', 'success');
}

// Export full route to Google Maps with names (legacy function)
function exportFullRoute() {
    exportToGoogleMaps(); // Use the enhanced function
}


// Show route information
function showRouteInfo(routeInfo) {
    console.log('📊 Showing route info:', routeInfo);

    let routeInfoDiv = document.getElementById('routeInfo');
    if (!routeInfoDiv) {
        // Create route info div if it doesn't exist
        const routeSection = document.getElementById('routeSection');
        if (routeSection) {
            const infoDiv = document.createElement('div');
            infoDiv.id = 'routeInfo';
            infoDiv.style.cssText = `
                        margin-top: 15px;
                        padding: 15px;
                        background: rgba(39, 174, 96, 0.1);
                        border-radius: 12px;
                        border-left: 4px solid #27ae60;
                    `;
            routeSection.appendChild(infoDiv);
        }
        routeInfoDiv = document.getElementById('routeInfo');
    }

    if (routeInfoDiv) {
        const networkIcon = routeInfo.network_type === 'walking' ? '🚶' : '🚗';
        const networkName = routeInfo.network_type === 'walking' ? 'Yürüyüş Rotası' : 'Araba Rotası';

        routeInfoDiv.innerHTML = `
                    <h6 style="margin: 0 0 10px 0; color: #27ae60; font-size: 14px;">
                        ${networkIcon} ${networkName} Bilgileri
                    </h6>
                    <div style="font-size: 12px; color: #666; line-height: 1.5;">
                        📏 <strong>Toplam Mesafe:</strong> ${routeInfo.total_distance} km<br>
                        ⏱️ <strong>Tahmini Süre:</strong> ${routeInfo.estimated_time} dakika<br>
                        🎯 <strong>Durak Sayısı:</strong> ${routeInfo.waypoint_count} nokta<br>
                        🛤️ <strong>Segment Sayısı:</strong> ${routeInfo.segments.length} bölüm
                        ${routeInfo.warning ? `<br><span style="color: #f39c12;">⚠️ ${routeInfo.warning}</span>` : ''}
                    </div>
                `;
    }
}

// Location permission storage
const LocationPermission = {
    STORAGE_KEY: 'poi_location_permission',

    save(preference) {
        try {
            localStorage.setItem(this.STORAGE_KEY, preference);
        } catch (e) {
            console.warn('Could not save location preference:', e);
        }
    },

    get() {
        try {
            return localStorage.getItem(this.STORAGE_KEY);
        } catch (e) {
            console.warn('Could not read location preference:', e);
            return null;
        }
    },

    clear() {
        try {
            localStorage.removeItem(this.STORAGE_KEY);
        } catch (e) {
            console.warn('Could not clear location preference:', e);
        }
    }
};

// Show location permission dialog
function showLocationDialog() {
    return new Promise((resolve, reject) => {
        const overlay = document.getElementById('locationPermissionOverlay');
        overlay.classList.add('show');

        // Store resolve/reject for later use
        window.locationPermissionResolve = resolve;
        window.locationPermissionReject = reject;
    });
}

// Close location permission dialog
function closeLocationDialog() {
    const overlay = document.getElementById('locationPermissionOverlay');
    overlay.classList.remove('show');

    if (window.locationPermissionReject) {
        window.locationPermissionReject(new Error('Kullanıcı dialog\'u kapattı'));
    }
}

// Show browser permission help
function showBrowserPermissionHelp() {
    const browserName = getBrowserName();
    let instructions = '';

    switch (browserName) {
        case 'Chrome':
            instructions = `
                        <strong>Chrome'da konum iznini açmak için:</strong><br>
                        1. Adres çubuğunun solundaki <strong>🔒 kilit simgesine</strong> tıklayın<br>
                        2. "Konum" seçeneğini <strong>"İzin ver"</strong> yapın<br>
                        3. Sayfayı yenileyin (F5)
                    `;
            break;
        case 'Firefox':
            instructions = `
                        <strong>Firefox'ta konum iznini açmak için:</strong><br>
                        1. Adres çubuğunun solundaki <strong>🛡️ kalkan simgesine</strong> tıklayın<br>
                        2. "Konum" iznini <strong>"İzin ver"</strong> yapın<br>
                        3. Sayfayı yenileyin (F5)
                    `;
            break;
        case 'Safari':
            instructions = `
                        <strong>Safari'de konum iznini açmak için:</strong><br>
                        1. Safari menüsünden <strong>"Tercihler"</strong> açın<br>
                        2. <strong>"Web Siteleri"</strong> sekmesine gidin<br>
                        3. Sol taraftan <strong>"Konum"</strong> seçin<br>
                        4. Bu siteyi <strong>"İzin ver"</strong> yapın
                    `;
            break;
        default:
            instructions = `
                        <strong>Konum iznini açmak için:</strong><br>
                        1. Adres çubuğundaki <strong>kilit/bilgi simgesine</strong> tıklayın<br>
                        2. Konum iznini <strong>"İzin ver"</strong> yapın<br>
                        3. Sayfayı yenileyin (F5)
                    `;
    }

    showNotification(
        `
                <div style="text-align: left; line-height: 1.6;">
                    <h4 style="color: #d93025; margin-bottom: 12px;">⚠️ Konum İzni Gerekli</h4>
                    <p style="margin-bottom: 16px;">Tarayıcınızda konum izni reddedilmiş durumda.</p>
                    ${instructions}
                    <div style="margin-top: 16px; padding: 12px; background: #f8f9fa; border-radius: 6px; border-left: 4px solid #4285f4;">
                        <strong>💡 İpucu:</strong> İzni açtıktan sonra sayfayı yenilemeyi unutmayın!
                    </div>
                </div>
                `,
        'error', 10000);

    if (window.locationPermissionReject) {
        window.locationPermissionReject(new Error('Tarayıcı konum izni reddedilmiş'));
    }
}

// Get browser name for specific instructions
function getBrowserName() {
    const userAgent = navigator.userAgent;
    if (userAgent.includes('Chrome')) return 'Chrome';
    if (userAgent.includes('Firefox')) return 'Firefox';
    if (userAgent.includes('Safari') && !userAgent.includes('Chrome')) return 'Safari';
    if (userAgent.includes('Edge')) return 'Edge';
    return 'Unknown';
}

// Handle location permission choice
async function handleLocationPermission(choice) {
    console.log('🎯 User chose:', choice);
    const overlay = document.getElementById('locationPermissionOverlay');
    overlay.classList.remove('show');

    if (choice === 'never') {
        LocationPermission.save('never');
        if (window.locationPermissionReject) {
            window.locationPermissionReject(new Error('Kullanıcı konum iznini reddetti'));
        }
        return;
    }

    if (choice === 'always') {
        LocationPermission.save('always');
    }

    // Check browser permission state before requesting
    try {
        const permission = await navigator.permissions.query({ name: 'geolocation' });
        console.log('🔍 Browser permission state:', permission.state);

        if (permission.state === 'denied') {
            // Browser has denied permission, show detailed instructions
            showBrowserPermissionHelp();
            return;
        }
    } catch (e) {
        console.warn('Permission API not supported:', e);
    }

    // Proceed with actual geolocation request
    requestActualLocation();
}

// Request actual location from browser
function requestActualLocation() {
    console.log('📱 Requesting actual location from browser...');
    const options = {
        enableHighAccuracy: false,
        timeout: 15000,
        maximumAge: 300000
    };

    navigator.geolocation.getCurrentPosition(
        (position) => {
            console.log('✅ Position received:', position);
            const location = {
                latitude: position.coords.latitude,
                longitude: position.coords.longitude,
                accuracy: position.coords.accuracy
            };
            userLocation = location;
            console.log('📍 User location set:', location);

            if (window.locationPermissionResolve) {
                window.locationPermissionResolve(location);
            }
        },
        (error) => {
            console.error('❌ Geolocation error:', error);
            let errorMessage = 'Konum alınamadı';
            let helpText = '';

            switch (error.code) {
                case error.PERMISSION_DENIED:
                    errorMessage = 'Konum izni reddedildi';
                    helpText = 'Konum iznini açmak için: 1. Adres çubuğundaki kilit simgesine tıklayın 2. Konum seçeneğini İzin ver yapın 3. Sayfayı yenileyin';
                    break;
                case error.POSITION_UNAVAILABLE:
                    errorMessage = 'Konum bilgisi mevcut değil';
                    helpText = 'GPS\'inizi açın, WiFi\'ye bağlanın veya açık alanda olduğunuzdan emin olun.';
                    break;
                case error.TIMEOUT:
                    errorMessage = 'Konum alma zaman aşımı';
                    helpText = 'İnternet bağlantınızı kontrol edin ve tekrar deneyin.';
                    break;
                default:
                    errorMessage = 'Konum hatası (Kod: ' + error.code + ')';
                    helpText = 'Tarayıcınızı yenileyin ve tekrar deneyin.';
            }

            const fullError = new Error(errorMessage);
            fullError.helpText = helpText;

            if (window.locationPermissionReject) {
                window.locationPermissionReject(fullError);
            }
        },
        options
    );
}
// Get user's current location with native browser dialog
async function getCurrentLocation() {
    return new Promise(async (resolve, reject) => {
        console.log('🔍 Checking geolocation support...');

        // First check if we're on HTTPS or localhost
        const isSecureContext = window.isSecureContext || location.protocol === 'https:' || location.hostname === 'localhost';
        console.log('🔒 Secure context:', isSecureContext);

        if (!navigator.geolocation) {
            console.error('❌ Geolocation not supported');
            const error = new Error('Bu tarayıcı konum hizmetlerini desteklemiyor');
            error.helpText = 'Lütfen güncel bir tarayıcı kullanın (Chrome, Firefox, Safari, Edge)';
            reject(error);
            return;
        }

        if (!isSecureContext) {
            console.error('❌ Not secure context');
            const error = new Error('Konum servisleri güvenli bağlantı gerektiriyor');
            error.helpText = 'Sayfayı HTTPS üzerinden açın veya localhost kullanın';
            reject(error);
            return;
        }

        // Check permission state for debugging
        try {
            const permission = await navigator.permissions.query({ name: 'geolocation' });
            console.log('🔍 Permission state:', permission.state);
        } catch (e) {
            console.warn('Permission API not supported');
        }

        // Always try getCurrentPosition - even if permission state is 'denied'
        // This allows the native dialog to show if user has changed browser settings
        console.log('📱 Requesting geolocation permission...');

        const options = {
            enableHighAccuracy: false,
            timeout: 15000,
            maximumAge: 300000
        };

        navigator.geolocation.getCurrentPosition(
            (position) => {
                console.log('✅ Position received:', position);
                const location = {
                    latitude: position.coords.latitude,
                    longitude: position.coords.longitude,
                    accuracy: position.coords.accuracy
                };
                userLocation = location;
                console.log('📍 User location set:', location);
                resolve(location);
            },
            (error) => {
                console.error('❌ Geolocation error:', error);
                let errorMessage = 'Konum alınamadı';
                let helpText = '';

                switch (error.code) {
                    case error.PERMISSION_DENIED:
                        errorMessage = 'Konum izni reddedildi';
                        helpText = `Konum iznini açmak için:
1. Chrome'da adres çubuğundaki kilit simgesine tıklayın
2. "Konum" seçeneğini "İzin ver" yapın
3. Sayfayı yenileyin (F5)

Alternatif: chrome://settings/content/location adresinden site izinlerini kontrol edin`;
                        break;
                    case error.POSITION_UNAVAILABLE:
                        errorMessage = 'Konum bilgisi mevcut değil';
                        helpText = 'GPS\'inizi açın, WiFi\'ye bağlanın veya açık alanda olduğunuzdan emin olun.';
                        break;
                    case error.TIMEOUT:
                        errorMessage = 'Konum alma zaman aşımı';
                        helpText = 'İnternet bağlantınızı kontrol edin ve tekrar deneyin.';
                        break;
                    default:
                        errorMessage = 'Konum hatası (Kod: ' + error.code + ')';
                        helpText = 'Tarayıcınızı yenileyin ve tekrar deneyin.';
                }

                const fullError = new Error(errorMessage);
                fullError.helpText = helpText;
                reject(fullError);
            },
            options
        );
    });
}

// Set start location for route
async function setStartLocation() {
    console.log('📍 Requesting user location...');

    try {
        console.log('🔍 Checking geolocation support...');
        if (!navigator.geolocation) {
            throw new Error('Bu tarayıcı konum hizmetlerini desteklemiyor');
        }

        console.log('📱 Getting current position...');
        const location = await getCurrentLocation();
        console.log('✅ Location received:', location);

        startLocation = {
            name: 'Mevcut Konumum',
            latitude: location.latitude,
            longitude: location.longitude,
            id: 'current_location'
        };

        // Add start location marker to map
        if (map) {
            console.log('📍 Adding start location marker to map');

            // Remove existing start location markers
            map.eachLayer(function (layer) {
                if (layer.options && layer.options.icon && layer.options.icon.options.className === 'start-location-marker') {
                    map.removeLayer(layer);
                }
            });

            const startIcon = L.divIcon({
                html: `
                            <div style="
                                background: #e74c3c;
                                width: 30px;
                                height: 30px;
                                border-radius: 50%;
                                border: 3px solid white;
                                box-shadow: 0 4px 12px rgba(0,0,0,0.3);
                                display: flex;
                                align-items: center;
                                justify-content: center;
                                font-size: 14px;
                                color: white;
                            ">
                                📍
                            </div>
                        `,
                className: 'start-location-marker',
                iconSize: [30, 30],
                iconAnchor: [15, 15]
            });

            const startMarker = L.marker([location.latitude, location.longitude], { icon: startIcon })
                .addTo(map)
                .bindPopup(
                    `
                            <div style="text-align: center; font-family: 'Segoe UI', sans-serif;">
                                <h6 style="margin: 0 0 8px 0; color: #e74c3c;">📍 Başlangıç Noktası</h6>
                                <p style="margin: 0; font-size: 12px; color: #666;">Mevcut Konumunuz</p>
                                <div style="margin-top: 8px; font-size: 10px; color: #888;">
                                    ${location.latitude.toFixed(4)}, ${location.longitude.toFixed(4)}
                                </div>
                                <div style="margin-top: 8px; font-size: 10px; color: #888;">
                                    Doğruluk: ±${Math.round(location.accuracy)}m
                                </div>
                            </div>
                            `,
                    { autoPan: false }
                );

            // Center map on user location
            map.setView([location.latitude, location.longitude], 15);
            console.log('🗺️ Map centered on user location');
        }

        updateRouteDisplay();

        // Create route if POIs are selected
        if (selectedPOIs.length > 0) {
            createRoute();
        }

        alert(`✅ Başlangıç noktası belirlendi!\nKonum: ${location.latitude.toFixed(4)}, ${location.longitude.toFixed(4)}\nDoğruluk: ±${Math.round(location.accuracy)}m`);

    } catch (error) {
        console.error('❌ Location error:', error);

        // Create a better error dialog
        const errorDialog = document.createElement('div');
        errorDialog.style.cssText = `
                    position: fixed;
                    top: 0;
                    left: 0;
                    width: 100vw;
                    height: 100vh;
                    background: rgba(0, 0, 0, 0.7);
                    display: flex;
                    align-items: center;
                    justify-content: center;
                    z-index: 10000;
                    font-family: 'Segoe UI', sans-serif;
                `;

        errorDialog.innerHTML = `
                    <div style="
                        background: white;
                        border-radius: 20px;
                        padding: 35px;
                        max-width: 500px;
                        margin: 20px;
                        text-align: center;
                        box-shadow: 0 25px 80px rgba(0, 0, 0, 0.4);
                        animation: modalSlideIn 0.4s ease-out;
                    ">
                        <div style="font-size: 4rem; margin-bottom: 20px;">⚠️</div>
                        <h3 style="color: #e74c3c; margin: 0 0 16px 0; font-size: 1.4rem;">Konum Hatası</h3>
                        <p style="color: #666; margin: 0 0 20px 0; line-height: 1.6; font-size: 1rem;">
                            ${error.message}
                        </p>
                        ${error.helpText ? `
                            <div style="background: #fff3cd; border: 1px solid #ffeaa7; padding: 18px; border-radius: 12px; margin-bottom: 25px; text-align: left;">
                                <div style="display: flex; align-items: center; margin-bottom: 12px;">
                                    <span style="font-size: 1.4rem; margin-right: 10px;">🔧</span>
                                    <strong style="color: #856404; font-size: 1.1rem;">Nasıl Düzeltilir?</strong>
                                </div>
                                <div style="color: #856404; font-size: 0.95rem; line-height: 1.6;">
                                    ${error.helpText}
                                </div>
                            </div>
                        ` : ''}
                        
                        <div style="background: #e8f5e8; border: 1px solid #c3e6c3; padding: 18px; border-radius: 12px; margin-bottom: 25px; text-align: left;">
                            <div style="display: flex; align-items: center; margin-bottom: 12px;">
                                <span style="font-size: 1.4rem; margin-right: 10px;">🗺️</span>
                                <strong style="color: #2d5a2d; font-size: 1.1rem;">Alternatif Çözüm</strong>
                            </div>
                            <p style="margin: 0; color: #2d5a2d; font-size: 0.95rem; line-height: 1.6;">
                                Konum izni vermek istemiyorsanız, haritadan manuel olarak başlangıç noktanızı seçebilirsiniz. 
                                Haritayı açtıktan sonra istediğiniz noktaya tıklayın.
                            </p>
                        </div>
                        
                        <div style="display: flex; gap: 15px; justify-content: center; flex-wrap: wrap;">
                            <button onclick="this.parentElement.parentElement.parentElement.remove()" 
                                    style="background: #6c757d; color: white; border: none; padding: 12px 24px; border-radius: 10px; cursor: pointer; font-size: 1rem; transition: all 0.3s ease;">
                                Anladım
                            </button>
                            <button onclick="setStartLocation(); this.parentElement.parentElement.parentElement.remove();" 
                                    style="background: var(--primary-color); color: white; border: none; padding: 12px 24px; border-radius: 10px; cursor: pointer; font-size: 1rem; transition: all 0.3s ease; box-shadow: 0 4px 15px rgba(102, 126, 234, 0.3);">
                                🔄 Tekrar Dene
                            </button>
                            <button onclick="showManualLocationHelp(); this.parentElement.parentElement.parentElement.remove();" 
                                    style="background: #28a745; color: white; border: none; padding: 12px 24px; border-radius: 10px; cursor: pointer; font-size: 1rem; transition: all 0.3s ease; box-shadow: 0 4px 15px rgba(40, 167, 69, 0.3);">
                                🗺️ Manuel Seçim
                            </button>
                        </div>
                    </div>
                `;

        document.body.appendChild(errorDialog);
    }
}

// Show manual location selection help
function showManualLocationHelp() {
    const helpDialog = document.createElement('div');
    helpDialog.style.cssText = `
                position: fixed;
                top: 0;
                left: 0;
                width: 100vw;
                height: 100vh;
                background: rgba(0, 0, 0, 0.8);
                display: flex;
                align-items: center;
                justify-content: center;
                z-index: 10002;
                font-family: 'Segoe UI', sans-serif;
            `;

    helpDialog.innerHTML = `
                <div style="
                    background: white;
                    border-radius: 20px;
                    padding: 35px;
                    max-width: 500px;
                    margin: 20px;
                    text-align: center;
                    box-shadow: 0 25px 80px rgba(0, 0, 0, 0.4);
                    animation: modalSlideIn 0.4s ease-out;
                ">
                    <div style="font-size: 4rem; margin-bottom: 20px;">🗺️</div>
                    <h3 style="color: #28a745; margin: 0 0 16px 0; font-size: 1.4rem;">Manuel Konum Seçimi</h3>
                    <p style="color: #666; margin: 0 0 25px 0; line-height: 1.6; font-size: 1rem;">
                        Haritadan başlangıç noktanızı manuel olarak seçebilirsiniz.
                    </p>

                    <div style="background: #f8f9fa; padding: 20px; border-radius: 12px; margin-bottom: 25px; text-align: left;">
                        <h4 style="color: #333; margin: 0 0 15px 0; font-size: 1.1rem;">📋 Adımlar:</h4>
                        <ol style="margin: 0; padding-left: 20px; color: #555; line-height: 1.8;">
                            <li>Önce \"Önerilerimi Getir\" butonuna tıklayın</li>
                            <li>Harita açıldığında istediğiniz noktaya tıklayın</li>
                            <li>O nokta başlangıç noktanız olarak ayarlanacak</li>
                            <li>Rota planlaması bu noktadan başlayacak</li>
                        </ol>
                    </div>

                    <div style="background: #e3f2fd; padding: 18px; border-radius: 12px; margin-bottom: 25px; text-align: left;">
                        <div style="display: flex; align-items: center; margin-bottom: 10px;">
                            <span style="font-size: 1.3rem; margin-right: 10px;">💡</span>
                            <strong style="color: #1976d2;">İpucu</strong>
                        </div>
                        <p style="margin: 0; color: #1565c0; font-size: 0.9rem; line-height: 1.5;">
                            Otel, ev veya herhangi bir merkezi nokta seçebilirsiniz.
                            Öneriler bu noktaya yakınlığa göre sıralanacak.
                        </p>
                    </div>

                    <button onclick="this.parentElement.parentElement.remove()"
                            style="background: var(--primary-color); color: white; border: none; padding: 12px 30px; border-radius: 10px; cursor: pointer; font-size: 1rem; transition: all 0.3s ease; box-shadow: 0 4px 15px rgba(102, 126, 234, 0.3);">
                        ✅ Anladım
                    </button>
                </div>
            `;

    document.body.appendChild(helpDialog);
}

// Advanced route optimization using 2-opt algorithm
function optimizeRouteAdvanced() {
    if (selectedPOIs.length < 3) {
        alert('Optimize etmek için en az 3 POI seçmelisiniz.');
        return;
    }

    console.log('🔄 Rota optimize ediliyor...');

    // Include start location if available
    let allPoints = [...selectedPOIs];
    if (startLocation) {
        allPoints.unshift(startLocation);
    }

    // Apply 2-opt optimization
    let bestRoute = [...allPoints];
    let bestDistance = calculateTotalDistance(bestRoute);
    let improved = true;
    let iterations = 0;
    const maxIterations = 100;

    while (improved && iterations < maxIterations) {
        improved = false;
        iterations++;

        for (let i = 1; i < bestRoute.length - 2; i++) {
            for (let j = i + 1; j < bestRoute.length; j++) {
                if (j - i === 1) continue; // Skip adjacent edges

                // Create new route by reversing the segment between i and j
                let newRoute = [...bestRoute];
                let segment = newRoute.slice(i, j + 1).reverse();
                newRoute.splice(i, j - i + 1, ...segment);

                let newDistance = calculateTotalDistance(newRoute);

                if (newDistance < bestDistance) {
                    bestRoute = newRoute;
                    bestDistance = newDistance;
                    improved = true;
                    console.log(`📈 İyileştirme bulundu! Yeni mesafe: ${bestDistance.toFixed(2)} km`);
                }
            }
        }
    }

    // Update selected POIs (excluding start location)
    if (startLocation && bestRoute[0].id === 'current_location') {
        selectedPOIs = bestRoute.slice(1);
    } else {
        selectedPOIs = bestRoute;
    }

    updateRouteDisplay();

    // Throttle route creation after optimization
    clearTimeout(window.routeTimeout);
    window.routeTimeout = setTimeout(() => {
        createRoute();
    }, 1500); // 1.5 second delay for optimization

    const improvement = ((calculateTotalDistance(allPoints) - bestDistance) / calculateTotalDistance(allPoints) * 100);
    showNotification(`✅ Rota optimize edildi! ${iterations} iterasyon, ${bestDistance.toFixed(2)} km, %${improvement.toFixed(1)} iyileştirme`, 'success');
}

// Calculate total distance of a route
function calculateTotalDistance(route) {
    if (route.length < 2) return 0;

    let totalDistance = 0;
    for (let i = 0; i < route.length - 1; i++) {
        totalDistance += getDistance(
            route[i].latitude, route[i].longitude,
            route[i + 1].latitude, route[i + 1].longitude
        );
    }
    return totalDistance;
}

// Get route statistics
function getRouteStatistics() {
    if (selectedPOIs.length < 2) return null;

    let allPoints = [...selectedPOIs];
    if (startLocation) {
        allPoints.unshift(startLocation);
    }

    const totalDistance = calculateTotalDistance(allPoints);
    const estimatedTime = totalDistance * 0.75; // Assume 45 minutes per km (walking + visit time)

    return {
        totalDistance: totalDistance,
        estimatedTime: estimatedTime,
        pointCount: allPoints.length,
        categories: [...new Set(selectedPOIs.map(poi => poi.category))]
    };
}

// Route Tab Management Functions
function initializeRouteTabs() {
    console.log('🔄 Initializing route tabs...');
    
    const dynamicTab = document.getElementById('dynamicRoutesTab');
    const predefinedTab = document.getElementById('predefinedRoutesTab');
    const dynamicContent = document.getElementById('dynamicRoutesContent');
    const predefinedContent = document.getElementById('predefinedRoutesContent');
    
    if (!dynamicTab || !predefinedTab || !dynamicContent || !predefinedContent) {
        console.error('❌ Route tab elements not found');
        return;
    }
    
    // Add click event listeners
    dynamicTab.addEventListener('click', () => switchTab('dynamic-routes'));
    predefinedTab.addEventListener('click', () => switchTab('predefined-routes'));
    
    // Initialize predefined routes functionality
    initializePredefinedRoutes();
    
    console.log('✅ Route tabs initialized');
}
function switchTab(tabName) {
    console.log(`🔄 Switching to tab: ${tabName}`);
    
    const previousTab = currentTab;
    currentTab = tabName;
    
    // Update tab buttons
    const dynamicTab = document.getElementById('dynamicRoutesTab');
    const predefinedTab = document.getElementById('predefinedRoutesTab');
    const dynamicContent = document.getElementById('dynamicRoutesContent');
    const predefinedContent = document.getElementById('predefinedRoutesContent');
    
    // Remove active classes
    dynamicTab.classList.remove('active');
    predefinedTab.classList.remove('active');
    dynamicContent.classList.remove('active');
    predefinedContent.classList.remove('active');
    
    // Cleanup previous tab state
    cleanupTabState(previousTab);
    
    // Add active class to selected tab and initialize
    if (tabName === 'dynamic-routes') {
        dynamicTab.classList.add('active');
        dynamicContent.classList.add('active');
        
        // Keep map visible if it exists and has content
        const mapSection = document.getElementById('mapSection');
        if (mapSection && map && (markers.length > 0 || selectedPOIs.length > 0)) {
            mapSection.style.display = 'block';
            // Refresh map size in case it was hidden
            setTimeout(() => {
                if (map) {
                    map.invalidateSize();
                }
            }, 100);
        }
    } else if (tabName === 'predefined-routes') {
        predefinedTab.classList.add('active');
        predefinedContent.classList.add('active');
        
        // Load predefined routes if not already loaded
        if (predefinedRoutes.length === 0) {
            loadPredefinedRoutes();
        }
        
        // Initialize predefined routes map if not already initialized (lazy loading)
        addTimeout(async () => {
            if (!predefinedMapInitialized) {
                console.log('🗺️ Lazy loading predefined routes map...');
                await initializePredefinedMap();
            } else if (predefinedMap) {
                // Refresh map size in case it was hidden
                addTimeout(() => {
                    if (predefinedMap) {
                        predefinedMap.invalidateSize();
                    }
                }, 100);
            }
        }, 100);
    }
}

// Cleanup function for tab state management
function cleanupTabState(tabName) {
    if (!tabName) return;
    
    console.log(`🧹 Cleaning up tab state for: ${tabName}`);
    
    if (tabName === 'dynamic-routes') {
        // Clean up dynamic routes state if needed
        // Keep the main map and markers for later use
    } else if (tabName === 'predefined-routes') {
        // Clean up predefined routes state
        // Close any open modals
        const routeModal = document.getElementById('routeDetailModal');
        if (routeModal && routeModal.classList.contains('show')) {
            closeRouteDetailModal();
        }
        // Keep the predefined map instance but clear temporary highlights
    }
}

function initializePredefinedRoutes() {
    console.log('🔄 Initializing predefined routes functionality...');
    
    // Initialize filter event listeners
    const routeTypeFilter = document.getElementById('routeTypeFilter');
    const difficultyFilter = document.getElementById('difficultyFilter');
    const durationFilter = document.getElementById('durationFilter');
    const clearFiltersBtn = document.getElementById('clearFiltersBtn');
    
    if (routeTypeFilter) {
        routeTypeFilter.addEventListener('change', applyRouteFilters);
    }
    if (difficultyFilter) {
        difficultyFilter.addEventListener('change', applyRouteFilters);
    }
    if (durationFilter) {
        durationFilter.addEventListener('change', applyRouteFilters);
    }
    if (clearFiltersBtn) {
        clearFiltersBtn.addEventListener('click', clearRouteFilters);
    }
    
    // Initialize map control event listeners
    const clearMapBtn = document.getElementById('clearMapBtn');
    const fitMapBtn = document.getElementById('fitMapBtn');
    const debugMapBtn = document.getElementById('debugMapBtn');
    
    if (clearMapBtn) {
        clearMapBtn.addEventListener('click', () => {
            clearPredefinedMapContent();
            showNotification('Harita temizlendi', 'success');
        });
    }
    if (fitMapBtn) {
        fitMapBtn.addEventListener('click', fitAllRoutesOnMap);
    }
    if (debugMapBtn) {
        debugMapBtn.addEventListener('click', () => {
            console.log('🐛 === MAP DEBUG INFO ===');
            console.log('Map Instance:', predefinedMap);
            console.log('Map Initialized:', predefinedMapInitialized);
            console.log('Map Layers:', predefinedMapLayers);
            console.log('Current Selected Route:', window.currentSelectedRoute);
            
            const mapContainer = document.getElementById('predefinedRoutesMap');
            if (mapContainer) {
                console.log('Map Container Info:', {
                    width: mapContainer.offsetWidth,
                    height: mapContainer.offsetHeight,
                    display: getComputedStyle(mapContainer).display,
                    visibility: getComputedStyle(mapContainer).visibility,
                    opacity: getComputedStyle(mapContainer).opacity
                });
            }
            
            if (predefinedMap) {
                console.log('Map View:', predefinedMap.getCenter(), 'Zoom:', predefinedMap.getZoom());
                console.log('Map Size:', predefinedMap.getSize());
            }
            
            showNotification('Debug bilgileri konsola yazıldı', 'info');
        });
    }
    
    console.log('✅ Predefined routes functionality initialized');
}

// Predefined routes map management
let predefinedMap = null;
let predefinedMapLayers = [];
let predefinedMapInitialized = false;

// Map initialization state management
let mapInitializationPromise = null;
let mapInitialized = false;

async function initializePredefinedMap() {
    console.log('🗺️ Initializing predefined routes map...');
    
    const mapContainer = document.getElementById('predefinedRoutesMap');
    const loadingElement = document.getElementById('predefinedMapLoading');
    
    if (!mapContainer) {
        console.error('❌ Predefined map container not found');
        return false;
    }
    
    try {
        // Show loading state
        if (loadingElement) {
            loadingElement.style.display = 'flex';
        }
        mapContainer.classList.add('loading');
        
        // Create map if it doesn't exist
        if (!predefinedMap) {
            predefinedMap = L.map('predefinedRoutesMap', {
                center: [38.6436, 34.8128], // Ürgüp center
                zoom: 12,
                zoomControl: true,
                attributionControl: true
            });
            
            // Add tile layer
            L.tileLayer('https://{s}.tile.openstreetmap.org/{z}/{x}/{y}.png', {
                attribution: '© OpenStreetMap contributors',
                maxZoom: 18
            }).addTo(predefinedMap);
            
            console.log('✅ Predefined map created successfully');
        }
        
        // Initialize map layers array
        predefinedMapLayers = [];
        predefinedMapInitialized = true;
        
        // Hide loading state
        addTimeout(() => {
            if (loadingElement) {
                loadingElement.style.display = 'none';
            }
            mapContainer.classList.remove('loading');
            mapContainer.classList.add('loaded');
            
            // Invalidate size to ensure proper rendering
            if (predefinedMap) {
                predefinedMap.invalidateSize();
            }
        }, 500);
        
        return true;
        
    } catch (error) {
        console.error('❌ Error initializing predefined map:', error);
        
        // Hide loading state on error
        if (loadingElement) {
            loadingElement.style.display = 'none';
        }
        mapContainer.classList.remove('loading');
        
        return false;
    }
}

function displayRouteOnMap(route) {
    console.log('🗺️ === DISPLAYING ROUTE ON MAP ===');
    console.log('🗺️ Displaying route on predefined map:', route);
    console.log('🔍 Route geometry:', route.geometry);
    console.log('🔍 Route POIs:', route.pois);
    
    if (!predefinedMap || !predefinedMapInitialized) {
        console.warn('⚠️ Predefined map not initialized, initializing now...');
        initializePredefinedMap().then(() => {
            if (predefinedMapInitialized) {
                displayRouteOnMap(route);
            }
        });
        return;
    }
    
    console.log('🗺️ Predefined map is ready, proceeding with route display...');
    console.log('🔍 Map state:', {
        mapExists: !!predefinedMap,
        mapInitialized: predefinedMapInitialized,
        layersCount: predefinedMapLayers.length
    });
    
    // Ensure map container is visible and invalidate size for proper rendering
    const mapContainer = document.getElementById('predefinedRoutesMap');
    if (mapContainer) {
        mapContainer.style.display = 'block';
        mapContainer.style.visibility = 'visible';
        mapContainer.style.opacity = '1';
        predefinedMap.invalidateSize();
        console.log('🔄 Map container visibility and size refreshed');
        console.log('🔍 Map container dimensions:', {
            width: mapContainer.offsetWidth,
            height: mapContainer.offsetHeight,
            display: mapContainer.style.display,
            visibility: mapContainer.style.visibility
        });
    }
    
    try {
        // Clear existing route layers
        clearPredefinedMapContent();
        
        // Route type colors
        const routeColors = {
            'walking': '#059669',
            'hiking': '#d97706', 
            'cycling': '#2563eb',
            'driving': '#dc2626'
        };
        
        const routeColor = routeColors[route.route_type] || '#2563eb';
        
        // Display route geometry if available
        if (route.geometry) {
            console.log('🔍 Route has geometry, processing...');
            let geometryData = route.geometry;
            if (typeof geometryData === 'string') {
                try {
                    geometryData = JSON.parse(geometryData);
                    console.log('✅ Parsed geometry from string:', geometryData);
                } catch (e) {
                    console.warn('⚠️ Could not parse route geometry:', e);
                    return;
                }
            }
            
            console.log('🔍 Processing geometry data:', geometryData);
            
            if (geometryData.coordinates || geometryData.geometry) {
                const coords = geometryData.coordinates || geometryData.geometry.coordinates;
                console.log('🔍 Found coordinates:', coords ? coords.length : 'none', 'points');
                if (coords && coords.length > 0) {
                    // Create route polyline
                    const routeLine = L.polyline(coords.map(coord => [coord[1], coord[0]]), {
                        color: routeColor,
                        weight: 4,
                        opacity: 0.8,
                        className: 'route-on-map predefined-route-line'
                    }).addTo(predefinedMap);
                    
<<<<<<< HEAD
                    // Attach standard route interaction handlers
                    attachPredefinedRouteEvents(routeLine, route);
=======
                    // Show detailed route information on click
                    routeLine.on('click', function(e) {
                        e.originalEvent.stopPropagation();
                        showRouteDetails(route);
                    });

                    // Show route options on right click
                    routeLine.on('contextmenu', function(e) {
                        e.originalEvent.preventDefault();
                        showPredefinedRouteOptionsPopup(e.latlng, route);
                    });
>>>>>>> 4cae735b

                    predefinedMapLayers.push(routeLine);
                    
                    // Create bounds for fitting the map - start with route bounds
                    const bounds = routeLine.getBounds();
                    
                    // CRITICAL: Also add POI markers even when we have geometry
                    if (route.pois && route.pois.length > 0) {
                        console.log('🔍 Adding POI markers along with geometry...');
                        const validPois = route.pois.filter(poi => poi.lat && (poi.lng || poi.lon));
                        
                        validPois.forEach((poi, index) => {
                            const lng = poi.lng !== undefined ? poi.lng : poi.lon;
                            const latLng = [poi.lat, lng];
                            
                            // Get category style for this POI
                            const categoryStyle = getCategoryStyle(poi.category || 'diger');
                            
                            const marker = L.marker(latLng, {
                                icon: L.divIcon({
                                    className: 'route-poi-marker',
                                    html: `<div style="
                                        background: ${categoryStyle.color};
                                        color: white;
                                        width: 35px; 
                                        height: 35px; 
                                        border-radius: 50%; 
                                        display: flex; 
                                        align-items: center; 
                                        justify-content: center; 
                                        font-weight: bold;
                                        border: 3px solid white;
                                        box-shadow: 0 3px 8px rgba(0,0,0,0.4);
                                        font-size: 16px;
                                        position: relative;
                                    ">
                                        <span style="position: absolute; top: -2px;">${categoryStyle.icon}</span>
                                        <span style="
                                            position: absolute; 
                                            bottom: -8px; 
                                            right: -8px; 
                                            background: ${routeColor}; 
                                            color: white; 
                                            border-radius: 50%; 
                                            width: 18px; 
                                            height: 18px; 
                                            display: flex; 
                                            align-items: center; 
                                            justify-content: center; 
                                            font-size: 11px; 
                                            font-weight: bold;
                                            border: 2px solid white;
                                        ">${index + 1}</span>
                                    </div>`,
                                    iconSize: [35, 35],
                                    iconAnchor: [17, 17]
                                })
                            }).addTo(predefinedMap);

                            // Create detailed popup content
                            const popupContent = createDetailedPOIPopup(poi, index + 1);
                            marker.bindPopup(popupContent, {
                                maxWidth: 300,
                                minWidth: 250,
                                className: 'custom-poi-popup'
                            });

                            predefinedMapLayers.push(marker);
                            bounds.extend(latLng);
                        });
                        
                        console.log('✅ Added', validPois.length, 'POI markers along with route geometry');
                    }
                    
                    // Fit map to combined bounds (route + POIs)
                    predefinedMap.fitBounds(bounds, { padding: [20, 20] });
                    
                    console.log('✅ Route with POIs displayed on predefined map');
                    return;
                }
            }
        }
        // If no geometry, try to display POI markers
        console.log('🔍 No valid geometry found, trying POI markers...');
        if (route.pois && route.pois.length > 0) {
            console.log('🔍 Route has', route.pois.length, 'POIs');
            const validPois = route.pois.filter(poi => poi.lat && (poi.lng || poi.lon));
            console.log('🔍 Valid POIs with coordinates:', validPois.length);

            if (validPois.length > 0) {
                const bounds = L.latLngBounds();

                // Collect coordinates for route line
                const routeCoordinates = [];
                
                validPois.forEach((poi, index) => {
                    const lng = poi.lng !== undefined ? poi.lng : poi.lon;
                    const latLng = [poi.lat, lng];
                    routeCoordinates.push(latLng);
                    
                    // Get category style for this POI
                    const categoryStyle = getCategoryStyle(poi.category || 'diger');
                    
                    const marker = L.marker(latLng, {
                        icon: L.divIcon({
                            className: 'route-poi-marker',
                            html: `<div style="
                                background: ${categoryStyle.color};
                                color: white;
                                width: 35px; 
                                height: 35px; 
                                border-radius: 50%; 
                                display: flex; 
                                align-items: center; 
                                justify-content: center; 
                                font-weight: bold;
                                border: 3px solid white;
                                box-shadow: 0 3px 8px rgba(0,0,0,0.4);
                                font-size: 16px;
                                position: relative;
                            ">
                                <span style="position: absolute; top: -2px;">${categoryStyle.icon}</span>
                                <span style="
                                    position: absolute; 
                                    bottom: -8px; 
                                    right: -8px; 
                                    background: ${routeColor}; 
                                    color: white; 
                                    border-radius: 50%; 
                                    width: 18px; 
                                    height: 18px; 
                                    display: flex; 
                                    align-items: center; 
                                    justify-content: center; 
                                    font-size: 11px; 
                                    font-weight: bold;
                                    border: 2px solid white;
                                ">${index + 1}</span>
                            </div>`,
                            iconSize: [35, 35],
                            iconAnchor: [17, 17]
                        })
                    }).addTo(predefinedMap);

                    // Create detailed popup content
                    const popupContent = createDetailedPOIPopup(poi, index + 1);
                    marker.bindPopup(popupContent, {
                        maxWidth: 300,
                        minWidth: 250,
                        className: 'custom-poi-popup'
                    });

                    predefinedMapLayers.push(marker);
                    bounds.extend(latLng);
                });
                
                // Draw route line connecting POIs if we have more than one point
                if (routeCoordinates.length > 1) {
                    console.log('🛣️ Drawing route line connecting', routeCoordinates.length, 'POIs');

                    const routeLine = L.polyline(routeCoordinates, {
                        color: routeColor,
                        weight: 4,
                        opacity: 0.7,
                        className: 'route-connecting-line',
                        dashArray: '10, 5' // Dashed line to indicate estimated route
                    }).addTo(predefinedMap);

<<<<<<< HEAD
                    // Attach standard route interaction handlers
                    attachPredefinedRouteEvents(routeLine, route);
=======
                    routeLine.on('click', function(e) {
                        e.originalEvent.stopPropagation();
                        showRouteDetails(route);
                    });

                    routeLine.on('contextmenu', function(e) {
                        e.originalEvent.preventDefault();
                        showPredefinedRouteOptionsPopup(e.latlng, route);
                    });
>>>>>>> 4cae735b

                    predefinedMapLayers.push(routeLine);

                    console.log('✅ Route line added successfully');
                } else {
                    console.log('ℹ️ Only one POI, no connecting line needed');
                }
                
                // Fit map to POI bounds
                if (bounds.isValid()) {
                    predefinedMap.fitBounds(bounds, { padding: [30, 30] });
                }
                
                console.log('✅ Route POIs displayed on predefined map');
            } else {
                console.warn('⚠️ No valid POI coordinates found');
            }
        } else {
            console.warn('⚠️ Route has no POIs');
        }
        
        // If we reach here, nothing was displayed
        console.warn('⚠️ No route data could be displayed on map - neither geometry nor POIs');
        console.warn('🔍 Route debug info:', {
            hasGeometry: !!route.geometry,
            hasPois: !!(route.pois && route.pois.length > 0),
            geometryType: typeof route.geometry,
            poisCount: route.pois ? route.pois.length : 0
        });
        showNotification('Bu rotada görüntülenecek harita verisi bulunamadı', 'warning');
        
        // At least center the map on Ürgüp
        predefinedMap.setView([38.6436, 34.8128], 13);
        
    } catch (error) {
        console.error('❌ Error displaying route on map:', error);
        showNotification('Rota haritada gösterilirken hata oluştu', 'error');
    }
}

function clearPredefinedMapContent() {
    console.log('🧹 Clearing predefined map content...');
    
    if (predefinedMap && predefinedMapLayers.length > 0) {
        predefinedMapLayers.forEach(layer => {
            try {
                predefinedMap.removeLayer(layer);
            } catch (e) {
                // Layer already removed
            }
        });
        predefinedMapLayers = [];
        console.log('✅ Predefined map content cleared');
    }
}

// Create detailed POI popup content (similar to POI recommendation system)
function createDetailedPOIPopup(poi, stopNumber) {
    const categoryStyle = getCategoryStyle(poi.category || 'diger');
    const categoryName = getCategoryDisplayName(poi.category || 'diger');
    
    // Basic info that's always available
    let popupHTML = `
        <div class="poi-popup-detailed" style="font-family: 'Segoe UI', Tahoma, Geneva, Verdana, sans-serif; max-width: 280px;">
            <div class="poi-popup-header" style="display: flex; align-items: center; margin-bottom: 12px; padding-bottom: 8px; border-bottom: 1px solid #eee;">
                <div class="poi-popup-icon" style="
                    background: ${categoryStyle.color}; 
                    color: white; 
                    width: 35px; 
                    height: 35px; 
                    border-radius: 50%; 
                    display: flex; 
                    align-items: center; 
                    justify-content: center; 
                    font-size: 16px; 
                    margin-right: 10px;
                    box-shadow: 0 2px 6px rgba(0,0,0,0.2);
                ">
                    ${categoryStyle.icon}
                </div>
                <div class="poi-popup-title-section" style="flex: 1;">
                    <h4 class="poi-popup-title" style="margin: 0; font-size: 16px; font-weight: 600; color: #333;">${poi.name}</h4>
                    <p class="poi-popup-category" style="margin: 2px 0 0 0; font-size: 12px; color: #666;">${categoryName} • Durak ${stopNumber}</p>
                </div>
            </div>
            
            <div class="poi-popup-content" style="line-height: 1.4;">
    `;
    
    // Add description if available
    if (poi.description) {
        popupHTML += `
            <div class="poi-popup-description" style="margin-bottom: 8px;">
                <p style="margin: 0; font-size: 13px; color: #555; line-height: 1.3;">${poi.description.length > 120 ? poi.description.substring(0, 120) + '...' : poi.description}</p>
            </div>
        `;
    }
    
    // Add coordinates info
    const lat = poi.lat || poi.latitude;
    const lng = poi.lng || poi.lon || poi.longitude;
    if (lat && lng) {
        popupHTML += `
            <div class="poi-popup-coordinates" style="display: flex; align-items: center; margin-bottom: 6px; font-size: 11px; color: #777;">
                <i class="fas fa-map-marker-alt" style="margin-right: 6px; width: 12px;"></i>
                <span>${lat.toFixed(4)}, ${lng.toFixed(4)}</span>
            </div>
        `;
    }
    
    // Add rating if available
    if (poi.rating || poi.average_rating) {
        const rating = poi.rating || poi.average_rating;
        const stars = '★'.repeat(Math.floor(rating)) + '☆'.repeat(5 - Math.floor(rating));
        popupHTML += `
            <div class="poi-popup-rating" style="display: flex; align-items: center; margin-bottom: 6px;">
                <span class="poi-rating-stars" style="color: #ffc107; font-size: 14px; margin-right: 4px;">${stars}</span>
                <span class="poi-rating-value" style="font-size: 12px; color: #555; font-weight: 600;">${rating.toFixed(1)}</span>
            </div>
        `;
    }
    
    // Add estimated time if available
    if (poi.estimated_time_at_poi) {
        popupHTML += `
            <div class="poi-popup-time" style="display: flex; align-items: center; margin-bottom: 6px; font-size: 12px; color: #555;">
                <i class="fas fa-clock" style="margin-right: 6px; width: 12px; color: #007bff;"></i>
                <span>Tahmini süre: ${poi.estimated_time_at_poi} dakika</span>
            </div>
        `;
    }
    
    // Add notes if available
    if (poi.notes) {
        popupHTML += `
            <div class="poi-popup-notes" style="display: flex; align-items: flex-start; margin-bottom: 8px; font-size: 12px; color: #555;">
                <i class="fas fa-sticky-note" style="margin-right: 6px; width: 12px; color: #28a745; margin-top: 2px;"></i>
                <span style="line-height: 1.3;">${poi.notes}</span>
            </div>
        `;
    }
    
    // Action buttons
    popupHTML += `
            <div class="poi-popup-actions" style="display: flex; gap: 6px; margin-top: 12px; padding-top: 8px; border-top: 1px solid #eee;">
                <button class="poi-popup-btn poi-popup-btn--secondary" onclick="openInGoogleMaps(${lat}, ${lng}, '${poi.name.replace(/'/g, "\\'")}'); event.stopPropagation();" style="
                    flex: 1; 
                    padding: 6px 8px; 
                    font-size: 11px; 
                    border: 1px solid #6c757d; 
                    background: white; 
                    color: #6c757d; 
                    border-radius: 4px; 
                    cursor: pointer;
                    display: flex;
                    align-items: center;
                    justify-content: center;
                    gap: 4px;
                ">
                    <i class="fab fa-google" style="font-size: 10px;"></i> Maps
                </button>
                <button class="poi-popup-btn poi-popup-btn--primary" onclick="loadDetailedPOIInfo('${poi.id || poi._id}', '${poi.name.replace(/'/g, "\\'")}'); event.stopPropagation();" style="
                    flex: 1; 
                    padding: 6px 8px; 
                    font-size: 11px; 
                    border: 1px solid #007bff; 
                    background: #007bff; 
                    color: white; 
                    border-radius: 4px; 
                    cursor: pointer;
                    display: flex;
                    align-items: center;
                    justify-content: center;
                    gap: 4px;
                ">
                    <i class="fas fa-info-circle" style="font-size: 10px;"></i> Detay
                </button>
            </div>
        </div>
    </div>
    `;
    
    return popupHTML;
}

// Load detailed POI information (similar to recommendation system)
async function loadDetailedPOIInfo(poiId, poiName) {
    try {
        console.log('🔍 Loading detailed POI info for:', poiId, poiName);
        
        // Show loading notification
        showNotification('POI detayları yükleniyor...', 'info');
        
        // Fetch detailed POI data
        const response = await fetch(`${apiBase}/pois/${poiId}`);
        if (response.ok) {
            const poiData = await response.json();
            console.log('✅ POI details loaded:', poiData);
            
            // Create and show detailed POI modal
            showDetailedPOIModal(poiData);
        } else {
            throw new Error(`HTTP ${response.status}`);
        }
    } catch (error) {
        console.error('❌ Error loading POI details:', error);
        showNotification('POI detayları yüklenemedi', 'error');
        
        // Show basic info modal as fallback
        showBasicPOIModal(poiName);
    }
}

// Show detailed POI modal
function showDetailedPOIModal(poi) {
    const categoryStyle = getCategoryStyle(poi.category || 'diger');
    
    // Create modal HTML (similar to route detail modal)
    const modalHTML = `
        <div id="poiDetailModal" class="route-detail-modal" style="display: flex;">
            <div class="route-detail-modal-content">
                <div class="route-detail-modal-header">
                    <h3 class="route-detail-modal-title">
                        <span style="background: ${categoryStyle.color}; padding: 4px 8px; border-radius: 50%; margin-right: 8px;">
                            ${categoryStyle.icon}
                        </span>
                        ${poi.name}
                    </h3>
                    <button class="route-detail-modal-close" onclick="closeDetailedPOIModal()">
                        <i class="fas fa-times"></i>
                    </button>
                </div>
                <div class="route-detail-modal-body">
                    <div class="poi-detail-content">
                        <div class="poi-detail-summary">
                            <div class="poi-summary-grid">
                                <div class="summary-item">
                                    <i class="fas fa-map-marker-alt"></i>
                                    <div>
                                        <span class="summary-label">Konum</span>
                                        <span class="summary-value">${poi.latitude?.toFixed(4)}, ${poi.longitude?.toFixed(4)}</span>
                                    </div>
                                </div>
                                <div class="summary-item">
                                    <i class="fas fa-tag"></i>
                                    <div>
                                        <span class="summary-label">Kategori</span>
                                        <span class="summary-value">${getCategoryDisplayName(poi.category)}</span>
                                    </div>
                                </div>
                                ${poi.rating ? `
                                <div class="summary-item">
                                    <i class="fas fa-star"></i>
                                    <div>
                                        <span class="summary-label">Değerlendirme</span>
                                        <span class="summary-value">${poi.rating.toFixed(1)} ★</span>
                                    </div>
                                </div>
                                ` : ''}
                            </div>
                        </div>
                        
                        ${poi.description ? `
                        <div class="poi-detail-description">
                            <h4><i class="fas fa-info-circle"></i> Açıklama</h4>
                            <p>${poi.description}</p>
                        </div>
                        ` : ''}
                        
                        <div class="poi-detail-actions">
                            <button class="poi-action-btn poi-action-btn--google" onclick="openInGoogleMaps(${poi.latitude}, ${poi.longitude}, '${poi.name.replace(/'/g, "\\'")}')">
                                <i class="fab fa-google"></i> Google Maps'te Aç
                            </button>
                        </div>
                    </div>
                </div>
            </div>
        </div>
    `;
    
    // Remove existing modal if any
    const existingModal = document.getElementById('poiDetailModal');
    if (existingModal) {
        existingModal.remove();
    }
    
    // Add modal to page
    document.body.insertAdjacentHTML('beforeend', modalHTML);
    
    // Add close functionality
    const modal = document.getElementById('poiDetailModal');
    modal.onclick = (e) => {
        if (e.target === modal) {
            closeDetailedPOIModal();
        }
    };
}

// Show basic POI modal as fallback
function showBasicPOIModal(poiName) {
    const modalHTML = `
        <div id="poiDetailModal" class="route-detail-modal" style="display: flex;">
            <div class="route-detail-modal-content">
                <div class="route-detail-modal-header">
                    <h3 class="route-detail-modal-title">${poiName}</h3>
                    <button class="route-detail-modal-close" onclick="closeDetailedPOIModal()">
                        <i class="fas fa-times"></i>
                    </button>
                </div>
                <div class="route-detail-modal-body">
                    <div class="poi-detail-content">
                        <p>Bu POI için detaylı bilgi şu anda mevcut değil.</p>
                    </div>
                </div>
            </div>
        </div>
    `;
    
    document.body.insertAdjacentHTML('beforeend', modalHTML);
}

// Close detailed POI modal
function closeDetailedPOIModal() {
    const modal = document.getElementById('poiDetailModal');
    if (modal) {
        modal.remove();
    }
}
// Fallback function for route display when standard method fails
function displayRouteOnMapFallback(route) {
    console.log('🚨 === FALLBACK ROUTE DISPLAY ===');
    console.log('🔄 Attempting fallback route display for:', route.name);
    
    try {
        // Force map refresh
        if (predefinedMap) {
            predefinedMap.invalidateSize();
            predefinedMap.setView([38.6436, 34.8128], 12);
        }
        
        // Clear any existing content
        clearPredefinedMapContent();
        
        // Try to display POIs if no geometry
        if (route.pois && route.pois.length > 0) {
            console.log('📍 Fallback: Displaying POI markers...');
            const validPois = route.pois.filter(poi => poi.lat && (poi.lng || poi.lon));
            
            if (validPois.length > 0) {
                const bounds = L.latLngBounds();
                const routeCoordinates = [];
                
                validPois.forEach((poi, index) => {
                    const lng = poi.lng !== undefined ? poi.lng : poi.lon;
                    const latLng = [poi.lat, lng];
                    routeCoordinates.push(latLng);
                    
                    // Get category style for this POI (fallback version)
                    const categoryStyle = getCategoryStyle(poi.category || 'diger');
                    
                    // Category-styled marker as fallback
                    const marker = L.marker(latLng, {
                        icon: L.divIcon({
                            className: 'route-poi-marker-fallback',
                            html: `<div style="
                                background: ${categoryStyle.color};
                                color: white;
                                width: 30px; 
                                height: 30px; 
                                border-radius: 50%; 
                                display: flex; 
                                align-items: center; 
                                justify-content: center; 
                                font-weight: bold;
                                border: 2px solid white;
                                box-shadow: 0 2px 6px rgba(0,0,0,0.3);
                                font-size: 14px;
                                position: relative;
                            ">
                                <span style="position: absolute; top: -1px;">${categoryStyle.icon}</span>
                                <span style="
                                    position: absolute; 
                                    bottom: -6px; 
                                    right: -6px; 
                                    background: #2563eb; 
                                    color: white; 
                                    border-radius: 50%; 
                                    width: 16px; 
                                    height: 16px; 
                                    display: flex; 
                                    align-items: center; 
                                    justify-content: center; 
                                    font-size: 10px; 
                                    font-weight: bold;
                                    border: 2px solid white;
                                ">${index + 1}</span>
                            </div>`,
                            iconSize: [30, 30],
                            iconAnchor: [15, 15]
                        })
                    }).addTo(predefinedMap);
                    
                    // Create detailed popup content
                    const popupContent = createDetailedPOIPopup(poi, index + 1);
                    marker.bindPopup(popupContent, {
                        maxWidth: 300,
                        minWidth: 250,
                        className: 'custom-poi-popup'
                    });
                    
                    predefinedMapLayers.push(marker);
                    bounds.extend(latLng);
                });
                
                // Draw connecting line for fallback POIs too
                if (routeCoordinates.length > 1) {
                    console.log('🛣️ Fallback: Drawing connecting line between', routeCoordinates.length, 'POIs');
                    
                    const routeLine = L.polyline(routeCoordinates, {
                        color: '#2563eb',
                        weight: 3,
                        opacity: 0.6,
                        className: 'fallback-route-line',
                        dashArray: '15, 10' // More dashed to indicate estimated route
                    }).addTo(predefinedMap);

<<<<<<< HEAD
                    // Attach standard route interaction handlers
                    attachPredefinedRouteEvents(routeLine, route);
=======
                    routeLine.on('click', function(e) {
                        e.originalEvent.stopPropagation();
                        showRouteDetails(route);
                    });

                    routeLine.on('contextmenu', function(e) {
                        e.originalEvent.preventDefault();
                        showPredefinedRouteOptionsPopup(e.latlng, route);
                    });
>>>>>>> 4cae735b

                    predefinedMapLayers.push(routeLine);
                    console.log('✅ Fallback connecting line added');
                }
                
                if (bounds.isValid()) {
                    predefinedMap.fitBounds(bounds, { padding: [30, 30] });
                }
                
                console.log('✅ Fallback: POI markers displayed successfully');
                showNotification(`Rota POI'leri ve bağlantı çizgisi görüntülendi (${validPois.length} nokta)`, 'success');
                return;
            }
        }
        
        // If still no success, show a center marker
        console.log('📍 Fallback: Showing center marker...');
        const centerMarker = L.marker([38.6436, 34.8128]).addTo(predefinedMap);
        centerMarker.bindPopup(`
            <div style="text-align: center;">
                <h5 style="margin: 0 0 8px 0;">${route.name}</h5>
                <p style="margin: 0; font-size: 12px; color: #666;">Ürgüp Merkezi</p>
                <p style="margin: 4px 0 0 0; font-size: 11px; color: #999;">Rota detayları yüklenemedi</p>
            </div>
        `);
        predefinedMapLayers.push(centerMarker);
        predefinedMap.setView([38.6436, 34.8128], 13);
        
        showNotification('Rota merkez noktada gösteriliyor', 'info');
        console.log('✅ Fallback: Center marker displayed');
        
    } catch (error) {
        console.error('❌ Fallback display also failed:', error);
        showNotification('Rota gösterilemedi, lütfen sayfayı yenileyin', 'error');
    }
}

function fitAllRoutesOnMap() {
    console.log('🗺️ Fitting all routes on predefined map...');
    
    if (!predefinedMap || !predefinedMapInitialized) {
        console.warn('⚠️ Predefined map not initialized');
        return;
    }
    
    if (predefinedMapLayers.length === 0) {
        // No routes on map, show default view
        predefinedMap.setView([38.6436, 34.8128], 12);
        return;
    }
    
    try {
        const group = L.featureGroup(predefinedMapLayers);
        predefinedMap.fitBounds(group.getBounds(), { padding: [20, 20] });
        console.log('✅ Map fitted to all routes');
    } catch (error) {
        console.error('❌ Error fitting map to routes:', error);
        predefinedMap.setView([38.6436, 34.8128], 12);
    }
}

async function loadPredefinedRoutes() {
    console.log('📋 Loading predefined routes...');
    
    const loadingIndicator = document.getElementById('routesLoadingIndicator');
    const routesList = document.getElementById('predefinedRoutesList');
    const noRoutesMessage = document.getElementById('noRoutesMessage');
    
    if (loadingIndicator) loadingIndicator.style.display = 'block';
    if (routesList) routesList.style.display = 'none';
    if (noRoutesMessage) noRoutesMessage.style.display = 'none';
    
    try {
        const response = await fetch(`${apiBase}/routes`);
        
        if (response.ok) {
            const data = await response.json();
            console.log('✅ Predefined routes loaded:', data);
            
            // API returns {success: true, routes: [...], count: ...}
            const routes = data.routes || [];
            
            predefinedRoutes = routes;
            filteredRoutes = [...routes];
            
            displayPredefinedRoutes(filteredRoutes);
        } else {
            console.error('❌ Failed to load predefined routes:', response.status);
            showNoRoutesMessage('Rotalar yüklenirken hata oluştu.');
        }
    } catch (error) {
        console.error('❌ Error loading predefined routes:', error);
        showNoRoutesMessage('Rotalar yüklenirken hata oluştu.');
    } finally {
        if (loadingIndicator) loadingIndicator.style.display = 'none';
    }
}

function displayPredefinedRoutes(routes) {
    const routesList = document.getElementById('predefinedRoutesList');
    const noRoutesMessage = document.getElementById('noRoutesMessage');
    
    if (!routesList) return;
    
    if (routes.length === 0) {
        routesList.style.display = 'none';
        if (noRoutesMessage) noRoutesMessage.style.display = 'block';
        return;
    }
    
    routesList.style.display = 'grid';
    if (noRoutesMessage) noRoutesMessage.style.display = 'none';
    
    routesList.innerHTML = routes.map(route => createRouteCard(route)).join('');
    
    // Add click event listeners to route cards
    routesList.querySelectorAll('.route-card').forEach((card, index) => {
        card.addEventListener('click', async () => {
            const route = routes[index];
            
            // First display route on map
            if (!predefinedMapInitialized) {
                await initializePredefinedMap();
            }
            displayRouteOnMap(route);
            
            // Then show route details modal
            showRouteDetails(route);
        });
    });
}

function createRouteCard(route) {
    const difficultyStars = createDifficultyStars(route.difficulty_level || 1);
    const duration = Math.round((route.estimated_duration || 0) / 60);
    const distance = (route.total_distance || 0).toFixed(2);
    const poiCount = route.poi_count || 0;
    
    console.log('🏷️ Creating route card:', {
        name: route.name,
        poiCount: poiCount,
        rawPoiCount: route.poi_count
    });
    
    return `
        <div class="route-card" data-route-id="${route.id}">
            <div class="route-card-header">
                <h3 class="route-card-title">${route.name || 'İsimsiz Rota'}</h3>
                <p class="route-card-description">${route.description || 'Açıklama bulunmuyor.'}</p>
            </div>
            <div class="route-card-meta">
                <div class="route-meta-item">
                    <i class="fas fa-route"></i>
                    <span>${getRouteTypeDisplayName(route.route_type)}</span>
                </div>
                <div class="route-meta-item">
                    <i class="fas fa-clock"></i>
                    <span>${duration} saat</span>
                </div>
                <div class="route-meta-item">
                    <i class="fas fa-map-marker-alt"></i>
                    <span>${distance} km</span>
                </div>
                <div class="route-meta-item">
                    <i class="fas fa-map-marked-alt"></i>
                    <span>${poiCount} yer</span>
                </div>
                <div class="route-meta-item route-difficulty">
                    <i class="fas fa-mountain"></i>
                    <div class="difficulty-stars">${difficultyStars}</div>
                </div>
            </div>
        </div>
    `;
}

function createDifficultyStars(level) {
    let stars = '';
    for (let i = 1; i <= 5; i++) {
        const filled = i <= level ? 'filled' : '';
        stars += `<div class="difficulty-star ${filled}"></div>`;
    }
    return stars;
}

function getRouteTypeDisplayName(routeType) {
    const types = {
        'walking': 'Yürüyüş',
        'hiking': 'Doğa Yürüyüşü',
        'cycling': 'Bisiklet',
        'driving': 'Araç'
    };
    return types[routeType] || routeType || 'Bilinmiyor';
}

function applyRouteFilters() {
    console.log('🔍 Applying route filters...');
    
    const routeTypeFilter = document.getElementById('routeTypeFilter');
    const difficultyFilter = document.getElementById('difficultyFilter');
    const durationFilter = document.getElementById('durationFilter');
    
    const filters = {
        routeType: routeTypeFilter ? routeTypeFilter.value : '',
        difficulty: difficultyFilter ? difficultyFilter.value : '',
        duration: durationFilter ? durationFilter.value : ''
    };
    
    filteredRoutes = predefinedRoutes.filter(route => {
        // Route type filter
        if (filters.routeType && route.route_type !== filters.routeType) {
            return false;
        }
        
        // Difficulty filter
        if (filters.difficulty && route.difficulty_level !== parseInt(filters.difficulty)) {
            return false;
        }
        
        // Duration filter
        if (filters.duration) {
            const duration = route.estimated_duration || 0;
            const [min, max] = filters.duration.split('-').map(Number);
            if (duration < min || (max !== 999 && duration > max)) {
                return false;
            }
        }
        
        return true;
    });
    
    console.log(`✅ Filtered routes: ${filteredRoutes.length}/${predefinedRoutes.length}`);
    displayPredefinedRoutes(filteredRoutes);
}

function clearRouteFilters() {
    console.log('🧹 Clearing route filters...');
    
    const routeTypeFilter = document.getElementById('routeTypeFilter');
    const difficultyFilter = document.getElementById('difficultyFilter');
    const durationFilter = document.getElementById('durationFilter');
    
    if (routeTypeFilter) routeTypeFilter.value = '';
    if (difficultyFilter) difficultyFilter.value = '';
    if (durationFilter) durationFilter.value = '';
    
    filteredRoutes = [...predefinedRoutes];
    displayPredefinedRoutes(filteredRoutes);
}

function showNoRoutesMessage(message = 'Seçilen kriterlere uygun rota bulunamadı.') {
    const routesList = document.getElementById('predefinedRoutesList');
    const noRoutesMessage = document.getElementById('noRoutesMessage');
    
    if (routesList) routesList.style.display = 'none';
    if (noRoutesMessage) {
        noRoutesMessage.style.display = 'block';
        const messageP = noRoutesMessage.querySelector('p');
        if (messageP) messageP.textContent = message;
    }
}

async function showRouteDetails(route) {
    console.log('📋 Showing route details for:', route);
    
    const modal = document.getElementById('routeDetailModal');
    const modalTitle = document.getElementById('routeDetailModalTitle');
    const modalBody = document.getElementById('routeDetailModalBody');
    const selectBtn = document.getElementById('routeSelectBtn');
    
    if (!modal || !modalTitle || !modalBody || !selectBtn) {
        console.error('❌ Route detail modal elements not found');
        return;
    }
    
    // Set modal title
    modalTitle.textContent = route.name || 'Rota Detayları';
    
    // Show loading state
    modalBody.innerHTML = `
        <div class="loading">
            <div class="loading__spinner"></div>
            <p class="loading__text">Rota detayları yükleniyor...</p>
        </div>
    `;
    
    // Show modal
    modal.classList.add('show');

    // Load route details and update map when done
    const detailed = await loadRouteDetails(route, modalBody);
    const detailedRoute = detailed && (detailed.success ? detailed.route : detailed);
    if (detailedRoute) {
        Object.assign(route, detailedRoute);
    }
    displayRouteOnMap(route);

    // Setup select button with updated route data
    selectBtn.onclick = () => selectPredefinedRoute(route);
    
    // Setup close functionality
    const closeBtn = document.getElementById('routeDetailModalClose');
    if (closeBtn) {
        closeBtn.onclick = () => closeRouteDetailModal();
    }
    
    // Close on backdrop click
    modal.onclick = (e) => {
        if (e.target === modal) {
            closeRouteDetailModal();
        }
    };
    
    // Close on Escape key
    document.addEventListener('keydown', handleRouteModalKeydown);
}

function handleRouteModalKeydown(e) {
    if (e.key === 'Escape') {
        closeRouteDetailModal();
    }
}

function closeRouteDetailModal() {
    const modal = document.getElementById('routeDetailModal');
    if (modal) {
        modal.classList.remove('show');
        document.removeEventListener('keydown', handleRouteModalKeydown);

        // Clean up preview maps
        cleanupPreviewMaps();
    }
}

// Helper to show route details by ID (used by popup actions)
function showRouteDetail(routeId) {
    const route = predefinedRoutes.find(r => (r.id || r._id) === routeId);
    if (route) {
        showRouteDetails(route);
    } else {
        console.error('❌ Route not found for ID:', routeId);
    }
}

async function loadRouteDetails(route, container) {
    console.log('🔄 Loading route details for:', route.id, route.name);
    
    try {
        // Fetch detailed route information including POIs
        const url = `${apiBase}/routes/${route.id}`;
        console.log('📡 Fetching route details from:', url);
        
        const response = await fetch(url);
        console.log('📡 Response status:', response.status, response.statusText);

        if (response.ok) {
            const detailedRoute = await response.json();
            console.log('✅ Route details loaded successfully:', detailedRoute);
            console.log('🔍 Route details inspection:', {
                hasGeometry: !!detailedRoute.geometry,
                geometryType: typeof detailedRoute.geometry,
                hasPois: !!(detailedRoute.pois && detailedRoute.pois.length > 0),
                poisCount: detailedRoute.pois ? detailedRoute.pois.length : 0,
                allKeys: Object.keys(detailedRoute)
            });

            // Only attempt to render details if a container is provided
            if (container) {
                displayRouteDetails(detailedRoute, container);
            }

            return detailedRoute;
        } else {
            const errorText = await response.text();
            console.error('❌ API Error:', response.status, response.statusText, errorText);
            throw new Error(`HTTP ${response.status}: ${errorText}`);
        }
    } catch (error) {
        console.error('❌ Error loading route details:', error);

        if (container) {
            container.innerHTML = `
                <div style="text-align: center; padding: 40px; color: #666;">
                    <i class="fas fa-exclamation-triangle" style="font-size: 2rem; margin-bottom: 16px; color: #f56565;"></i>
                    <p>Rota detayları yüklenirken hata oluştu.</p>
                    <p style="font-size: 0.9rem; margin-top: 8px;">Lütfen daha sonra tekrar deneyin.</p>
                </div>
            `;
        }


        return null;
    }
}
function displayRouteDetails(routeData, container) {
    // Handle API response structure - API returns {success: true, route: {...}}
    const route = routeData.success ? routeData.route : routeData;
    
    const duration = Math.round((route.estimated_duration || 0) / 60);
    const distance = (route.total_distance || 0).toFixed(2);
    const difficultyStars = createDifficultyStars(route.difficulty_level || 1);
    const pois = route.pois || [];
    const poiCount = pois.length;
    
    console.log('📊 Displaying route details:', {
        routeName: route.name,
        poiCount: poiCount,
        pois: pois
    });
    
    // Generate unique ID for this modal's map
    const previewMapId = `routePreviewMap_${route.id}`;
    
    container.innerHTML = `
        <div class="route-detail-content">
            <div class="route-detail-summary">
                <div class="route-summary-grid">
                    <div class="summary-item">
                        <i class="fas fa-route"></i>
                        <div>
                            <span class="summary-label">Rota Tipi</span>
                            <span class="summary-value">${getRouteTypeDisplayName(route.route_type)}</span>
                        </div>
                    </div>
                    <div class="summary-item">
                        <i class="fas fa-clock"></i>
                        <div>
                            <span class="summary-label">Süre</span>
                            <span class="summary-value">${duration} saat</span>
                        </div>
                    </div>
                    <div class="summary-item">
                        <i class="fas fa-map-marker-alt"></i>
                        <div>
                            <span class="summary-label">Mesafe</span>
                            <span class="summary-value">${distance} km</span>
                        </div>
                    </div>
                    <div class="summary-item">
                        <i class="fas fa-mountain"></i>
                        <div>
                            <span class="summary-label">Zorluk</span>
                            <div class="difficulty-stars">${difficultyStars}</div>
                        </div>
                    </div>
                </div>
            </div>
            
            <div class="route-preview-section">
                <h4><i class="fas fa-map"></i> Rota Ön İzlemesi</h4>
                <div class="route-preview-map-container" onclick="expandRoutePreview('${route.id}', '${route.name}')" style="cursor: pointer;" title="Büyük haritada görüntülemek için tıklayın">
                    <div id="${previewMapId}" class="route-preview-map"></div>
                    <div class="route-preview-overlay">
                        <div class="route-preview-info">
                            <span><i class="fas fa-map-marked-alt"></i> ${poiCount} durak</span>
                            <span><i class="fas fa-route"></i> ${distance} km</span>
                        </div>
                        <div class="route-preview-expand-hint">
                            <i class="fas fa-expand-alt"></i>
                            <span>Büyütmek için tıklayın</span>
                        </div>
                    </div>
                </div>
            </div>
            
            <div class="route-detail-description">
                <h4><i class="fas fa-info-circle"></i> Açıklama</h4>
                <p>${route.description || 'Bu rota için açıklama bulunmuyor.'}</p>
            </div>
            
            <div class="route-detail-pois">
                <h4><i class="fas fa-map-marked-alt"></i> Rota Üzerindeki Yerler (${poiCount})</h4>
                ${poiCount > 0 ? createPOIList(pois) : '<p style="color: #666; font-style: italic;">Bu rotada henüz POI tanımlanmamış.</p>'}
            </div>
        </div>
    `;
    
    // Initialize preview map - POI'ler olsun olmasın her zaman oluştur
    const previewMapContainer = document.getElementById(previewMapId);
    if (previewMapContainer) {
        previewMapContainer.innerHTML = `
            <div class="route-preview-loading">
                <i class="fas fa-spinner"></i>
                Harita yükleniyor...
            </div>
        `;
    }
    
    // DOM'un hazır olduğundan emin olmak için daha uzun bekleme
    setTimeout(() => {
        // Container'ın varlığını kontrol et
        const mapContainer = document.getElementById(previewMapId);
        if (mapContainer) {
            console.log('✅ Preview map container found, initializing map');
            initializeRoutePreviewMap(previewMapId, route.id, pois);
        } else {
            console.error('❌ Preview map container still not found after timeout:', previewMapId);
            // Biraz daha bekle ve tekrar dene
            setTimeout(() => {
                const retryContainer = document.getElementById(previewMapId);
                if (retryContainer) {
                    console.log('✅ Preview map container found on retry, initializing map');
                    initializeRoutePreviewMap(previewMapId, route.id, pois);
                } else {
                    console.error('❌ Preview map container not found even after retry:', previewMapId);
                }
            }, 300);
        }
    }, 300);
}

function createPOIList(pois) {
    if (!pois || pois.length === 0) {
        return '<p style="color: #666; font-style: italic;">Bu rotada POI bulunmuyor.</p>';
    }
    
    return `
        <div class="route-pois-list">
            ${pois.map((poi, index) => `
                <div class="route-poi-item">
                    <div class="poi-order">${index + 1}</div>
                    <div class="poi-info">
                        <div class="poi-name">${poi.name}</div>
                        <div class="poi-category">${getCategoryDisplayName(poi.category)}</div>
                        ${poi.notes ? `<div class="poi-notes">${poi.notes}</div>` : ''}
                    </div>
                    <div class="poi-time">
                        ${poi.estimated_time_at_poi ? `${poi.estimated_time_at_poi} dk` : ''}
                    </div>
                </div>
            `).join('')}
        </div>
    `;
}

async function selectPredefinedRoute(route) {
    console.log('🚀 === STARTING ROUTE SELECTION PROCESS ===');
    console.log('✅ Selecting predefined route:', route);
    console.log('🔍 Initial route data check:', {
        hasId: !!route.id,
        hasName: !!route.name,
        hasGeometry: !!route.geometry,
        hasPois: !!(route.pois && route.pois.length > 0),
        poisCount: route.pois ? route.pois.length : 0
    });

    // Ensure detailed data is present before displaying
    if (!route.geometry || !route.pois || route.pois.length === 0) {
        try {
            console.log('⏳ Route missing details, loading before selection...');
            console.log('🔍 Attempting to load route details via API...');
            
            // Try multiple methods to get route data
            let detailedRoute = null;
            
            // Method 1: Standard route details API + geometry API (same as preview)
            try {
                const detailed = await loadRouteDetails(route);
                detailedRoute = detailed && (detailed.success ? detailed.route : detailed);
                
                if (detailedRoute) {
                    console.log('✅ API route data loaded successfully');
                    
                    // CRITICAL: Load actual route geometry (same as preview map)
                    try {
                        console.log('🗺️ Loading actual route geometry for main map...');
                        const geometryResponse = await fetch(`${apiBase}/routes/${route.id}/geometry`);
                        if (geometryResponse.ok) {
                            const geometryData = await geometryResponse.json();
                            console.log('📍 Main map geometry data:', geometryData);
                            
                            let geometry = geometryData.geometry || geometryData;
                            
                            // String ise parse et
                            if (typeof geometry === 'string') {
                                try {
                                    geometry = JSON.parse(geometry);
                                } catch (e) {
                                    console.warn('Geometry parse error:', e);
                                }
                            }
                            
                            // Geometry'yi detailedRoute'a ekle
                            if (geometry && geometry.type === 'LineString' && geometry.coordinates) {
                                detailedRoute.geometry = geometry;
                                console.log('✅ Added LineString geometry to route');
                            } else if (geometry && geometry.geometry && geometry.geometry.type === 'LineString') {
                                detailedRoute.geometry = geometry.geometry;
                                console.log('✅ Added nested geometry to route');
                            } else if (geometryData.success && geometryData.geometry) {
                                detailedRoute.geometry = geometryData.geometry;
                                console.log('✅ Added API geometry to route');
                            }
                        }
                    } catch (geometryError) {
                        console.warn('⚠️ Could not load route geometry:', geometryError);
                    }
                } else {
                    console.warn('⚠️ API returned empty or invalid data');
                }
            } catch (apiError) {
                console.warn('⚠️ Standard API failed:', apiError);
                console.warn('🔍 API URL attempted:', `${apiBase}/routes/${route.id}`);
            }
            
            // Method 2: If standard API fails, try to use existing route data or create mock data
            if (!detailedRoute || (!detailedRoute.geometry && (!detailedRoute.pois || detailedRoute.pois.length === 0))) {
                console.log('🔄 Creating intelligent fallback route data...');
                
                // Try to extract geographical information from route name
                const routeName = route.name || 'Bilinmeyen Rota';
                console.log('🔍 Analyzing route name for locations:', routeName);
                
                // Cappadocia area coordinates for common locations
                const knownLocations = {
                    'göreme': { lat: 38.6427, lng: 34.8283, name: 'Göreme' },
                    'uçhisar': { lat: 38.6361, lng: 34.8106, name: 'Uçhisar' },
                    'avanos': { lat: 38.7151, lng: 34.8403, name: 'Avanos' },
                    'ürgüp': { lat: 38.6436, lng: 34.8128, name: 'Ürgüp' },
                    'ortahisar': { lat: 38.6425, lng: 34.8594, name: 'Ortahisar' },
                    'çavuşin': { lat: 38.6533, lng: 34.8378, name: 'Çavuşin' },
                    'pasabag': { lat: 38.6772, lng: 34.8458, name: 'Paşabağ' },
                    'güvercinlik': { lat: 38.6469, lng: 34.8044, name: 'Güvercinlik Vadisi' },
                    'love valley': { lat: 38.6612, lng: 34.8258, name: 'Love Valley' },
                    'rose valley': { lat: 38.6453, lng: 34.8361, name: 'Rose Valley' },
                    'devrent': { lat: 38.6753, lng: 34.8461, name: 'Devrent Vadisi' }
                };
                
                const mockPois = [];
                const routeNameLower = routeName.toLowerCase();
                
                // Find matching locations in route name
                let foundAny = false;
                Object.keys(knownLocations).forEach(locationKey => {
                    if (routeNameLower.includes(locationKey)) {
                        const location = knownLocations[locationKey];
                        mockPois.push({
                            id: `${route.id}_${locationKey}`,
                            name: location.name,
                            lat: location.lat,
                            lng: location.lng,
                            category: 'landmark',
                            description: `${location.name} - ${routeName} rotası durağı`
                        });
                        foundAny = true;
                    }
                });
                
                // If no specific locations found, add Ürgüp center
                if (!foundAny) {
                    mockPois.push({
                        id: `${route.id}_center`,
                        name: routeName,
                        lat: 38.6436,
                        lng: 34.8128,
                        category: 'landmark',
                        description: 'Rota merkez noktası - Ürgüp'
                    });
                }
                
                detailedRoute = {
                    ...route,
                    pois: mockPois,
                    geometry: null, // Will use POI markers instead
                    total_distance: route.total_distance || Math.random() * 10 + 2, // Random distance 2-12 km
                    estimated_duration: route.estimated_duration || Math.floor(Math.random() * 240 + 60) // Random 60-300 minutes
                };
                
                console.log('✅ Intelligent fallback route data created with', mockPois.length, 'POIs:', detailedRoute);
            }
            
            if (detailedRoute) {
                console.log('✅ Route details obtained:', detailedRoute);
                
                // If still no geometry but we have POIs, try smart routing API (same as preview)
                if (!detailedRoute.geometry && detailedRoute.pois && detailedRoute.pois.length > 1) {
                    try {
                        console.log('🛣️ No geometry found, trying smart routing API...');
                        const waypointPayload = detailedRoute.pois
                            .filter(poi => poi.lat && (poi.lng || poi.lon))
                            .map(p => ({
                                lat: parseFloat(p.lat),
                                lng: parseFloat(p.lng || p.lon),
                                name: p.name || ''
                            }));
                            
                        if (waypointPayload.length > 1) {
                            const smartRouteResponse = await fetch(`${apiBase}/route/smart`, {
                                method: 'POST',
                                headers: {
                                    'Content-Type': 'application/json'
                                },
                                body: JSON.stringify({ waypoints: waypointPayload })
                            });
                            
                            if (smartRouteResponse.ok) {
                                const smartRouteData = await smartRouteResponse.json();
                                if (smartRouteData.success && smartRouteData.route && smartRouteData.route.segments && smartRouteData.route.segments.length > 0) {
                                    // Convert smart route coordinates to LineString geometry
                                    const coordinates = smartRouteData.route.segments[0].coordinates.map(c => [c.lng, c.lat]);
                                    detailedRoute.geometry = {
                                        type: 'LineString',
                                        coordinates: coordinates
                                    };
                                    console.log('✅ Smart route geometry added with', coordinates.length, 'points');
                                }
                            }
                        }
                    } catch (smartRouteError) {
                        console.warn('⚠️ Smart routing failed:', smartRouteError);
                    }
                }
                
                Object.assign(route, detailedRoute);
            } else {
                console.warn('⚠️ No route data could be obtained');
            }
        } catch (error) {
            console.error('❌ Error loading route details for selection:', error);
            
            // Create emergency fallback data
            console.log('🚨 Creating emergency fallback data...');
            route.pois = [{
                id: `${route.id}_emergency`,
                name: route.name || 'Bilinmeyen Rota',
                lat: 38.6436,
                lng: 34.8128,
                category: 'landmark',
                description: 'Rota verisi yüklenemedi'
            }];
            
            showNotification('Rota detayları yüklenemedi, merkez nokta gösteriliyor', 'warning');
        }
    }

    console.log('🔍 Final route data before display:', {
        hasGeometry: !!route.geometry,
        geometryType: typeof route.geometry,
        hasPois: !!(route.pois && route.pois.length > 0),
        poisCount: route.pois ? route.pois.length : 0,
        firstPoi: route.pois && route.pois[0] ? route.pois[0] : null
    });

    // Close modal after data loading
    closeRouteDetailModal();

    // Show notification
    showNotification(`✅ "${route.name}" rotası haritada gösteriliyor!`, 'success');
    
    // Ensure predefined map is initialized with multiple attempts
    let mapInitAttempts = 0;
    const maxAttempts = 3;
    
    while (!predefinedMapInitialized && mapInitAttempts < maxAttempts) {
        mapInitAttempts++;
        console.log(`🗺️ Map initialization attempt ${mapInitAttempts}/${maxAttempts}...`);
        
        try {
            const success = await initializePredefinedMap();
            if (success) {
                console.log('✅ Map initialized successfully');
                break;
            } else {
                console.warn(`⚠️ Map initialization attempt ${mapInitAttempts} failed`);
            }
        } catch (error) {
            console.error(`❌ Map initialization attempt ${mapInitAttempts} error:`, error);
        }
        
        if (mapInitAttempts < maxAttempts) {
            await new Promise(resolve => setTimeout(resolve, 1000)); // Wait 1 second between attempts
        }
    }
    
    if (!predefinedMapInitialized) {
        console.error('❌ Failed to initialize map after all attempts');
        showNotification('Harita başlatılamadı. Sayfayı yenileyin.', 'error');
        return;
    }
    
    // Multiple approach for displaying route with fallbacks
    const displayRoute = async () => {
        console.log('🎯 Starting route display process...');
        
        // Approach 1: Standard display with delays
        setTimeout(() => {
            try {
                console.log('📍 Attempt 1: Standard route display with timing fix...');
                
                // Force map container visibility
                const mapContainer = document.getElementById('predefinedRoutesMap');
                if (mapContainer) {
                    mapContainer.style.display = 'block';
                    mapContainer.style.visibility = 'visible';
                    mapContainer.style.opacity = '1';
                    console.log('✅ Map container visibility forced');
                }
                
                // Force map size refresh
                if (predefinedMap) {
                    predefinedMap.invalidateSize();
                    setTimeout(() => predefinedMap.invalidateSize(), 100);
                    setTimeout(() => predefinedMap.invalidateSize(), 500);
                    console.log('🔄 Map size invalidated multiple times');
                }
                
                // Display route
                displayRouteOnMap(route);
                
                // Verify display after a moment
                setTimeout(() => {
                    console.log('🔍 Verifying route display...');
                    console.log('Map layers count:', predefinedMapLayers.length);
                    if (predefinedMapLayers.length === 0) {
                        console.warn('⚠️ No layers found, attempting fallback display...');
                        displayRouteOnMapFallback(route);
                    }
                }, 1000);
                
            } catch (error) {
                console.error('❌ Error in standard route display:', error);
                displayRouteOnMapFallback(route);
            }
        }, 500); // Increased delay for modal animation
    };
    
    await displayRoute();
    
    // Store selected route for reference
    window.currentSelectedRoute = route;
    
    console.log('🏁 === ROUTE SELECTION PROCESS COMPLETED ===');
}

function displaySelectedRoute(route, pois) {
    const recommendationResults = document.getElementById('recommendationResults');
    if (!recommendationResults) return;
    
    const poisHtml = pois.map((poi, index) => `
        <div class="route-poi-item" style="display: flex; align-items: center; padding: 12px; background: #f8f9fa; border-radius: 8px; margin-bottom: 8px;">
            <div class="poi-order" style="background: var(--primary-color); color: white; border-radius: 50%; width: 24px; height: 24px; display: flex; align-items: center; justify-content: center; font-size: 12px; font-weight: bold; margin-right: 12px;">
                ${poi.order_in_route || index + 1}
            </div>
            <div class="poi-info" style="flex: 1;">
                <div style="font-weight: 500; color: var(--text-color);">${poi.name}</div>
                <div style="font-size: 12px; color: #666;">
                    ${poi.category} • ${poi.estimated_time_at_poi || 15} dakika
                    ${poi.is_mandatory ? ' • <span style="color: #dc3545;">Zorunlu</span>' : ' • <span style="color: #28a745;">İsteğe bağlı</span>'}
                </div>
            </div>
        </div>
    `).join('');
    
    recommendationResults.innerHTML = `
        <div style="background: #ffffff; border-radius: 16px; border: 1px solid #e2e8f0; margin-bottom: 20px; overflow: hidden;">
            <div style="padding: 24px; border-bottom: 1px solid #e2e8f0;">
                <div style="text-align: center; margin-bottom: 20px;">
                    <i class="fas fa-route" style="font-size: 2.5rem; color: var(--primary-color); margin-bottom: 12px;"></i>
                    <h3 style="margin: 0 0 8px 0; color: var(--text-color);">${route.name}</h3>
                    <p style="color: #666; margin: 0 0 16px 0;">${route.description || 'Hazır rota'}</p>
                    <div style="display: flex; justify-content: center; gap: 20px; flex-wrap: wrap;">
                        <span style="color: #666;"><i class="fas fa-clock"></i> ${Math.round((route.estimated_duration || 0) / 60)} saat</span>
                        <span style="color: #666;"><i class="fas fa-map-marker-alt"></i> ${(route.total_distance || 0).toFixed(2)} km</span>
                        <span style="color: #666;"><i class="fas fa-route"></i> ${getRouteTypeDisplayName(route.route_type)}</span>
                        <span style="color: #666;"><i class="fas fa-star"></i> Zorluk: ${getDifficultyStars(route.difficulty_level)}</span>
                    </div>
                </div>
            </div>
            <div style="padding: 20px;">
                <h4 style="margin: 0 0 16px 0; color: var(--text-color); display: flex; align-items: center;">
                    <i class="fas fa-map-marked-alt" style="margin-right: 8px; color: var(--primary-color);"></i>
                    Rota Durakları (${pois.length})
                </h4>
                <div class="route-pois-list">
                    ${poisHtml}
                </div>
            </div>
        </div>
    `;
}
function displayRouteWithoutPOIs(route) {
    const recommendationResults = document.getElementById('recommendationResults');
    if (!recommendationResults) return;
    
    recommendationResults.innerHTML = `
        <div style="text-align: center; padding: 40px; background: #ffffff; border-radius: 16px; border: 1px solid #e2e8f0; margin-bottom: 20px;">
            <i class="fas fa-route" style="font-size: 3rem; color: var(--primary-color); margin-bottom: 16px;"></i>
            <h3 style="margin: 0 0 12px 0; color: var(--text-color);">${route.name}</h3>
            <p style="color: #666; margin: 0 0 20px 0;">${route.description || 'Seçilen rota'}</p>
            <div style="display: flex; justify-content: center; gap: 20px; flex-wrap: wrap; margin-bottom: 20px;">
                <span style="color: #666;"><i class="fas fa-clock"></i> ${Math.round((route.estimated_duration || 0) / 60)} saat</span>
                <span style="color: #666;"><i class="fas fa-map-marker-alt"></i> ${(route.total_distance || 0).toFixed(2)} km</span>
                <span style="color: #666;"><i class="fas fa-route"></i> ${getRouteTypeDisplayName(route.route_type)}</span>
            </div>
            <div style="background: #fff3cd; border: 1px solid #ffeaa7; border-radius: 8px; padding: 16px; color: #856404;">
                <i class="fas fa-info-circle" style="margin-right: 8px;"></i>
                Bu rota için henüz POI bilgileri tanımlanmamış.
            </div>
        </div>
    `;
}

async function displayRoutePOIsOnMap(pois) {
    console.log('🗺️ Displaying route POIs on map:', pois);
    
    // Ensure map is initialized
    if (!map) {
        console.log('🗺️ Map not initialized, initializing now...');
        await initializeEmptyMap();
        if (!map) {
            console.error('❌ Failed to initialize map');
            return;
        }
    }
    
    // Clear existing markers
    markers.forEach(marker => marker.remove());
    markers = [];
    
    // Add POI markers to map
    const routeCoordinates = [];
    let markersAdded = 0;
    
    for (let i = 0; i < pois.length; i++) {
        const poi = pois[i];
        
        if (poi.lat && poi.lon) {
            try {
                const lat = parseFloat(poi.lat);
                const lon = parseFloat(poi.lon);
                
                // Validate coordinates
                if (isNaN(lat) || isNaN(lon) || lat < -90 || lat > 90 || lon < -180 || lon > 180) {
                    console.warn(`Invalid coordinates for POI ${poi.name}: ${lat}, ${lon}`);
                    continue;
                }
                
                const coordinates = [lat, lon];
                routeCoordinates.push(coordinates);
                
                // Create custom marker icon with category style and order number
                const categoryStyle = getCategoryStyle(poi.category || 'diger');
                const markerColor = poi.is_mandatory ? '#dc3545' : categoryStyle.color;
                
                const markerIcon = L.divIcon({
                    className: 'route-poi-marker',
                    html: `
                        <div style="
                            background: ${markerColor};
                            width: 40px;
                            height: 40px;
                            border-radius: 50% 50% 50% 0;
                            border: 3px solid white;
                            box-shadow: 0 4px 12px rgba(0,0,0,0.3);
                            display: flex;
                            align-items: center;
                            justify-content: center;
                            font-size: 18px;
                            transform: rotate(-45deg);
                            position: relative;
                        ">
                            <span style="transform: rotate(45deg);">${categoryStyle.icon}</span>
                            <div style="
                                position: absolute;
                                top: -8px;
                                right: -8px;
                                background: white;
                                color: ${markerColor};
                                border-radius: 50%;
                                width: 20px;
                                height: 20px;
                                display: flex;
                                align-items: center;
                                justify-content: center;
                                font-size: 10px;
                                font-weight: bold;
                                border: 2px solid ${markerColor};
                                transform: rotate(45deg);
                            ">${poi.order_in_route || i + 1}</div>
                        </div>
                    `,
                    iconSize: [40, 40],
                    iconAnchor: [20, 40],
                    popupAnchor: [0, -40]
                });
                
                // Create marker
                const marker = L.marker(coordinates, { icon: markerIcon }).addTo(map);
                
                // Create popup content
                const popupContent = `
                    <div style="min-width: 200px;">
                        <h6 style="margin: 0 0 8px 0; color: var(--primary-color);">
                            ${poi.order_in_route || i + 1}. ${poi.name}
                        </h6>
                        <p style="margin: 0 0 8px 0; font-size: 13px; color: #666;">
                            ${poi.description || poi.category}
                        </p>
                        <div style="font-size: 12px; color: #666;">
                            <div><i class="fas fa-clock"></i> ${poi.estimated_time_at_poi || 15} dakika</div>
                            <div><i class="fas fa-tag"></i> ${poi.category}</div>
                            <div>
                                <i class="fas fa-${poi.is_mandatory ? 'exclamation-circle' : 'info-circle'}"></i> 
                                ${poi.is_mandatory ? 'Zorunlu durak' : 'İsteğe bağlı durak'}
                            </div>
                        </div>
                    </div>
                `;
                
                marker.bindPopup(popupContent);
                markers.push(marker);
                markersAdded++;
                
                console.log(`✅ Added marker ${markersAdded} for POI: ${poi.name} at [${lat}, ${lon}]`);
            } catch (error) {
                console.error(`❌ Error adding marker for POI ${poi.name}:`, error);
            }
        } else {
            console.warn(`POI ${poi.name} has no coordinates: lat=${poi.lat}, lon=${poi.lon}`);
        }
    }
    
    console.log(`📍 Added ${markersAdded} markers to map out of ${pois.length} POIs`);
    
    // Draw simple fallback line only if there is no saved/smart route on the map
    if (routeCoordinates.length > 1) {
        const hasRealRouteLayer = (() => {
            let found = false;
            if (!map) return false;
            map.eachLayer(layer => {
                if (found) return;
                if (layer && layer.options && (layer.options.className === 'saved-route' || layer.options.className === 'walking-route')) {
                    found = true;
                }
            });
            return found;
        })();

        if (!hasRealRouteLayer) {
            // Remove existing simple route layer if present
            if (window.simpleRouteLayer) {
                map.removeLayer(window.simpleRouteLayer);
                window.simpleRouteLayer = null;
            }

            // Create polyline for the route and store globally
            window.simpleRouteLayer = L.polyline(routeCoordinates, {
                color: '#007bff',
                weight: 4,
                opacity: 0.7,
                dashArray: '10, 5',
                className: 'simple-route-layer'
            }).addTo(map);

            markers.push(window.simpleRouteLayer);

            // If route is circular, connect last point to first
            const route = predefinedRoutes.find(r => r.pois && r.pois.length > 0);
            if (route && route.is_circular && routeCoordinates.length > 2) {
                const circularLine = L.polyline([
                    routeCoordinates[routeCoordinates.length - 1],
                    routeCoordinates[0]
                ], {
                    color: '#28a745',
                    weight: 4,
                    opacity: 0.7,
                    dashArray: '5, 10'
                }).addTo(map);

                markers.push(circularLine);
            }
        } else {
            // Ensure any previous simple fallback line is removed when a real route exists
            if (window.simpleRouteLayer && map.hasLayer(window.simpleRouteLayer)) {
                map.removeLayer(window.simpleRouteLayer);
                window.simpleRouteLayer = null;
            }
        }
    }
    
    console.log('✅ Route POIs displayed on map');
}

function fitMapToRoutePOIs(pois) {
    if (!map || !pois || pois.length === 0) {
        console.warn('Cannot fit map: map not initialized or no POIs');
        return;
    }
    
    const validPOIs = pois.filter(poi => {
        const lat = parseFloat(poi.lat);
        const lon = parseFloat(poi.lon);
        return !isNaN(lat) && !isNaN(lon) && lat >= -90 && lat <= 90 && lon >= -180 && lon <= 180;
    });
    
    if (validPOIs.length === 0) {
        console.warn('No valid POIs with coordinates found');
        return;
    }
    
    try {
        if (validPOIs.length === 1) {
            // Single POI - center on it
            const poi = validPOIs[0];
            const lat = parseFloat(poi.lat);
            const lon = parseFloat(poi.lon);
            console.log(`🎯 Centering map on single POI: ${poi.name} at [${lat}, ${lon}]`);
            map.setView([lat, lon], 15);
        } else {
            // Multiple POIs - fit bounds
            const coordinates = validPOIs.map(poi => [parseFloat(poi.lat), parseFloat(poi.lon)]);
            const bounds = L.latLngBounds(coordinates);
            console.log(`🎯 Fitting map to ${validPOIs.length} POIs`);
            map.fitBounds(bounds, { 
                padding: [20, 20],
                maxZoom: 16
            });
        }
        
        // Force map to update
        setTimeout(() => {
            if (map) {
                map.invalidateSize();
            }
        }, 100);
        
    } catch (error) {
        console.error('❌ Error fitting map to POIs:', error);
    }
}

async function initializeMainMap() {
    // Return existing promise if initialization is already in progress
    if (mapInitializationPromise) {
        console.log('🔄 Map initialization already in progress, waiting...');
        return await mapInitializationPromise;
    }
    
    // Check if map is already initialized and valid
    if (map && map._container && mapInitialized) {
        console.log('✅ Main map already initialized');
        map.invalidateSize(); // Ensure proper sizing
        return true;
    }
    
    // Create new initialization promise
    mapInitializationPromise = performMainMapInitialization();
    
    try {
        const result = await mapInitializationPromise;
        mapInitialized = result;
        return result;
    } finally {
        // Clear the promise once complete
        mapInitializationPromise = null;
    }
}

async function performMainMapInitialization() {
    console.log('🗺️ Initializing main map...');
    
    const mapContainer = document.getElementById('mapContainer');
    if (!mapContainer) {
        console.error('❌ Map container not found');
        return false;
    }
    
    // Make sure map container is visible
    const routeSection = document.getElementById('routeSection');
    if (routeSection) {
        routeSection.style.display = 'block';
    }
    
    // Wait a bit for the container to be visible (optimized timing)
    await new Promise(resolve => addTimeout(resolve, 50));
    
    // Clear existing map
    if (map) {
        try {
            map.remove();
        } catch (e) {
            console.warn('Error removing existing map:', e);
        }
        map = null;
    }
    
    try {
        // Check if Leaflet is available
        if (typeof L === 'undefined') {
            console.error('❌ Leaflet library not loaded');
            return false;
        }
        
        // Initialize map with performance optimizations
        map = L.map('mapContainer', {
            zoomControl: true,
            scrollWheelZoom: true,
            doubleClickZoom: true,
            touchZoom: true,
            dragging: true,
            tap: true,
            tapTolerance: 15,
            worldCopyJump: false,
            maxBoundsViscosity: 0.0,
            preferCanvas: true, // Use Canvas renderer for better performance
            renderer: L.canvas(), // Explicit canvas renderer
            zoomAnimation: true, // Enable zoom animations
            fadeAnimation: true, // Enable fade animations
            markerZoomAnimation: true // Enable marker zoom animations
        }).setView([38.632, 34.912], 13);
        
        // Add optimized tile layer
        const tileLayer = L.tileLayer('https://{s}.tile.openstreetmap.org/{z}/{x}/{y}.png', {
            attribution: '© OpenStreetMap contributors',
            maxZoom: 19,
            subdomains: ['a', 'b', 'c'], // Use multiple subdomains for faster loading
            keepBuffer: 2, // Keep tiles in buffer for smoother panning
            updateWhenZooming: false, // Don't update tiles while zooming
            updateWhenIdle: true // Update tiles when interaction stops
        });
        
        tileLayer.addTo(map);
        
        // Clear markers array
        markers = [];
        
        // Force map to resize after initialization
        addTimeout(() => {
            if (map) {
                map.invalidateSize();
            }
        }, 200);
        
        console.log('✅ Main map initialized successfully');
        return true;
    } catch (error) {
        console.error('❌ Error initializing main map:', error);
        return false;
    }
}

// Backward compatibility - keep the old function name
async function initializeMapForRoute() {
    return await initializeMainMap();
}

function clearMapMarkers() {
    markers.forEach(marker => {
        if (map && map.hasLayer(marker)) {
            map.removeLayer(marker);
        }
    });
    markers = [];
}

function getDifficultyStars(level) {
    const stars = '★'.repeat(level || 1) + '☆'.repeat(5 - (level || 1));
    return stars;
}

function getRouteTypeDisplayName(type) {
    const typeNames = {
        'walking': 'Yürüyüş',
        'hiking': 'Doğa Yürüyüşü',
        'cycling': 'Bisiklet',
        'driving': 'Araç'
    };
    return typeNames[type] || type;
}

// Debug function for testing route selection
window.testRouteSelection = async function(routeId) {
    console.log('🧪 Testing route selection for route ID:', routeId);
    
    try {
        const response = await fetch(`${apiBase}/routes/${routeId}`);
        console.log('📡 API Response status:', response.status);
        
        if (response.ok) {
            const data = await response.json();
            console.log('📊 API Response data:', data);
            
            if (data.success && data.route) {
                console.log('✅ Route found:', data.route.name);
                console.log('📍 Route POIs:', data.route.pois?.length || 0);
                console.log('📊 Route POI count field:', data.route.poi_count);
                
                // Log POI details
                if (data.route.pois && data.route.pois.length > 0) {
                    data.route.pois.forEach((poi, index) => {
                        console.log(`  POI ${index + 1}: ${poi.name} at [${poi.lat}, ${poi.lon}]`);
                    });
                }
                
                // Test the selection function
                await selectPredefinedRoute(data.route);
            } else {
                console.error('❌ Route not found or API error');
            }
        } else {
            console.error('❌ API request failed:', response.status);
        }
    } catch (error) {
        console.error('❌ Error testing route selection:', error);
    }
};

// Debug function for testing route list
window.testRouteList = async function() {
    console.log('🧪 Testing route list loading...');
    
    try {
        const response = await fetch(`${apiBase}/routes`);
        console.log('📡 Routes API Response status:', response.status);
        
        if (response.ok) {
            const data = await response.json();
            console.log('📊 Routes API Response data:', data);
            
            if (data.success && data.routes) {
                console.log('✅ Routes found:', data.routes.length);
                
                data.routes.forEach((route, index) => {
                    console.log(`  Route ${index + 1}: ${route.name} - POI count: ${route.poi_count}`);
                });
            } else {
                console.error('❌ Routes not found or API error');
            }
        } else {
            console.error('❌ Routes API request failed:', response.status);
        }
    } catch (error) {
        console.error('❌ Error testing route list:', error);
    }
};

// Debug function for testing map initialization
window.testMapInit = async function() {
    console.log('🧪 Testing map initialization...');
    
    const success = await initializeMainMap();
    if (success) {
        console.log('✅ Map initialization successful');
        
        // Test adding a sample marker
        if (map) {
            const testMarker = L.marker([38.632, 34.912]).addTo(map);
            testMarker.bindPopup('Test marker').openPopup();
            console.log('✅ Test marker added');
        }
    } else {
        console.error('❌ Map initialization failed');
    }
};
// Route preview map functionality
let previewMaps = new Map(); // Store multiple preview maps

async function initializeRoutePreviewMap(mapId, routeId, pois) {
    console.log('🗺️ Initializing route preview map:', mapId, 'routeId:', routeId, 'with', pois.length, 'POIs');
    
    const mapContainer = document.getElementById(mapId);
    if (!mapContainer) {
        console.error('❌ Preview map container not found:', mapId);
        return;
    }
    
    // Check if Leaflet is available
    if (typeof L === 'undefined') {
        console.error('❌ Leaflet library not loaded');
        return;
    }
    
    try {
        // Clean up existing map if any
        if (previewMaps.has(mapId)) {
            previewMaps.get(mapId).remove();
            previewMaps.delete(mapId);
        }
        
        // Initialize preview map
        const previewMap = L.map(mapId, {
            zoomControl: false,
            scrollWheelZoom: false,
            doubleClickZoom: false,
            touchZoom: false,
            dragging: false,
            tap: false,
            boxZoom: false,
            keyboard: false,
            attributionControl: false
        });
        
        // Add tile layer
        L.tileLayer('https://{s}.tile.openstreetmap.org/{z}/{x}/{y}.png', {
            attribution: ''
        }).addTo(previewMap);
        
        // Store the map
        previewMaps.set(mapId, previewMap);
        
        // Add POI markers
        const validPOIs = pois.filter(poi => {
            const lat = parseFloat(poi.lat);
            const lon = parseFloat(poi.lon);
            return !isNaN(lat) && !isNaN(lon) && lat >= -90 && lat <= 90 && lon >= -180 && lon <= 180;
        });
        
        if (validPOIs.length === 0) {
            console.log('ℹ️ No valid POIs for preview map, will try to load route geometry');
        }
        
        const routeCoordinates = [];
        
        // POI marker'larını sadece POI'ler varsa ekle
        if (validPOIs.length > 0) {
            validPOIs.forEach((poi, index) => {
                const lat = parseFloat(poi.lat);
                const lon = parseFloat(poi.lon);
                const coordinates = [lat, lon];
                routeCoordinates.push(coordinates);
                
                // Create small marker for preview
                const markerIcon = L.divIcon({
                    className: 'route-preview-marker',
                    html: `
                        <div style="
                            background: ${poi.is_mandatory ? '#dc3545' : '#28a745'};
                            color: white;
                            border-radius: 50%;
                            width: 16px;
                            height: 16px;
                            display: flex;
                            align-items: center;
                            justify-content: center;
                            font-weight: bold;
                            font-size: 10px;
                            border: 2px solid white;
                            box-shadow: 0 1px 4px rgba(0,0,0,0.3);
                        ">
                            ${poi.order_in_route || index + 1}
                        </div>
                    `,
                    iconSize: [16, 16],
                    iconAnchor: [8, 8]
                });
                
                L.marker(coordinates, { icon: markerIcon }).addTo(previewMap);
            });
        }
        
        // Try to load actual route geometry - Hibrit yaklaşım
        let geometryLatLngs = null;
        if (routeId) {
            try {
                console.log('🗺️ Loading preview route geometry for route:', routeId);
                const response = await (window.rateLimitedFetch || fetch)(`${apiBase}/routes/${routeId}/geometry`);
                if (response.ok) {
                    const geometryData = await response.json();
                    console.log('📍 Preview geometry data:', geometryData);
                    
                    let geometry = geometryData.geometry || geometryData;
                    
                    // String ise parse et
                    if (typeof geometry === 'string') {
                        try {
                            geometry = JSON.parse(geometry);
                        } catch (e) {
                            console.warn('Preview geometry parse error:', e);
                        }
                    }
                    
                    // Hibrit geometri işleme
                    if (geometry && geometry.type === 'LineString' && geometry.coordinates) {
                        // Statik LineString
                        geometryLatLngs = geometry.coordinates.map(coord => [coord[1], coord[0]]);
                        console.log('✅ Preview using static LineString geometry');
                    } else if (geometry && geometry.geometry && geometry.geometry.type === 'LineString') {
                        // Nested geometry
                        geometryLatLngs = geometry.geometry.coordinates.map(coord => [coord[1], coord[0]]);
                        console.log('✅ Preview using nested geometry');
                    } else if (geometryData.success && geometryData.geometry) {
                        // Standard API response
                        const geo = geometryData.geometry;
                        if (geo.type === 'LineString' && geo.coordinates) {
                            geometryLatLngs = geo.coordinates.map(coord => [coord[1], coord[0]]);
                            console.log('✅ Preview using standard API geometry');
                        }
                    }
                    
                    if (geometryLatLngs && geometryLatLngs.length > 0) {
                        L.polyline(geometryLatLngs, {
                            color: '#4ecdc4',
                            weight: 3,
                            opacity: 0.8,
                            className: 'saved-route'
                        }).addTo(previewMap);
                        console.log('✅ Preview route geometry added to map');
                    } else {
                        console.log('⚠️ No valid geometry found for preview');
                    }
                } else {
                    console.log('ℹ️ No geometry response for preview:', response.status);
                }
            } catch (error) {
                console.error('❌ Error loading preview route geometry:', error);
            }
        }

        // If geometry still not loaded, request smart route from API for road network
        if (!geometryLatLngs && routeCoordinates.length > 1) {
            try {
                const waypointPayload = validPOIs.map(p => ({
                    lat: parseFloat(p.lat),
                    lng: parseFloat(p.lon),
                    name: p.name || ''
                }));

                const resp = await fetch(`${apiBase}/route/smart`, {
                    method: 'POST',
                    headers: {
                        'Content-Type': 'application/json'
                    },
                    body: JSON.stringify({ waypoints: waypointPayload })
                });

                if (resp.ok) {
                    const data = await resp.json();
                    if (data.success && data.route && data.route.segments && data.route.segments.length > 0) {
                        geometryLatLngs = data.route.segments[0].coordinates.map(c => [c.lat, c.lng]);
                        L.polyline(geometryLatLngs, {
                            color: '#4ecdc4',
                            weight: 4,
                            opacity: 0.8,
                            className: 'saved-route'
                        }).addTo(previewMap);

                        // Update distance info in preview overlay if available
                        if (data.route.total_distance) {
                            const distanceSpan = mapContainer.querySelector('.route-preview-info span:nth-child(2)');
                            if (distanceSpan) {
                                distanceSpan.innerHTML = `<i class="fas fa-route"></i> ${data.route.total_distance} km`;
                            }
                        }
                    }
                }
            } catch (err) {
                console.error('❌ Error fetching smart route for preview:', err);
            }
        }

        // Draw simple straight lines only if no geometry could be loaded
        if (!geometryLatLngs && routeCoordinates.length > 1) {
            L.polyline(routeCoordinates, {
                color: '#007bff',
                weight: 2,
                opacity: 0.8
            }).addTo(previewMap);
        }

        // Fit map to show the route
        if (geometryLatLngs && geometryLatLngs.length > 0) {
            const bounds = L.latLngBounds(geometryLatLngs);
            previewMap.fitBounds(bounds, { padding: [10, 10] });
            console.log('✅ Preview map fitted to geometry bounds');
        } else if (validPOIs.length === 1) {
            const poi = validPOIs[0];
            previewMap.setView([parseFloat(poi.lat), parseFloat(poi.lon)], 14);
            console.log('✅ Preview map centered on single POI');
        } else if (routeCoordinates.length > 0) {
            const bounds = L.latLngBounds(routeCoordinates);
            previewMap.fitBounds(bounds, { padding: [10, 10] });
            console.log('✅ Preview map fitted to POI bounds');
        } else {
            // POI'ler de geometri de yoksa varsayılan konum (Ürgüp)
            previewMap.setView([38.6322, 34.9115], 12);
            console.log('ℹ️ Preview map set to default location (no POIs or geometry)');
        }
        
        // Force map to resize
        setTimeout(() => {
            previewMap.invalidateSize();
            
            // Clear loading state
            const loadingElement = mapContainer.querySelector('.route-preview-loading');
            if (loadingElement) {
                loadingElement.remove();
            }
        }, 100);
        
        console.log('✅ Route preview map initialized successfully');
        
    } catch (error) {
        console.error('❌ Error initializing route preview map:', error);
    }
}

// Clean up preview maps when modal is closed
function cleanupPreviewMaps() {
    previewMaps.forEach((map, mapId) => {
        try {
            map.remove();
        } catch (e) {
            console.warn('Error removing preview map:', mapId, e);
        }
    });
    previewMaps.clear();
}

// Load and display saved route geometry
async function loadAndDisplayRouteGeometry(routeId) {
    try {
        console.log('🗺️ Loading saved route geometry for route:', routeId);
        
        const response = await (window.rateLimitedFetch || fetch)(`${apiBase}/routes/${routeId}/geometry`);
        
        if (response.ok) {
            const geometryData = await response.json();
            console.log('✅ Route geometry API response (RAW):', JSON.stringify(geometryData, null, 2));
            console.log('✅ Response keys:', Object.keys(geometryData));
            console.log('✅ Success field:', geometryData.success);
            console.log('✅ Geometry field:', geometryData.geometry);

            // Hibrit yaklaşım - farklı response formatlarını destekle
            let processed = false;
            
            if (geometryData.success && geometryData.geometry) {
                console.log('📍 Using standard API response format');
                displaySavedRouteGeometry(geometryData);
                processed = true;
            } else if (geometryData.geometry) {
                console.log('📍 Using direct geometry response');
                displaySavedRouteGeometry(geometryData);
                processed = true;
            } else if (geometryData.type === 'LineString') {
                console.log('📍 Using direct GeoJSON response');
                displaySavedRouteGeometry({ geometry: geometryData });
                processed = true;
            } else {
                console.log('ℹ️ Geometri formatı tanınmadı, tüm alanları kontrol ediliyor...');
                
                // Tüm olası alanları kontrol et
                for (const [key, value] of Object.entries(geometryData)) {
                    console.log(`🔍 Checking field "${key}":`, value);
                    
                    if (value && typeof value === 'object') {
                        if (value.type === 'LineString' && value.coordinates) {
                            console.log(`📍 Found LineString in field "${key}"`);
                            displaySavedRouteGeometry({ geometry: value });
                            processed = true;
                            break;
                        } else if (value.geometry && value.geometry.type === 'LineString') {
                            console.log(`📍 Found nested geometry in field "${key}"`);
                            displaySavedRouteGeometry(value);
                            processed = true;
                            break;
                        }
                    }
                }
                
                if (!processed) {
                    console.log('❌ Hiçbir geometri formatı bulunamadı');
                    showNotification('⚠️ Rota geometrisi bulunamadı. POI\'ler arası düz çizgiler gösteriliyor.', 'warning');
                }
            }
            
            return processed;
        } else {
            console.log('ℹ️ No saved geometry found for route:', routeId, 'Status:', response.status);
            const errorText = await response.text();
            console.log('❌ Error response:', errorText);
            showNotification('⚠️ Rota geometrisi bulunamadı. POI\'ler arası düz çizgiler gösteriliyor.', 'warning');
        }
    } catch (error) {
        console.error('❌ Error loading route geometry:', error);
        showNotification('⚠️ Rota geometrisi yüklenirken hata oluştu. POI\'ler arası düz çizgiler gösteriliyor.', 'warning');
    }
    
    return false;
}

// Display saved route geometry on map - Hibrit yaklaşım
function displaySavedRouteGeometry(geometryData) {
    if (!map) {
        console.error('❌ Map not initialized!');
        return;
    }
    
    console.log('🎨 Displaying saved route geometry - Hibrit yaklaşım');
    console.log('📍 Ham geometri verisi (FULL):', JSON.stringify(geometryData, null, 2));
    console.log('📍 geometryData keys:', Object.keys(geometryData));
    console.log('📍 geometryData.geometry:', geometryData.geometry);
    
    // Remove existing route layers and any simple fallback line
    map.eachLayer(function(layer) {
        if (layer.options && (layer.options.className === 'saved-route' || layer.options.className === 'walking-route' || layer.options.className === 'simple-route-layer')) {
            map.removeLayer(layer);
        }
    });
    if (window.simpleRouteLayer && map.hasLayer(window.simpleRouteLayer)) {
        map.removeLayer(window.simpleRouteLayer);
        window.simpleRouteLayer = null;
    }
    
    // Remove simple route layer if it exists to avoid overlap
    if (window.simpleRouteLayer) {
        map.removeLayer(window.simpleRouteLayer);
        window.simpleRouteLayer = null;
    }
    
    try {
        let geometry = geometryData.geometry || geometryData;
        console.log('🔍 Extracted geometry:', geometry);
        console.log('🔍 Geometry type:', typeof geometry);
        
        // String ise parse et
        if (typeof geometry === 'string') {
            console.log('🔍 Parsing string geometry:', geometry);
            try {
                geometry = JSON.parse(geometry);
                console.log('✅ Parsed geometry:', geometry);
            } catch (e) {
                console.warn('❌ Geometry JSON parse hatası:', e);
                return;
            }
        }
        
        let latlngs = null;
        let routeType = 'unknown';
        
        console.log('🔍 Final geometry for processing:', geometry);
        console.log('🔍 Geometry keys:', geometry ? Object.keys(geometry) : 'null');
        console.log('🔍 Geometry.type:', geometry?.type);
        console.log('🔍 Geometry.coordinates:', geometry?.coordinates);
        
        // YAKLAŞIM 1: Statik LineString geometrisi (klasik)
        if (geometry && geometry.type === 'LineString' && geometry.coordinates && geometry.coordinates.length > 0) {
            console.log('✅ Statik LineString geometrisi kullanılıyor');
            console.log('📍 Coordinates count:', geometry.coordinates.length);
            console.log('📍 First coordinate:', geometry.coordinates[0]);
            latlngs = geometry.coordinates.map(coord => [coord[1], coord[0]]);
            routeType = 'static';
            console.log('📍 Converted latlngs:', latlngs.slice(0, 3), '...');
        }
        // YAKLAŞIM 2: API response formatı (nested geometry)
        else if (geometry && geometry.geometry && geometry.geometry.type === 'LineString') {
            console.log('✅ Nested LineString geometrisi kullanılıyor');
            const coords = geometry.geometry.coordinates;
            if (coords && coords.length > 0) {
                console.log('📍 Nested coordinates count:', coords.length);
                latlngs = coords.map(coord => [coord[1], coord[0]]);
                routeType = 'nested';
            }
        }
        // YAKLAŞIM 3: POI-based dinamik rota (waypoints)
        else if (geometry && geometry.waypoints && Array.isArray(geometry.waypoints) && geometry.waypoints.length > 0) {
            console.log('✅ POI-based waypoints kullanılıyor');
            latlngs = geometry.waypoints.map(wp => [wp.lat || wp.latitude, wp.lng || wp.longitude]);
            routeType = 'waypoints';
        }
        // YAKLAŞIM 4: Koordinat dizisi (basit format)
        else if (Array.isArray(geometry) && geometry.length > 0 && geometry[0] && geometry[0].length === 2) {
            console.log('📍 Basit koordinat dizisi kullanılıyor');
            latlngs = geometry;
            routeType = 'simple';
        }
        
        // Rota çizgisini oluştur
        if (latlngs && latlngs.length > 1) {
            console.log('✅ Creating route line with', latlngs.length, 'points');
            console.log('📍 Route type:', routeType);
            console.log('📍 Sample coordinates:', latlngs.slice(0, 3));
            
            // Rota tipine göre stil belirle
            const routeStyles = {
                'static': { color: '#4ecdc4', weight: 4, opacity: 0.8, dashArray: null },
                'nested': { color: '#4ecdc4', weight: 4, opacity: 0.8, dashArray: null },
                'waypoints': { color: '#ff6b6b', weight: 4, opacity: 0.8, dashArray: '8,4' },
                'simple': { color: '#95a5a6', weight: 3, opacity: 0.7, dashArray: '5,5' }
            };
            
            const style = routeStyles[routeType] || routeStyles['simple'];
            console.log('🎨 Using style:', style);
            
            // Create route line
            let routeLine = null;
            try {
                routeLine = L.polyline(latlngs, {
                    ...style,
                    className: 'saved-route'
                }).addTo(map);
                
                console.log('✅ Route line added to map successfully');
                
                // Add popup with route info
                const distance = geometryData.total_distance ? `${geometryData.total_distance.toFixed(2)} km` : 'Bilinmiyor';
                const duration = geometryData.estimated_duration ? `${geometryData.estimated_duration} dk` : 'Bilinmiyor';
                
                // Rota tipine göre popup mesajı
                const routeTypeMessages = {
                    'static': '✅ Statik rota geometrisi',
                    'nested': '✅ API rota geometrisi', 
                    'waypoints': '🔗 POI-based dinamik rota',
                    'simple': '📍 Basit koordinat rotası'
                };
                
                routeLine.bindPopup(`
                    <div style="text-align: center;">
                        <strong>📍 Kaydedilmiş Rota (${routeType})</strong><br>
                        <small>Mesafe: ${distance}</small><br>
                        <small>Süre: ${duration}</small><br>
                        <small style="color: ${style.color};">${routeTypeMessages[routeType]}</small>
                    </div>
                `);
                
                console.log(`✅ ${routeType} rota geometrisi başarıyla gösterildi`);
                
                // Show success notification
                showNotification(`✅ ${routeTypeMessages[routeType]} gösteriliyor`, 'success');
                
                // Haritayı rotaya odakla
                setTimeout(() => {
                    if (routeLine) {
                        map.fitBounds(routeLine.getBounds(), { padding: [20, 20] });
                    }
                }, 100);
                
            } catch (error) {
                console.error('❌ Error creating route line:', error);
                return;
            }
            
        } else {
            console.warn('⚠️ Hiçbir geometri formatı işlenemedi:', geometry);
            showNotification('⚠️ Rota geometrisi işlenemedi', 'warning');
        }
        
    } catch (error) {
        console.error('❌ Error displaying saved route geometry:', error);
    }
}
// Try to load smart road-network route for a set of POIs (fallback when saved geometry missing)
async function tryLoadSmartRouteForPOIs(pois) {
    try {
        if (!pois || pois.length < 2) return false;

        const waypointPayload = pois
            .filter(p => p.lat && p.lon && !isNaN(parseFloat(p.lat)) && !isNaN(parseFloat(p.lon)))
            .map(p => ({
                lat: parseFloat(p.lat),
                lng: parseFloat(p.lon),
                name: p.name || ''
            }));

        if (waypointPayload.length < 2) return false;

        const resp = await fetch(`${apiBase}/route/smart`, {
            method: 'POST',
            headers: { 'Content-Type': 'application/json' },
            body: JSON.stringify({ waypoints: waypointPayload })
        });

        if (!resp.ok) return false;
        const data = await resp.json();

        // Preferred successful format
        if (data.success && data.route && Array.isArray(data.route.segments) && data.route.segments.length > 0) {
            const coords = data.route.segments[0].coordinates.map(c => [c.lat, c.lng]);
            // Remove simple fallback line if present
            if (window.simpleRouteLayer && map && map.hasLayer(window.simpleRouteLayer)) {
                try { map.removeLayer(window.simpleRouteLayer); } catch (_) {}
                window.simpleRouteLayer = null;
            }
            const line = L.polyline(coords, {
                color: '#4ecdc4',
                weight: 5,
                opacity: 0.85,
                className: 'walking-route'
            }).addTo(map);
            setTimeout(() => map.fitBounds(line.getBounds(), { padding: [20, 20], maxZoom: 16 }), 50);
            return true;
        }

        // Fallback format: route with plain coordinates list
        if (data.route && Array.isArray(data.route.coordinates) && data.route.coordinates.length > 1) {
            const coords = data.route.coordinates.map(c => [c[1], c[0]]);
            if (window.simpleRouteLayer && map && map.hasLayer(window.simpleRouteLayer)) {
                try { map.removeLayer(window.simpleRouteLayer); } catch (_) {}
                window.simpleRouteLayer = null;
            }
            const line = L.polyline(coords, {
                color: '#4ecdc4',
                weight: 5,
                opacity: 0.85,
                className: 'walking-route'
            }).addTo(map);
            setTimeout(() => map.fitBounds(line.getBounds(), { padding: [20, 20], maxZoom: 16 }), 50);
            return true;
        }

        return false;
    } catch (e) {
        console.warn('Smart route fallback failed:', e);
        return false;
    }
}

// Expand route preview to full screen
async function expandRoutePreview(routeId, routeName) {
    console.log('🔍 Expanding route preview for:', routeName);
    
    try {
        // Fetch route details
        const response = await fetch(`${apiBase}/routes/${routeId}`);
        if (!response.ok) {
            throw new Error(`HTTP ${response.status}`);
        }
        
        const data = await response.json();
        const route = data.success ? data.route : data;
        const pois = route.pois || [];
        
        if (pois.length === 0) {
            showNotification('Bu rotada görüntülenecek POI bulunmuyor', 'warning');
            return;
        }
        
        // Close current modal
        closeRouteDetailModal();
        
        // Stay in predefined routes tab and show route on its own map
        // No tab switching needed - use the predefined routes map
        
        // Ensure predefined map is initialized
        if (!predefinedMapInitialized) {
            console.log('🗺️ Predefined map not initialized, initializing for route preview...');
            await initializePredefinedMap();
        }
        
        // Show route on predefined routes map (left side)
        displayRouteOnMap(route);
        
        // Show notification
        showNotification(`📍 "${routeName}" rotası haritada gösteriliyor`, 'success');
        
    } catch (error) {
        console.error('❌ Error expanding route preview:', error);
        showNotification('Rota haritada gösterilirken hata oluştu', 'error');
    }
}

// Memory management and cleanup utilities
function addTimeout(callback, delay) {
    const timeoutId = setTimeout(() => {
        AppState.timeouts.delete(timeoutId);
        callback();
    }, delay);
    AppState.timeouts.add(timeoutId);
    return timeoutId;
}

function addInterval(callback, delay) {
    const intervalId = setInterval(callback, delay);
    AppState.intervals.add(intervalId);
    return intervalId;
}

function clearAllTimeouts() {
    AppState.timeouts.forEach(id => clearTimeout(id));
    AppState.timeouts.clear();
}

function clearAllIntervals() {
    AppState.intervals.forEach(id => clearInterval(id));
    AppState.intervals.clear();
}

// Global cleanup function
function cleanupApplication() {
    console.log('🧹 Performing application cleanup...');
    
    try {
        // Clear all timeouts and intervals
        clearAllTimeouts();
        clearAllIntervals();
        
        // Cancel active requests
        AppState.activeRequests.forEach(controller => {
            if (controller && typeof controller.abort === 'function') {
                controller.abort();
            }
        });
        AppState.activeRequests.clear();
        
        // Clean up maps
        if (map) {
            map.remove();
            map = null;
        }
        
        if (predefinedMap) {
            predefinedMap.remove();
            predefinedMap = null;
        }
        
        // Clear caches
        mediaCache = {};
        
        // Reset state variables
        markers = [];
        selectedPOIs = [];
        predefinedRoutes = [];
        filteredRoutes = [];
        predefinedMapLayers = [];
        predefinedMapInitialized = false;
        
        console.log('✅ Application cleanup completed');
    } catch (error) {
        console.error('❌ Error during cleanup:', error);
    }
}

// Enhanced error handling wrapper
function withErrorHandling(fn, context = 'Operation') {
    return async function(...args) {
        try {
            return await fn.apply(this, args);
        } catch (error) {
            console.error(`❌ Error in ${context}:`, error);
            showNotification(`${context} sırasında hata oluştu`, 'error');
            throw error; // Re-throw for handling upstream if needed
        }
    };
}

// Page unload cleanup
window.addEventListener('beforeunload', cleanupApplication);
window.addEventListener('unload', cleanupApplication);

// Testing functions for the implementation
window.testSeparateTabMaps = function() {
    console.log('🧪 Testing separate tab maps implementation...');
    
    const tests = [
        {
            name: 'Predefined Routes Map Container',
            test: () => document.getElementById('predefinedRoutesMap') !== null
        },
        {
            name: 'Map Controls',
            test: () => document.getElementById('clearMapBtn') !== null && document.getElementById('fitMapBtn') !== null
        },
        {
            name: 'Tab Switching Function',
            test: () => typeof switchTab === 'function'
        },
        {
            name: 'Predefined Map Functions',
            test: () => typeof initializePredefinedMap === 'function' && 
                       typeof displayRouteOnMap === 'function' && 
                       typeof clearPredefinedMapContent === 'function'
        },
        {
            name: 'Memory Management',
            test: () => typeof cleanupApplication === 'function' && 
                       typeof addTimeout === 'function'
        },
        {
            name: 'State Management',
            test: () => typeof cleanupTabState === 'function'
        }
    ];
    
    let passed = 0;
    let failed = 0;
    
    tests.forEach(test => {
        try {
            if (test.test()) {
                console.log(`✅ ${test.name}: PASSED`);
                passed++;
            } else {
                console.log(`❌ ${test.name}: FAILED`);
                failed++;
            }
        } catch (error) {
            console.log(`❌ ${test.name}: ERROR - ${error.message}`);
            failed++;
        }
    });
    
    console.log(`🧪 Test Results: ${passed} passed, ${failed} failed`);
    
    if (failed === 0) {
        console.log('🎉 All tests passed! Separate tab maps implementation is working correctly.');
        return true;
    } else {
        console.log('⚠️ Some tests failed. Please check the implementation.');
        return false;
    }
};

// Test tab switching functionality
window.testTabSwitching = async function() {
    console.log('🧪 Testing tab switching functionality...');
    
    try {
        // Test switch to predefined routes
        switchTab('predefined-routes');
        await new Promise(resolve => setTimeout(resolve, 500));
        
        // Test switch to dynamic routes
        switchTab('dynamic-routes');
        await new Promise(resolve => setTimeout(resolve, 500));
        
        console.log('✅ Tab switching test completed successfully');
        return true;
    } catch (error) {
        console.error('❌ Tab switching test failed:', error);
        return false;
    }
};

// Debug function for route display issues
window.debugRouteDisplay = function(routeId) {
    console.log('🧪 Debugging route display for route ID:', routeId);
    
    // Find route in predefined routes
    const route = predefinedRoutes.find(r => r.id == routeId || r._id == routeId);
    if (!route) {
        console.error('❌ Route not found in predefined routes');
        return;
    }
    
    console.log('🔍 Found route:', route);
    console.log('🔍 Route name:', route.name);
    console.log('🔍 Route geometry:', route.geometry);
    console.log('🔍 Route POIs:', route.pois);
    console.log('🔍 Map initialized:', predefinedMapInitialized);
    console.log('🔍 Map object:', predefinedMap);
    
    // Try to display
    if (predefinedMapInitialized) {
        displayRouteOnMap(route);
    } else {
        console.log('🔄 Initializing map first...');
        initializePredefinedMap().then(() => {
            displayRouteOnMap(route);
        });
    }
};

// Test function to check route data
window.checkRouteData = async function() {
    console.log('🧪 Checking route data...');
    
    try {
        const response = await fetch(`${apiBase}/routes`);
        if (response.ok) {
            const data = await response.json();
            const routes = data.routes || [];
            console.log('📊 Total routes:', routes.length);
            
            routes.forEach((route, index) => {
                console.log(`Route ${index + 1}:`, {
                    id: route.id || route._id,
                    name: route.name,
                    hasGeometry: !!route.geometry,
                    hasPOIs: !!(route.pois && route.pois.length > 0),
                    poiCount: route.pois ? route.pois.length : 0
                });
            });
            
            if (routes.length > 0) {
                console.log('🧪 Use window.debugRouteDisplay(' + (routes[0].id || routes[0]._id) + ') to test first route');
            }
        }
    } catch (error) {
        console.error('❌ Error checking route data:', error);
    }
};

// Run comprehensive tests
window.runAllSeparateTabMapTests = async function() {
    console.log('🚀 Running comprehensive separate tab maps tests...');
    
    const basicTests = window.testSeparateTabMaps();
    const tabTests = await window.testTabSwitching();
    
    if (basicTests && tabTests) {
        console.log('🎉 All separate tab maps tests passed successfully!');
        console.log('📋 Implementation Summary:');
        console.log('  ✅ Hazır Rotalar sekmesine harita eklendi');
        console.log('  ✅ SavedRoutesModule harita yönetimi kodları eklendi');
        console.log('  ✅ selectRoute metodu harita gösterimi için güncellendi');
        console.log('  ✅ CSS stilleri eklendi');
        console.log('  ✅ RouteCreatorModule optimize edildi');
        console.log('  ✅ Sekme geçişlerinde harita state koruma eklendi');
        console.log('  ✅ Memory management ve cleanup eklendi');
        console.log('  ✅ Loading ve hata durumları iyileştirildi');
        console.log('  ✅ Tab geçiş sistemi güncellendi (lazy loading, state koruma)');
        console.log('  ✅ Her sekme bağımsız harita instance\'ı çalıştırıyor');
        console.log('  ✅ Sekme geçişlerinde performans optimizasyonu');
        console.log('  ✅ Hazır rotalar kendi haritasında gösteriliyor (sekme değişmiyor)');
        return true;
    } else {
        console.log('❌ Some tests failed. Please review the implementation.');
        return false;
    }
};

// Initialize everything when DOM is loaded
document.addEventListener('DOMContentLoaded', async function () {
    console.log('🚀 DOM loaded, initializing...');
    
    AppState.isInitialized = true;

    // Load categories first
    await withErrorHandling(loadCategories, 'Loading categories')();

    // Initialize route tabs
    initializeRouteTabs();
    
    // Initialize main map early so it's ready for route selection
    setTimeout(async () => {
        const mapContainer = document.getElementById('mapContainer');
        if (mapContainer) {
            console.log('🗺️ Pre-initializing main map for better UX...');
            await initializeMainMap();
        }
    }, 1000); // Wait 1 second after page load

    // Feature detection for touch support
    const supportsTouch = 'ontouchstart' in window || navigator.maxTouchPoints > 0;
    if (supportsTouch) {
        document.body.classList.add('touch-device');
    }

    // Initialize all components
    try {
        initializeTouchSupport();
        checkSecurityContext();

        // Wait for loading manager to be available
        const initializeLoadingManager = () => {
            if (window.loadingManager) {
                console.log('✅ Loading manager initialized');
                // Setup lazy loading for any existing images
                if (window.lazyLoader && typeof window.lazyLoader.setupImageLazyLoading === 'function') {
                    try {
                        window.lazyLoader.setupImageLazyLoading();
                    } catch (error) {
                        console.warn('Lazy loading setup error:', error);
                    }
                }
            } else {
                console.log('⏳ Loading manager not yet available, will use fallbacks');
            }
        };

        // Listen for loading manager ready event
        window.addEventListener('loadingManagerReady', initializeLoadingManager);

        // Also try immediately in case it's already loaded
        setTimeout(initializeLoadingManager, 100);

        // Location dialog click outside to close
        const locationOverlay = document.getElementById('locationPermissionOverlay');
        if (locationOverlay) {
            locationOverlay.addEventListener('click', function (e) {
                if (e.target === locationOverlay) {
                    closeLocationDialog();
                }
            });
        }
        initializeSliders();
        setupEventListeners();
        console.log('✅ All components initialized');
    } catch (error) {
        console.error('❌ Initialization error:', error);
    }

    //             // Debug function - remove after fixing
    //             setTimeout(function () {
    //                 try {
    //                     debugElements();
    //                 } catch (error) {
    //                     console.error('❌ Debug error:', error);
    //                 }
    //             }, 1000);
});

//         // Debug function to check elements
//         function debugElements() {
//             // Check loading manager availability
//             console.log('Loading Manager Status:', {
//                 available: !!window.loadingManager,
//                 showPOISkeletons: !!(window.loadingManager && window.loadingManager.showPOISkeletons),
//                 lazyLoader: !!window.lazyLoader
//             });
//             console.log('� DEBUGE: Checking elements...');
// 
//             // Check sliders
//             Object.keys(ratingCategories).forEach(category => {
//                 const slider = document.getElementById(category);
//                 const valueDisplay = document.getElementById(category + '-value');
//                 console.log(`Slider ${category}:`, {
//                     slider: !!slider,
//                     valueDisplay: !!valueDisplay,
//                     sliderValue: slider ? slider.value : 'N/A',
//                     displayValue: valueDisplay ? valueDisplay.textContent : 'N/A'
//                 });
//             });
// 
//             // Check recommend button
//             const recommendBtn = document.getElementById('recommendBtn');
//             console.log('Recommend button:', {
//                 found: !!recommendBtn,
//                 hasEventListener: recommendBtn ? recommendBtn.onclick !== null : false,
//                 text: recommendBtn ? recommendBtn.textContent : 'N/A'
//             });
//         }

function initializeSliders() {
    console.log('🎚️ Initializing sliders...');

    Object.keys(ratingCategories).forEach(category => {
        const slider = document.getElementById(category);
        const valueDisplay = document.getElementById(category + '-value');

        if (!slider) {
            console.error(`❌ Slider not found: ${category}`);
            return;
        }

        if (!valueDisplay) {
            console.error(`❌ Value display not found: ${category}-value`);
            return;
        }

        const sliderItem = slider.closest('.slider-item');
        if (!sliderItem) {
            console.error(`❌ Slider item not found for: ${category}`);
            return;
        }

        console.log(`✅ Setting up slider: ${category}`);

        // Add both input and change events for better compatibility
        const handleSliderChange = function () {
            const value = parseInt(this.value);
            console.log(`🎚️ Slider ${category} changed to: ${value}`);
            valueDisplay.textContent = value;
            updateSliderBackground(this);
            updateSliderItemState(sliderItem, valueDisplay, value);
        };

        slider.addEventListener('input', handleSliderChange);
        slider.addEventListener('change', handleSliderChange);

        // Initialize background and state
        const initialValue = parseInt(slider.value);
        console.log(`ℹ️ Initial value for ${category}: ${initialValue}`);
        valueDisplay.textContent = initialValue;
        updateSliderBackground(slider);
        updateSliderItemState(sliderItem, valueDisplay, initialValue);
    });

    console.log('✅ All sliders initialized');
}

function updateSliderBackground(slider) {
    const sliderItem = slider.closest('.slider-item');
    const category = sliderItem ? sliderItem.getAttribute('data-category') : null;

    // Get category-specific color
    let categoryColor = 'var(--primary-color)';
    if (category) {
        categoryColor = `var(--${category.replace('_', '-')}-color)`;
    }

    if (slider.classList.contains('discrete-slider')) {
        // For discrete sliders, create step-based background
        const value = parseInt(slider.value);
        const percentage = (value / 4) * 100;

        const gradient = `linear-gradient(to right,
                    ${categoryColor} 0%,
                    ${categoryColor} ${percentage}%,
                    rgba(255, 255, 255, 0.9) ${percentage}%,
                    rgba(255, 255, 255, 0.9) 100%)`;
        slider.style.background = gradient;
    } else {
        // Original logic for continuous sliders
        const value = (slider.value - slider.min) / (slider.max - slider.min) * 100;
        const gradient = `linear-gradient(to right,
                    ${categoryColor} 0%,
                    ${categoryColor} ${value}%,
                    rgba(255, 255, 255, 0.9) ${value}%,
                    rgba(255, 255, 255, 0.9) 100%)`;
        slider.style.background = gradient;
    }
}

// Discrete slider value mapping
const discreteValues = {
    0: { text: 'İlgilenmiyorum', value: 0 },
    1: { text: 'Az Meraklıyım', value: 25 },
    2: { text: 'Nötrüm', value: 50 },
    3: { text: 'İlgileniyorum', value: 75 },
    4: { text: 'Kesinlikle İhtiyacım Var', value: 100 }
};

function updateSliderItemState(sliderItem, valueDisplay, value) {
    // Remove existing classes
    sliderItem.classList.remove('active');
    valueDisplay.classList.remove('zero', 'high');

    // For discrete sliders, use the mapping
    if (sliderItem.querySelector('.discrete-slider')) {
        const discreteValue = discreteValues[value];
        if (discreteValue) {
            valueDisplay.textContent = discreteValue.text;

            if (value === 0) {
                valueDisplay.classList.add('zero');
            } else if (value >= 3) {
                sliderItem.classList.add('active');
                valueDisplay.classList.add('high');
            } else if (value > 0) {
                sliderItem.classList.add('active');
            }
        }
    } else {
        // Original logic for non-discrete sliders
        if (value === 0) {
            valueDisplay.classList.add('zero');
        } else if (value >= 70) {
            sliderItem.classList.add('active');
            valueDisplay.classList.add('high');
        } else if (value > 0) {
            sliderItem.classList.add('active');
        }
    }
}

function setupEventListeners() {
    console.log('🔗 Setting up event listeners...');

    const recommendBtn = document.getElementById('recommendBtn');
    if (recommendBtn) {
        console.log('✅ Recommend button found, adding event listener');
        recommendBtn.addEventListener('click', function (e) {
            console.log('🔥 Recommend button clicked!');
            e.preventDefault();
            getRecommendations();
        });
    } else {
        console.error('❌ Recommend button not found!');
        // Try to find it with a different approach
        const allButtons = document.querySelectorAll('button');
        console.log('🔍 All buttons found:', allButtons.length);
        allButtons.forEach((btn, index) => {
            console.log(`Button ${index}:`, btn.id, btn.className, btn.textContent.substring(0, 20));
        });
    }

    console.log('✅ Event listeners setup complete');
}

async function getRecommendations() {
    console.log('🚀 getRecommendations function called');

    const button = document.getElementById('recommendBtn');
    const resultsSection = document.getElementById('resultsSection');
    const loadingIndicator = document.getElementById('loadingIndicator');
    const resultsContainer = document.getElementById('recommendationResults');

    console.log('Elements found:', {
        button: !!button,
        resultsSection: !!resultsSection,
        loadingIndicator: !!loadingIndicator,
        resultsContainer: !!resultsContainer
    });

    // Show enhanced loading state
    button.disabled = true;
    button.classList.add('btn--loading');
    button.innerHTML = 'Öneriler Hazırlanıyor...';
    resultsSection.style.display = 'block';

    // Show skeleton loading for POI cards (with fallback)
    if (window.loadingManager && typeof window.loadingManager.showPOISkeletons === 'function') {
        try {
            window.loadingManager.showPOISkeletons('recommendationResults', 6);
        } catch (error) {
            console.warn('Loading manager error, using fallback:', error);
            showFallbackLoading();
        }
    } else {
        showFallbackLoading();
    }

    function showFallbackLoading() {
        // Create skeleton loading manually
        const skeletonHTML = Array(3).fill(0).map(() => `
                    <div class="poi-card-skeleton">
                        <div class="poi-card-skeleton__image loading__skeleton"></div>
                        <div class="poi-card-skeleton__content">
                            <div class="poi-card-skeleton__header">
                                <div class="poi-card-skeleton__title loading__skeleton"></div>
                                <div class="poi-card-skeleton__score loading__skeleton"></div>
                            </div>
                            <div class="poi-card-skeleton__description">
                                <div class="skeleton-card__text loading__skeleton"></div>
                                <div class="skeleton-card__text loading__skeleton"></div>
                                <div class="skeleton-card__text loading__skeleton"></div>
                            </div>
                            <div class="poi-card-skeleton__meta">
                                <div class="poi-card-skeleton__category loading__skeleton"></div>
                            </div>
                            <div class="poi-card-skeleton__actions">
                                <div class="poi-card-skeleton__action loading__skeleton"></div>
                                <div class="poi-card-skeleton__action loading__skeleton"></div>
                            </div>
                        </div>
                    </div>
                `).join('');
        resultsContainer.innerHTML = skeletonHTML;
    }

    // Show progress loading (with fallback)
    if (window.loadingManager && typeof window.loadingManager.showLoading === 'function') {
        try {
            window.loadingManager.showLoading('loadingIndicator', {
                type: 'progress',
                text: 'Tercihleriniz analiz ediliyor...',
                progress: 0
            });
        } catch (error) {
            console.warn('Loading manager error, using fallback:', error);
            loadingIndicator.style.display = 'block';
        }
    } else {
        // Fallback - show basic loading
        loadingIndicator.style.display = 'block';
    }

    try {
        // Get user preferences with progress update
        if (window.loadingManager && typeof window.loadingManager.updateProgress === 'function') {
            try {
                window.loadingManager.updateProgress('loadingIndicator', 20);
            } catch (error) {
                console.warn('Progress update error:', error);
            }
        }

        const preferences = {};
        Object.keys(ratingCategories).forEach(category => {
            const sliderValue = parseInt(document.getElementById(category).value);
            const slider = document.getElementById(category);

            if (slider.classList.contains('discrete-slider')) {
                // Convert discrete slider value to actual preference value
                preferences[category] = discreteValues[sliderValue].value;
            } else {
                preferences[category] = sliderValue;
            }
        });

        console.log('User preferences:', preferences);

        // Update progress
        if (window.loadingManager && typeof window.loadingManager.updateProgress === 'function') {
            try {
                window.loadingManager.updateProgress('loadingIndicator', 40);
            } catch (error) {
                console.warn('Progress update error:', error);
            }
        }

        // Use lazy loader for POI data or fallback to regular fetch
        let poisData;
        if (window.lazyLoader && typeof window.lazyLoader.loadPOIData === 'function') {
            try {
                poisData = await window.lazyLoader.loadPOIData(preferences, {
                    showProgress: false // We're handling progress manually
                });
            } catch (error) {
                console.warn('Lazy loader error, using fallback fetch:', error);
                // Fallback to regular fetch
                const response = await fetch(`${apiBase}/pois`);
                if (!response.ok) {
                    throw new Error('POI verisi alınamadı');
                }
                poisData = await response.json();
            }
        } else {
            // Fallback to regular fetch
            const response = await fetch(`${apiBase}/pois`);
            if (!response.ok) {
                throw new Error('POI verisi alınamadı');
            }
            poisData = await response.json();
        }

        if (window.loadingManager && typeof window.loadingManager.updateProgress === 'function') {
            try {
                window.loadingManager.updateProgress('loadingIndicator', 70);
            } catch (error) {
                console.warn('Progress update error:', error);
            }
        }

        // Calculate recommendations with performance monitoring
        let recommendationData;
        if (window.loadingManager && window.loadingManager.performanceMonitor && typeof window.loadingManager.performanceMonitor.measureRender === 'function') {
            try {
                recommendationData = window.loadingManager.performanceMonitor.measureRender(
                    'calculateRecommendations',
                    () => calculateRecommendations(poisData, preferences)
                );
            } catch (error) {
                console.warn('Performance monitoring error:', error);
                recommendationData = calculateRecommendations(poisData, preferences);
            }
        } else {
            // Fallback without performance monitoring
            recommendationData = calculateRecommendations(poisData, preferences);
        }

        console.log('Calculated recommendation data:', recommendationData);
        if (window.loadingManager && typeof window.loadingManager.updateProgress === 'function') {
            try {
                window.loadingManager.updateProgress('loadingIndicator', 90);
            } catch (error) {
                console.warn('Progress update error:', error);
            }
        }

        if (recommendationData.highScore.length === 0 && recommendationData.lowScore.length === 0) {
            console.warn('No recommendations found');
        }

        // Display results with animation - start with high score POIs
        await displayRecommendations(recommendationData);

        if (window.loadingManager && typeof window.loadingManager.updateProgress === 'function') {
            try {
                window.loadingManager.updateProgress('loadingIndicator', 100);
            } catch (error) {
                console.warn('Progress update error:', error);
            }
        }

        // Initialize map with all recommendations (high and low score)
        if (recommendationData.highScore.length > 0 || recommendationData.lowScore.length > 0) {
            console.log('Initializing map with all recommendations...');
            await initializeMap(recommendationData);
        } else {
            console.log('Skipping map initialization - no recommendations');
        }

    } catch (error) {
        console.error('Recommendation error:', error);
        resultsContainer.innerHTML = `
                    <div class="no-results animate-fade-in">
                        <i class="fas fa-exclamation-triangle"></i>
                        <h3>Bir hata oluştu</h3>
                        <p>Öneriler alınırken bir sorun yaşandı. Lütfen tekrar deneyin.</p>
                        <button class="btn btn--primary" onclick="getRecommendations()">
                            <i class="fas fa-redo"></i> Tekrar Dene
                        </button>
                    </div>
                `;
    } finally {
        // Reset button state immediately
        button.disabled = false;
        button.classList.remove('btn--loading');
        button.innerHTML = '<i class="fas fa-magic"></i> Önerilerimi Getir';

        // Reset button state only - loading indicator will be handled by displayRecommendations
        console.log('✅ Finally block executed - button reset');
    }
}

function calculateRecommendations(poisData, preferences) {
    const allPois = [];

    // Flatten POI data
    Object.keys(poisData).forEach(category => {
        if (Array.isArray(poisData[category])) {
            poisData[category].forEach(poi => {
                allPois.push({
                    ...poi,
                    category: category
                });
            });
        }
    });

    console.log('All POIs:', allPois.length);

    // Calculate scores for each POI
    const scoredPois = allPois.map(poi => {
        let totalScore = 0;
        let matchingCategories = 0;
        let baseScore = 30; // Base score for all POIs

        // Calculate weighted score based on user preferences
        Object.keys(preferences).forEach(category => {
            const userWeight = preferences[category] / 100; // Convert to 0-1 scale
            const poiRating = poi.ratings[category] || 0;

            if (userWeight > 0) {
                if (poiRating > 0) {
                    // Use actual rating if available
                    totalScore += (poiRating / 100) * userWeight;
                } else {
                    // Use base score if no rating available
                    totalScore += (baseScore / 100) * userWeight;
                }
                matchingCategories++;
            }
        });

        // Normalize score (0-100 scale)
        let finalScore = matchingCategories > 0 ? (totalScore / matchingCategories) * 100 : baseScore;

        // Add category bonus if POI matches user's preferred categories
        const categoryBonus = getCategoryBonus(poi.category, preferences);
        finalScore += categoryBonus;

        // Ensure score is within bounds
        finalScore = Math.min(100, Math.max(0, finalScore));

        return {
            ...poi,
            recommendationScore: Math.round(finalScore),
            matchingCategories: matchingCategories
        };
    });

    // Sort all POIs by score
    const allSortedPois = scoredPois
        .filter(poi => poi.recommendationScore > 0)
        .sort((a, b) => b.recommendationScore - a.recommendationScore);

    // Separate high and low scoring POIs
    const highScorePois = allSortedPois.filter(poi => poi.recommendationScore >= 45);
    const lowScorePois = allSortedPois.filter(poi => poi.recommendationScore < 45);

    console.log('High score POIs (≥45):', highScorePois.length);
    console.log('Low score POIs (<45):', lowScorePois.length);

    return {
        highScore: highScorePois.slice(0, 15), // Top 15 high-scoring
        lowScore: lowScorePois.slice(0, 20),   // Top 20 low-scoring
        all: allSortedPois.slice(0, 35)        // All POIs for fallback
    };
}

// Get category bonus based on POI category and user preferences
function getCategoryBonus(poiCategory, preferences) {
    const categoryMapping = {
        'doga_macera': ['doga', 'macera', 'spor'],
        'gastronomik': ['yemek'],
        'kulturel': ['tarihi', 'sanat_kultur'],
        'sanatsal': ['sanat_kultur'],
        'konaklama': ['rahatlatici']
    };

    const relatedCategories = categoryMapping[poiCategory] || [];
    let bonus = 0;

    relatedCategories.forEach(category => {
        if (preferences[category] && preferences[category] > 50) {
            bonus += (preferences[category] - 50) * 0.2; // Max 10 point bonus
        }
    });

    return Math.min(15, bonus); // Max 15 point category bonus
}
async function displayRecommendations(recommendationData) {
    const container = document.getElementById('recommendationResults');
    const routeSection = document.getElementById('routeSection');

    // Check if we have any recommendations
    if (recommendationData.highScore.length === 0 && recommendationData.lowScore.length === 0) {
        container.innerHTML = `
                    <div class="no-results">
                        <i class="fas fa-search"></i>
                        <h3>Öneri bulunamadı</h3>
                        <p>Tercihlerinize uygun POI bulunamadı. Slider değerlerini değiştirerek tekrar deneyin.</p>
                    </div>
                `;
        routeSection.style.display = 'none';
        return;
    }

    // Show route section
    routeSection.style.display = 'block';

    // Create HTML for high score POIs
    let html = '';

    if (recommendationData.highScore.length > 0) {
        html += `
            <div class="recommendation-section">
                <h4 style="color: #28a745; margin-bottom: 20px; display: flex; align-items: center; gap: 8px;">
                    <i class="fas fa-star"></i>
                    En Uygun Öneriler (${recommendationData.highScore.length} adet)
                </h4>
                <div class="high-score-pois">
                    ${createPOICards(recommendationData.highScore)}
                </div>
            </div>
        `;
    }

    // Add low score POIs section if available
    if (recommendationData.lowScore.length > 0) {
        html += `
            <div class="recommendation-section" style="margin-top: 30px;">
                <div class="low-score-header" style="text-align: center; margin-bottom: 20px;">
                    <h4 style="color: #6c757d; margin-bottom: 10px; display: flex; align-items: center; justify-content: center; gap: 8px;">
                        <i class="fas fa-eye-slash"></i>
                        Diğer Seçenekler (${recommendationData.lowScore.length} adet)
                    </h4>
                    <p style="color: #666; font-size: 0.9rem; margin-bottom: 15px;">
                        Tercihlerinize daha az uygun olan ancak keşfetmek isteyebileceğiniz yerler
                    </p>
                    <button id="showLowScoreBtn" class="btn btn--secondary btn--sm" onclick="toggleLowScorePOIs()">
                        <i class="fas fa-eye"></i> Diğer Seçenekleri Göster
                    </button>
                </div>
                <div id="lowScorePOIs" style="display: none;">
                    ${createPOICards(recommendationData.lowScore)}
                </div>
            </div>
        `;
    }

    container.innerHTML = html;
    container.style.opacity = '0';
    setTimeout(() => {
        container.style.transition = 'opacity 0.3s ease';
        container.style.opacity = '1';
    }, 100);

    if (window.lazyLoader && typeof window.lazyLoader.setupImageLazyLoading === 'function') {
        try {
            window.lazyLoader.setupImageLazyLoading();
        } catch (error) {
            console.warn('Lazy loading setup error:', error);
        }
    }

    const newCards = container.querySelectorAll('.poi-card');
    newCards.forEach(card => {
        card.classList.add('gpu-accelerated');
    });

    // Hide loading indicator after a reasonable delay for better UX
    const loadingIndicator = document.getElementById('loadingIndicator');
    setTimeout(() => {
        if (loadingIndicator) {
            // Smooth fade out transition
            loadingIndicator.style.transition = 'opacity 0.5s ease-out';
            loadingIndicator.style.opacity = '0';

            // Hide completely after fade out
            setTimeout(() => {
                loadingIndicator.style.display = 'none';
                loadingIndicator.style.visibility = 'hidden';
                loadingIndicator.classList.add('d-none');
                loadingIndicator.setAttribute('hidden', 'true');

                if (window.loadingManager && typeof window.loadingManager.hideLoading === 'function') {
                    try {
                        window.loadingManager.hideLoading('loadingIndicator');
                    } catch (error) {
                        console.warn('Hide loading error:', error);
                    }
                }

                console.log('✅ Loading indicator hidden with smooth transition');
            }, 500); // Wait for fade out to complete
        }
    }, 2000); // Show loading for at least 2 seconds

    // Asynchronously load media for each card in background (don't block UI)
    const allPOIs = [...recommendationData.highScore, ...recommendationData.lowScore];
    allPOIs.forEach(poi => {
        // Use setTimeout to make this truly non-blocking
        setTimeout(async () => {
            try {
                const media = await loadPOIMedia(poi.id || poi._id);
                const card = container.querySelector(`.poi-card[data-poi-id='${poi.id || poi._id}']`);
                if (!card) return;

                const imageContainer = card.querySelector('.poi-card__image-container');
                const placeholder = imageContainer.querySelector('.poi-card__image-placeholder');

                if (media.images && media.images.length > 0) {
                    const mainImage = media.images[0];
                    const img = document.createElement('img');
                    img.dataset.src = `/${mainImage.preview_path || mainImage.path || `poi_media/${mainImage.filename}`}`;
                    img.className = 'poi-card__image lazy-image';
                    img.alt = poi.name;
                    img.src = 'data:image/svg+xml;base64,PHN2ZyB3aWR0aD0iMjAwIiBoZWlnaHQ9IjIwMCIgeG1sbnM9Imh0dHA6Ly93d3cudzMub3JnLzIwMDAvc3ZnIj48cmVjdCB3aWR0aD0iMTAwJSIgaGVpZ2h0PSIxMDAlIiBmaWxsPSIjZGRkIi8+PHRleHQgeD0iNTAlIiB5PSI1MCUiIGZvbnQtZmFtaWx5PSJBcmlhbCwgc2Fucy1zZXJpZiIgZm9udC1zaXplPSIxNCIgZmlsbD0iIzk5OSIgdGV4dC1hbmNob3I9Im1pZGRsZSIgZHk9Ii4zZW0iPkxvYWRpbmcuLi48L3RleHQ+PC9zdmc+';
                    imageContainer.insertBefore(img, placeholder);
                    placeholder.style.display = 'none';
                    if (window.lazyLoader && typeof window.lazyLoader.setupImageLazyLoading === 'function') {
                        window.lazyLoader.setupImageLazyLoading();
                    }
                }

                const previewContainer = card.querySelector('.poi-media-preview');
                const cacheKey = `poi_card_${poi.id || poi._id}`;
                const allMediaItems = [];

                if (media.images) {
                    media.images.forEach((image, idx) => {
                        allMediaItems.push({
                            type: 'image',
                            path: image.preview_path || image.path || `poi_media/${image.filename}`,
                            title: image.description || `Görsel ${idx + 1}`,
                            originalIndex: idx
                        });
                    });
                }

                if (media.videos) {
                    media.videos.forEach((video, idx) => {
                        allMediaItems.push({
                            type: 'video',
                            path: video.path || `poi_media/${video.filename}`,
                            title: video.description || `Video ${idx + 1}`,
                            originalIndex: idx
                        });
                    });
                }

                if (media.audio) {
                    media.audio.forEach((audio, idx) => {
                        allMediaItems.push({
                            type: 'audio',
                            path: audio.path || `poi_media/${audio.filename}`,
                            title: audio.description || `Ses ${idx + 1}`,
                            originalIndex: idx
                        });
                    });
                }

                poiMediaCache[cacheKey] = { items: allMediaItems, poiName: poi.name };

                if (allMediaItems.length > 0) {
                    const previewItems = allMediaItems.slice(0, 3);
                    let mediaPreviewHTML = '';

                    previewItems.forEach((item, idx) => {
                        if (item.type === 'image') {
                            const imagePath = item.path.startsWith('/') ? item.path : `/${item.path}`;
                            mediaPreviewHTML += `<img data-src="${imagePath}" class="poi-media-thumb lazy-image" onclick="showPOIMediaFromCache('${cacheKey}', ${idx})" title="${item.title}" alt="${item.title}" src="data:image/svg+xml;base64,PHN2ZyB3aWR0aD0iNjAiIGhlaWdodD0iNjAiIHhtbG5zPSJodHRwOi8vd3d3LnczLm9yZy8yMDAwL3N2ZyI+PHJlY3Qgd2lkdGg9IjEwMCUiIGhlaWdodD0iMTAwJSIgZmlsbD0iI2RkZCIvPjx0ZXh0IHg9IjUwJSIgeT0iNTAlIiBmb250LWZhbWlseT0iQXJpYWwsIHNhbnMtc2VyaWYiIGZvbnQtc2l6ZT0iMTAiIGZpbGw9IiM5OTkiIHRleHQtYW5jaG9yPSJtaWRkbGUiIGR5PSIuM2VtIj4uLi48L3RleHQ+PC9zdmc+" />`;
                        } else {
                            const icon = item.type === 'video' ? '🎥' : '🎵';
                            mediaPreviewHTML += `<div class="poi-media-count" onclick="showPOIMediaFromCache('${cacheKey}', ${idx})" title="${item.title}">${icon}</div>`;
                        }
                    });

                    if (allMediaItems.length > 3) {
                        mediaPreviewHTML += `<div class="poi-media-count" onclick="showPOIMediaFromCache('${cacheKey}', 0)">+${allMediaItems.length - 3}</div>`;
                    }

                    previewContainer.innerHTML = mediaPreviewHTML;
                    if (window.lazyLoader && typeof window.lazyLoader.setupImageLazyLoading === 'function') {
                        window.lazyLoader.setupImageLazyLoading();
                    }
                }
            } catch (err) {
                console.warn('Could not load media for POI:', poi.name, err);
            }
        }, 0); // Execute immediately but asynchronously
    });
}

// Initialize empty map for predefined routes
async function initializeEmptyMap() {
    const mapContainer = document.getElementById('mapContainer');
    const mapSection = document.getElementById('mapSection');

    console.log('🗺️ Initializing empty map...');

    // Show map section with animation
    if (mapSection) {
        mapSection.style.display = 'block';
        mapSection.style.opacity = '0';
        mapSection.style.transform = 'translateY(20px)';

        setTimeout(() => {
            mapSection.style.transition = 'all 0.6s ease-out';
            mapSection.style.opacity = '1';
            mapSection.style.transform = 'translateY(0)';
        }, 100);
    }

    // Add loading state to map container
    mapContainer.classList.add('loading');

    // Clear existing map
    if (map) {
        map.remove();
    }

    // Initialize map with better options
    map = L.map('mapContainer', {
        zoomControl: true,
        scrollWheelZoom: true,
        doubleClickZoom: true,
        touchZoom: true,
        dragging: true,
        tap: true,
        tapTolerance: 15,
        worldCopyJump: false,
        maxBoundsViscosity: 0.0
    }).setView([38.632, 34.912], 13);

    // Add tile layer
    L.tileLayer('https://{s}.tile.openstreetmap.org/{z}/{x}/{y}.png', {
        attribution: '© OpenStreetMap contributors'
    }).addTo(map);

    // Add map controls
    if (L.Control.Fullscreen) {
        map.addControl(new L.Control.Fullscreen());
    }

    // Clear existing markers
    markers.forEach(marker => marker.remove());
    markers = [];

    // Remove loading state after map is fully loaded
    setTimeout(() => {
        mapContainer.classList.remove('loading');
        // Fix map size issues
        if (map) {
            map.invalidateSize();
        }
        console.log('🗺️ Empty map initialized and ready');
    }, 1000);
}

async function initializeMap(recommendationData) {
    const mapContainer = document.getElementById('mapContainer');
    const mapSection = document.getElementById('mapSection');

    // Check if we have any recommendations
    if (recommendationData.highScore.length === 0 && recommendationData.lowScore.length === 0) {
        if (mapSection) mapSection.style.display = 'none';
        return;
    }

    // Show map section with animation
    if (mapSection) {
        mapSection.style.display = 'block';
        mapSection.style.opacity = '0';
        mapSection.style.transform = 'translateY(20px)';

        setTimeout(() => {
            mapSection.style.transition = 'all 0.6s ease-out';
            mapSection.style.opacity = '1';
            mapSection.style.transform = 'translateY(0)';
        }, 100);
    }

    // Add loading state to map container
    mapContainer.classList.add('loading');

    // Clear existing map
    if (map) {
        map.remove();
    }

    // Initialize map with better options
    map = L.map('mapContainer', {
        zoomControl: true,
        scrollWheelZoom: true,
        doubleClickZoom: true,
        touchZoom: true,
        dragging: true,
        tap: true,
        tapTolerance: 15,
        worldCopyJump: false,
        maxBoundsViscosity: 0.0
    }).setView([38.632, 34.912], 13);

    // Add tile layer
    L.tileLayer('https://{s}.tile.openstreetmap.org/{z}/{x}/{y}.png', {
        attribution: '© OpenStreetMap contributors'
    }).addTo(map);

    // Add map controls
    if (L.Control.Fullscreen) {
        map.addControl(new L.Control.Fullscreen());
    }

    // Clear existing markers
    markers.forEach(marker => marker.remove());
    markers = [];

    // Add markers for all recommendations (high and low score)
    const allPOIs = [...recommendationData.highScore, ...recommendationData.lowScore];

    for (const [index, poi] of allPOIs.entries()) {
        const isLowScore = poi.recommendationScore < 45;
        const customIcon = createCustomIcon(poi.category, poi.recommendationScore, isLowScore);
        const categoryStyle = getCategoryStyle(poi.category);

        // Load media and elevation data (with error handling)
        let media = { images: [], videos: [], audio: [], models: [] };
        let elevation = 0;

        try {
            media = await loadPOIMedia(poi.id || poi._id);
        } catch (error) {
            console.warn('Could not load media for POI:', poi.name, error);
        }

        try {
            elevation = await getElevation(poi.latitude, poi.longitude);
        } catch (error) {
            console.warn('Could not get elevation for POI:', poi.name, error);
        }

        // Düşük puanlı POI'ler için farklı popup renkleri
        const popupHeaderColor = isLowScore ? '#9ca3af' : categoryStyle.color;
        const popupScoreBackground = isLowScore ?
            'linear-gradient(135deg, #6b7280 0%, #9ca3af 100%)' :
            'linear-gradient(135deg, var(--accent-color) 0%, #20c997 100%)';
        const popupOpacity = isLowScore ? '0.8' : '1';

        const marker = L.marker([poi.latitude, poi.longitude], {
            icon: customIcon,
            interactive: true,
            bubblingMouseEvents: true
        })
            .addTo(map)
            .bindPopup(
                `
                        <div style="min-width: 280px; max-width: 350px; font-family: 'Segoe UI', sans-serif; opacity: ${popupOpacity};">
                            <div style="
                                background: linear-gradient(135deg, ${popupHeaderColor} 0%, ${popupHeaderColor}dd 100%);
                                color: white;
                                padding: 12px;
                                margin: -10px -10px 10px -10px;
                                border-radius: 8px 8px 0 0;
                                ${isLowScore ? 'opacity: 0.9;' : ''}
                            ">
                                <h6 style="margin: 0; font-size: 16px; font-weight: 600;">
                                    ${categoryStyle.icon} ${poi.name}
                                    ${isLowScore ? ' <small style="opacity: 0.7;">(Düşük Uygunluk)</small>' : ''}
                                </h6>
                                <small style="opacity: 0.9; font-size: 12px;">
                                    ${getCategoryDisplayName(poi.category)}
                                </small>
                            </div>
                            
                            <div style="padding: 0 5px;">
                                <div style="margin-bottom: 10px; display: flex; gap: 6px; flex-wrap: wrap;">
                                    <span style="
                                        background: ${popupScoreBackground};
                                        color: white;
                                        padding: 4px 10px;
                                        border-radius: 15px;
                                        font-size: 12px;
                                        font-weight: 600;
                                        box-shadow: 0 2px 8px rgba(40, 167, 69, 0.3);
                                        ${isLowScore ? 'opacity: 0.8;' : ''}
                                    ">
                                        ${isLowScore ? '⚪' : '⭐'} ${poi.recommendationScore}% Uygun
                                    </span>
                                    ${elevation > 0 ? `
                                        <span style="
                                            background: #3498db;
                                            color: white;
                                            padding: 4px 8px;
                                            border-radius: 12px;
                                            font-size: 11px;
                                            font-weight: 600;
                                        ">
                                            🏔️ ${elevation}m
                                        </span>
                                    ` : ''}
                                </div>
                                
                                ${poi.description ? `
                                    <p style="
                                        margin: 8px 0 10px 0;
                                        font-size: 13px;
                                        line-height: 1.4;
                                        color: #555;
                                    ">${poi.description}</p>
                                ` : ''}

                                ${createMediaGallery(media, poi)}
                                
                                <div style="
                                    margin-top: 12px;
                                    padding-top: 10px;
                                    border-top: 1px solid #eee;
                                    display: flex;
                                    gap: 6px;
                                    flex-wrap: wrap;
                                ">
                                    <button onclick="openInGoogleMaps(${poi.latitude}, ${poi.longitude}, '${poi.name.replace(/'/g, "\\'")}')" 
                                            style="background: #4285f4; color: white; border: none; padding: 6px 10px; border-radius: 12px; font-size: 11px; cursor: pointer; display: flex; align-items: center; gap: 4px;">
                                        🗺️ Google Maps
                                    </button>
                                    <button onclick="addToRoute({id: '${poi.id || poi._id}', name: '${poi.name.replace(/'/g, "\\'")}', latitude: ${poi.latitude}, longitude: ${poi.longitude}, category: '${poi.category}'})" 
                                            style="background: var(--primary-color); color: white; border: none; padding: 6px 10px; border-radius: 12px; font-size: 11px; cursor: pointer; display: flex; align-items: center; gap: 4px;">
                                        ➕ Rotaya Ekle
                                    </button>
                                </div>
                                
                                <div style="
                                    margin-top: 8px;
                                    font-size: 10px;
                                    color: #888;
                                    text-align: center;
                                ">
                                    📍 ${poi.latitude.toFixed(4)}, ${poi.longitude.toFixed(4)}
                                </div>
                                </div>
                            </div>
                        `, {
                maxWidth: 400,
                className: 'custom-popup',
                autoPan: false
            });

        // Marker'ı listeye ekle ve düşük puanlı ise başlangıçta gizle
        marker.isLowScore = isLowScore;
        marker.poiData = poi;

        if (isLowScore) {
            marker.setOpacity(0); // Başlangıçta gizli
            marker._icon.style.display = 'none';
        }

        markers.push(marker);
    }

    // Fit map to show all markers
    const totalPOIs = recommendationData.highScore.length + recommendationData.lowScore.length;
    if (totalPOIs > 1) {
        const group = new L.featureGroup(markers);
        map.fitBounds(group.getBounds().pad(0.1));
    }

    // Remove loading state after map is fully loaded
    setTimeout(() => {
        mapContainer.classList.remove('loading');
        // Fix map size issues
        if (map) {
            map.invalidateSize();
        }
        console.log('🗺️ Map fully loaded and displayed');
    }, 1000);
}
function focusOnMap(lat, lng) {
    if (map) {
        // Smooth scroll to map section
        const mapSection = document.getElementById('mapSection');
        if (mapSection) {
            mapSection.scrollIntoView({
                behavior: 'smooth',
                block: 'center'
            });
        }

        // Highlight the map section briefly
        const mapContainer = document.getElementById('mapContainer');
        if (mapContainer) {
            mapContainer.style.transform = 'scale(1.02)';
            mapContainer.style.transition = 'transform 0.3s ease';

            setTimeout(() => {
                mapContainer.style.transform = 'scale(1)';
            }, 600);
        }

        // Focus on the specific location
        setTimeout(() => {
            map.setView([lat, lng], 16);

            // Find and open the popup for this location
            markers.forEach(marker => {
                const markerLatLng = marker.getLatLng();
                if (Math.abs(markerLatLng.lat - lat) < 0.0001 && Math.abs(markerLatLng.lng - lng) < 0.0001) {
                    marker.openPopup();
                }
            });
        }, 500);
    }
}

// Helper function to create POI cards HTML
function createPOICards(pois) {
    return pois.map(poi => `
        <div class="poi-card poi-card--interactive" data-poi-id="${poi.id || poi._id}">
            <div class="poi-card__image-container">
                <div class="poi-card__image-placeholder loading__skeleton">
                    <i class="fas fa-image"></i>
                </div>
                <div class="poi-card__image-overlay"></div>
                <span class="poi-card__category">${getCategoryDisplayName(poi.category)}</span>
            </div>

            <div class="poi-card__content">
                <div class="poi-card__header">
                    <h3 class="poi-card__title">${poi.name}</h3>
                    <div class="poi-card__score ${poi.recommendationScore >= 45 ? 'high-score' : 'low-score'}">${poi.recommendationScore}% Uygun</div>
                </div>
                <div class="poi-media-preview"></div>
                <div class="poi-card__actions">
                    <button class="btn btn--secondary btn--sm" onclick="focusOnMap(${poi.latitude}, ${poi.longitude})">
                        <i class="fas fa-map-marker-alt"></i> Haritada Göster
                    </button>
                    <button class="btn btn--primary btn--sm" onclick="openInGoogleMaps(${poi.latitude}, ${poi.longitude}, '${poi.name.replace(/'/g, "\\'")}')">
                        <i class="fab fa-google"></i> Google Maps
                    </button>
                    <button class="btn btn--success btn--sm" onclick="addToRoute({id: '${poi.id || poi._id}', name: '${poi.name.replace(/'/g, "\\'")}', latitude: ${poi.latitude}, longitude: ${poi.longitude}, category: '${poi.category}'})">
                        <i class="fas fa-plus"></i> Rotaya Ekle
                    </button>
                </div>
            </div>
        </div>
    `).join('');
}

// Toggle low score POIs visibility
function toggleLowScorePOIs() {
    const lowScorePOIs = document.getElementById('lowScorePOIs');
    const toggleBtn = document.getElementById('showLowScoreBtn');

    if (lowScorePOIs.style.display === 'none') {
        // Show low score POIs
        lowScorePOIs.style.display = 'block';
        lowScorePOIs.style.opacity = '0';
        lowScorePOIs.style.transform = 'translateY(20px)';

        setTimeout(() => {
            lowScorePOIs.style.transition = 'all 0.5s ease-out';
            lowScorePOIs.style.opacity = '1';
            lowScorePOIs.style.transform = 'translateY(0)';
        }, 50);

        // Show low score markers on map with animation
        if (markers && markers.length > 0) {
            markers.forEach(marker => {
                if (marker.isLowScore) {
                    marker._icon.style.display = 'block';
                    marker.setOpacity(0);

                    // Animate marker appearance
                    setTimeout(() => {
                        marker._icon.style.transition = 'opacity 0.5s ease-out, transform 0.5s ease-out';
                        marker.setOpacity(0.7); // Silik ama görünür
                        marker._icon.style.transform += ' scale(1)';
                    }, 100);
                }
            });
        }

        toggleBtn.innerHTML = '<i class="fas fa-eye-slash"></i> Diğer Seçenekleri Gizle';
        toggleBtn.classList.remove('btn--secondary');
        toggleBtn.classList.add('btn--warning');

        // Load media for newly visible POIs
        if (window.lazyLoader && typeof window.lazyLoader.setupImageLazyLoading === 'function') {
            setTimeout(() => {
                window.lazyLoader.setupImageLazyLoading();
            }, 500);
        }

        // Scroll to map section and stay there
        setTimeout(() => {
            const mapSection = document.getElementById('mapSection');
            if (mapSection) {
                mapSection.scrollIntoView({
                    behavior: 'smooth',
                    block: 'center'
                });
            }
        }, 300);

        // Highlight map section briefly
        setTimeout(() => {
            const mapContainer = document.getElementById('mapContainer');
            if (mapContainer) {
                mapContainer.style.transition = 'all 0.5s ease';
                mapContainer.style.transform = 'scale(1.02)';
                mapContainer.style.boxShadow = '0 12px 40px rgba(102, 126, 234, 0.3)';

                setTimeout(() => {
                    mapContainer.style.transform = 'scale(1)';
                    mapContainer.style.boxShadow = '';
                }, 1000);
            }
        }, 1200);

        console.log('🗺️ Low score POIs shown on map');

    } else {
        // Hide low score POIs
        lowScorePOIs.style.transition = 'all 0.3s ease-in';
        lowScorePOIs.style.opacity = '0';
        lowScorePOIs.style.transform = 'translateY(-20px)';

        // Hide low score markers on map with animation
        if (markers && markers.length > 0) {
            markers.forEach(marker => {
                if (marker.isLowScore) {
                    marker._icon.style.transition = 'opacity 0.3s ease-in, transform 0.3s ease-in';
                    marker.setOpacity(0);
                    marker._icon.style.transform += ' scale(0.8)';

                    setTimeout(() => {
                        marker._icon.style.display = 'none';
                    }, 300);
                }
            });
        }

        setTimeout(() => {
            lowScorePOIs.style.display = 'none';
        }, 300);

        toggleBtn.innerHTML = '<i class="fas fa-eye"></i> Diğer Seçenekleri Göster';
        toggleBtn.classList.remove('btn--warning');
        toggleBtn.classList.add('btn--secondary');

        console.log('🗺️ Low score POIs hidden on map');
    }
}
// Enhanced Recommend Button Functionality
document.addEventListener('DOMContentLoaded', function() {
    const recommendBtn = document.getElementById('recommendBtn');
    
    if (recommendBtn) {
        recommendBtn.addEventListener('click', async function() {
            // Prevent multiple clicks
            if (recommendBtn.disabled) return;
            
            const btnIcon = recommendBtn.querySelector('.btn-icon');
            const btnText = recommendBtn.querySelector('.btn-text');
            
            // Set loading state
            recommendBtn.disabled = true;
            recommendBtn.classList.add('loading');
            if (btnIcon) btnIcon.className = 'fas fa-spinner btn-icon';
            if (btnText) btnText.textContent = 'Öneriler Hazırlanıyor...';
            
            try {
                // Get user preferences
                const preferences = {};
                const sliders = document.querySelectorAll('.slider');
                sliders.forEach(slider => {
                    preferences[slider.id] = parseInt(slider.value);
                });
                
                // Validate preferences
                if (Object.values(preferences).every(val => val === 0)) {
                    showNotification('⚠️ Lütfen en az bir kategori için tercih belirtin!', 'warning');
                    resetButton();
                    return;
                }
                
                // Make API request
                const response = await fetch(`${apiBase}/recommendations`, {
                    method: 'POST',
                    headers: { 'Content-Type': 'application/json' },
                    body: JSON.stringify({ preferences })
                });
                
                if (!response.ok) {
                    throw new Error(`HTTP error! status: ${response.status}`);
                }
                
                const data = await response.json();
                
                // Success state
                recommendBtn.classList.remove('loading');
                recommendBtn.classList.add('success');
                if (btnIcon) btnIcon.className = 'fas fa-check btn-icon';
                if (btnText) btnText.textContent = 'Öneriler Hazır!';
                
                // Show results
                displayResults(data);
                
                // Reset button after delay
                setTimeout(resetButton, 2000);
                
            } catch (error) {
                console.error('Error getting recommendations:', error);
                
                // Error state
                recommendBtn.classList.remove('loading');
                recommendBtn.classList.add('error');
                if (btnIcon) btnIcon.className = 'fas fa-exclamation-triangle btn-icon';
                if (btnText) btnText.textContent = 'Tekrar Deneyin';
                
                showNotification('❌ Öneriler alınırken bir hata oluştu. Lütfen tekrar deneyin.', 'error');
                
                // Reset button after delay
                setTimeout(resetButton, 3000);
            }
        });
    }
    
    function resetButton() {
        const recommendBtn = document.getElementById('recommendBtn');
        if (!recommendBtn) return;
        
        const btnIcon = recommendBtn.querySelector('.btn-icon');
        const btnText = recommendBtn.querySelector('.btn-text');
        
        recommendBtn.disabled = false;
        recommendBtn.classList.remove('loading', 'success', 'error');
        if (btnIcon) btnIcon.className = 'fas fa-magic btn-icon';
        if (btnText) btnText.textContent = 'Önerilerimi Getir';
    }
    
    function displayResults(data) {
        const resultsSection = document.getElementById('resultsSection');
        const loadingIndicator = document.getElementById('loadingIndicator');
        
        if (loadingIndicator) {
            loadingIndicator.style.display = 'none';
        }
        
        if (resultsSection) {
            resultsSection.style.display = 'block';
            resultsSection.scrollIntoView({ behavior: 'smooth', block: 'start' });
        }
        
        showNotification(`✅ ${data.recommendations ? data.recommendations.length : 0} öneri bulundu!`, 'success');
    }
    
    function showNotification(message, type = 'info') {
        // Remove existing notifications
        document.querySelectorAll('.notification').forEach(n => n.remove());
        
        const notification = document.createElement('div');
        notification.className = `notification notification-${type}`;
        notification.style.cssText = `
            position: fixed; top: 20px; right: 20px; z-index: 10000;
            background: ${getNotificationColor(type)}; color: white;
            padding: 15px 20px; border-radius: 10px;
            box-shadow: 0 8px 25px rgba(0,0,0,0.2);
            transform: translateX(400px);
            transition: all 0.4s ease; max-width: 400px;
        `;
        
        notification.innerHTML = `
            <div style="display: flex; align-items: center; justify-content: space-between; gap: 15px;">
                <span>${message}</span>
                <button onclick="this.parentElement.parentElement.remove()" 
                        style="background: none; border: none; color: white; cursor: pointer; padding: 5px;">
                    <i class="fas fa-times"></i>
                </button>
            </div>
        `;
        
        document.body.appendChild(notification);
        
        // Animate in
        setTimeout(() => notification.style.transform = 'translateX(0)', 100);
        
        // Auto remove
        setTimeout(() => {
            notification.style.transform = 'translateX(400px)';
            setTimeout(() => notification.remove(), 400);
        }, 5000);
    }
    
    function getNotificationColor(type) {
        const colors = {
            'success': 'linear-gradient(135deg, #28a745 0%, #20c997 100%)',
            'error': 'linear-gradient(135deg, #dc3545 0%, #c82333 100%)',
            'warning': 'linear-gradient(135deg, #ffc107 0%, #e0a800 100%)',
            'info': 'linear-gradient(135deg, #17a2b8 0%, #138496 100%)'
        };
        return colors[type] || colors.info;
    }
});

// Route Context Menu Class
class RouteContextMenu {
    constructor() {
        this.menu = document.getElementById('routeContextMenu');
        this.isVisible = false;
        this.currentPOI = null;
        this.currentIndex = null;
        
        // Bind event listeners
        this.bindEvents();
    }

    static getInstance() {
        if (!window.routeContextMenuInstance) {
            window.routeContextMenuInstance = new RouteContextMenu();
        }
        return window.routeContextMenuInstance;
    }

    bindEvents() {
        // Close menu when clicking outside
        document.addEventListener('click', (e) => {
            if (this.isVisible && !this.menu.contains(e.target)) {
                this.hide();
            }
        });

        // Close menu on escape key
        document.addEventListener('keydown', (e) => {
            if (e.key === 'Escape' && this.isVisible) {
                this.hide();
            }
        });

        // Prevent menu from closing when clicking inside
        this.menu.addEventListener('click', (e) => {
            e.stopPropagation();
        });
    }

    showForPOI(event, poiId, index) {
        event.preventDefault();
        event.stopPropagation();
        
        console.log('🎯 Showing context menu for POI:', poiId, 'at index:', index);
        
        // Find the POI in selectedPOIs
        const poi = selectedPOIs.find(p => (p.id || p._id) === poiId);
        if (!poi) {
            console.error('❌ POI not found in selectedPOIs');
            return;
        }
        
        this.currentPOI = poi;
        this.currentIndex = index;
        
        // Update menu content
        this.updateMenuContent();
        
        // Position menu
        this.positionMenu(event);
        
        // Show menu
        this.show();
    }

    updateMenuContent() {
        if (!this.currentPOI) return;
        
        // Update title
        const titleEl = document.getElementById('routeContextMenuTitle');
        titleEl.textContent = this.currentPOI.name;
        
        // Update subtitle
        const subtitleEl = document.getElementById('routeContextMenuSubtitle');
        const stepNumber = startLocation ? this.currentIndex + 2 : this.currentIndex + 1;
        subtitleEl.textContent = `${stepNumber}. durak - ${getCategoryDisplayName(this.currentPOI.category)}`;
        
        // Update route stats
        this.updateRouteStats();
        
        // Update route steps
        this.updateRouteSteps();
    }

    updateRouteStats() {
        const stats = getRouteStatistics();
        if (!stats) return;
        
        document.getElementById('contextDistance').textContent = `${stats.totalDistance.toFixed(1)} km`;
        document.getElementById('contextDuration').textContent = `${Math.round(stats.estimatedTime)} dk`;
        document.getElementById('contextStops').textContent = `${stats.pointCount} durak`;
        document.getElementById('contextCategories').textContent = `${stats.categories.length} kategori`;
    }

    updateRouteSteps() {
        const stepsContainer = document.getElementById('routeContextSteps');
        let stepsHTML = '';
        
        // Add start location if exists
        if (startLocation) {
            stepsHTML += `
                <div class="route-context-step">
                    <div class="route-context-step-number">🏁</div>
                    <div class="route-context-step-content">
                        <div class="route-context-step-name">${startLocation.name}</div>
                        <div class="route-context-step-category">Başlangıç Noktası</div>
                    </div>
                </div>
            `;
        }
        
        // Add selected POIs
        selectedPOIs.forEach((poi, index) => {
            const stepNumber = startLocation ? index + 2 : index + 1;
            const isCurrentPOI = poi === this.currentPOI;
            const categoryStyle = getCategoryStyle(poi.category);
            
            stepsHTML += `
                <div class="route-context-step ${isCurrentPOI ? 'current' : ''}">
                    <div class="route-context-step-number" style="background: ${isCurrentPOI ? '#e74c3c' : categoryStyle.color}">
                        ${stepNumber}
                    </div>
                    <div class="route-context-step-content">
                        <div class="route-context-step-name">${poi.name} ${isCurrentPOI ? '(Seçili)' : ''}</div>
                        <div class="route-context-step-category">${getCategoryDisplayName(poi.category)}</div>
                    </div>
                </div>
            `;
        });
        
        stepsContainer.innerHTML = stepsHTML;
    }

    positionMenu(event) {
        const x = event.clientX;
        const y = event.clientY;
        const menuWidth = 320;
        const menuHeight = 600; // Approximate height
        
        // Get viewport dimensions
        const viewportWidth = window.innerWidth;
        const viewportHeight = window.innerHeight;
        
        // Calculate position
        let left = x;
        let top = y;
        
        // Adjust if menu would go off screen horizontally
        if (left + menuWidth > viewportWidth) {
            left = viewportWidth - menuWidth - 20;
        }
        
        // Adjust if menu would go off screen vertically
        if (top + menuHeight > viewportHeight) {
            top = viewportHeight - menuHeight - 20;
        }
        
        // Ensure minimum margins
        left = Math.max(10, left);
        top = Math.max(10, top);
        
        this.menu.style.left = `${left}px`;
        this.menu.style.top = `${top}px`;
    }

    show() {
        this.menu.classList.add('show');
        this.isVisible = true;
        
        // Focus trap for accessibility
        const focusableElements = this.menu.querySelectorAll('button, [tabindex]:not([tabindex="-1"])');
        if (focusableElements.length > 0) {
            focusableElements[0].focus();
        }
    }

    hide() {
        this.menu.classList.remove('show');
        this.isVisible = false;
        this.currentPOI = null;
        this.currentIndex = null;
    }

    // Action Methods
    static showForPOI(event, poiId, index) {
        const instance = RouteContextMenu.getInstance();
        instance.showForPOI(event, poiId, index);
    }

    static showRouteDetails() {
        const instance = RouteContextMenu.getInstance();
        instance.hide();
        
        if (instance.currentPOI) {
            console.log('🔍 Showing detailed route information');
            
            // Use existing route details panel
            const routeData = {
                pois: selectedPOIs,
                startLocation: startLocation,
                stats: getRouteStatistics()
            };
            
            const panelInstance = RouteDetailsPanel.getInstance();
            panelInstance.show(routeData);
        }
    }

    static optimizeRoute() {
        const instance = RouteContextMenu.getInstance();
        instance.hide();
        
        console.log('⚡ Optimizing route');
        optimizeRoute();
        showNotification('Rota optimize ediliyor...', 'info');
    }

    static focusOnMap() {
        const instance = RouteContextMenu.getInstance();
        instance.hide();
        
        console.log('🗺️ Focusing route on map');
        
        if (selectedPOIs.length > 0) {
            // Create bounds for all POIs
            const bounds = L.latLngBounds();
            
            if (startLocation) {
                bounds.extend([startLocation.latitude, startLocation.longitude]);
            }
            
            selectedPOIs.forEach(poi => {
                bounds.extend([poi.latitude, poi.longitude]);
            });
            
            // Fit map to bounds with padding
            map.fitBounds(bounds, { padding: [50, 50] });
            
            showNotification('Rota haritada odaklandı', 'success');
        }
    }

    static shareRoute() {
        const instance = RouteContextMenu.getInstance();
        instance.hide();
        
        console.log('📤 Sharing route');
        
        // Create route share data
        const routeData = {
            pois: selectedPOIs.map(poi => ({
                id: poi.id || poi._id,
                name: poi.name,
                latitude: poi.latitude,
                longitude: poi.longitude,
                category: poi.category
            })),
            startLocation: startLocation,
            stats: getRouteStatistics(),
            created: new Date().toISOString()
        };
        
        // Create shareable URL
        const routeDataEncoded = btoa(JSON.stringify(routeData));
        const shareUrl = `${window.location.origin}${window.location.pathname}?route=${routeDataEncoded}`;
        
        // Copy to clipboard
        if (navigator.clipboard) {
            navigator.clipboard.writeText(shareUrl).then(() => {
                showNotification('Rota linki panoya kopyalandı!', 'success');
            }).catch(() => {
                prompt('Rota linkini kopyalayın:', shareUrl);
            });
        } else {
            prompt('Rota linkini kopyalayın:', shareUrl);
        }
    }

    static openInGoogleMaps() {
        const instance = RouteContextMenu.getInstance();
        instance.hide();
        
        console.log('🌐 Opening route in Google Maps');
        
        let waypoints = [];
        
        if (startLocation) {
            waypoints.push(`${startLocation.latitude},${startLocation.longitude}`);
        }
        
        selectedPOIs.forEach(poi => {
            waypoints.push(`${poi.latitude},${poi.longitude}`);
        });
        
        if (waypoints.length >= 2) {
            const origin = waypoints[0];
            const destination = waypoints[waypoints.length - 1];
            const waypointsParam = waypoints.slice(1, -1).join('|');
            
            let googleMapsUrl = `https://www.google.com/maps/dir/${origin}/${destination}`;
            if (waypointsParam) {
                googleMapsUrl += `?waypoints=${waypointsParam}`;
            }
            
            window.open(googleMapsUrl, '_blank');
            showNotification('Google Maps\'te açılıyor...', 'info');
        } else {
            showNotification('Google Maps için en az 2 nokta gerekli', 'warning');
        }
    }

    static downloadRoute() {
        const instance = RouteContextMenu.getInstance();
        instance.hide();
        
        console.log('💾 Downloading route');
        
        const routeData = {
            name: `Ürgüp Rotası - ${new Date().toLocaleDateString('tr-TR')}`,
            description: `${selectedPOIs.length} durağı olan kişiselleştirilmiş rota`,
            pois: selectedPOIs,
            startLocation: startLocation,
            stats: getRouteStatistics(),
            created: new Date().toISOString()
        };
        
        // Create JSON file
        const jsonData = JSON.stringify(routeData, null, 2);
        const blob = new Blob([jsonData], { type: 'application/json' });
        const url = URL.createObjectURL(blob);
        
        // Create download link
        const a = document.createElement('a');
        a.href = url;
        a.download = `urgup_rotasi_${new Date().toISOString().split('T')[0]}.json`;
        document.body.appendChild(a);
        a.click();
        document.body.removeChild(a);
        URL.revokeObjectURL(url);
        
        showNotification('Rota dosyası indirildi', 'success');
    }

    static editRoute() {
        const instance = RouteContextMenu.getInstance();
        instance.hide();
        
        console.log('✏️ Editing route');
        showNotification('Rota düzenleme modu aktif - POI\'leri sürükleyip bırakabilirsiniz', 'info');
        
        // Enable drag and drop for route items (this would need additional implementation)
        // For now, just show a notification
    }

    static reverseRoute() {
        const instance = RouteContextMenu.getInstance();
        instance.hide();
        
        console.log('🔄 Reversing route');
        
        if (selectedPOIs.length >= 2) {
            selectedPOIs.reverse();
            updateRouteDisplay();
            
            // Recreate route with reversed order
            if (selectedPOIs.length >= 1 && (startLocation || selectedPOIs.length >= 2)) {
                createRoute();
            }
            
            showNotification('Rota ters çevrildi', 'success');
        } else {
            showNotification('Ters çevirmek için en az 2 durak gerekli', 'warning');
        }
    }

    static clearRoute() {
        const instance = RouteContextMenu.getInstance();
        instance.hide();
        
        console.log('🗑️ Clearing route');
        
        // Show confirmation dialog
        if (confirm('Rotayı tamamen temizlemek istediğinizden emin misiniz?')) {
            clearRoute();
            showNotification('Rota temizlendi', 'info');
        }
    }
}

// Initialize RouteContextMenu when DOM is loaded
document.addEventListener('DOMContentLoaded', () => {
    RouteContextMenu.getInstance();
});

// Export for global access
window.RouteContextMenu = RouteContextMenu;<|MERGE_RESOLUTION|>--- conflicted
+++ resolved
@@ -4074,22 +4074,9 @@
                         className: 'route-on-map predefined-route-line'
                     }).addTo(predefinedMap);
                     
-<<<<<<< HEAD
                     // Attach standard route interaction handlers
                     attachPredefinedRouteEvents(routeLine, route);
-=======
-                    // Show detailed route information on click
-                    routeLine.on('click', function(e) {
-                        e.originalEvent.stopPropagation();
-                        showRouteDetails(route);
-                    });
-
-                    // Show route options on right click
-                    routeLine.on('contextmenu', function(e) {
-                        e.originalEvent.preventDefault();
-                        showPredefinedRouteOptionsPopup(e.latlng, route);
-                    });
->>>>>>> 4cae735b
+
 
                     predefinedMapLayers.push(routeLine);
                     
@@ -4258,20 +4245,9 @@
                         dashArray: '10, 5' // Dashed line to indicate estimated route
                     }).addTo(predefinedMap);
 
-<<<<<<< HEAD
                     // Attach standard route interaction handlers
                     attachPredefinedRouteEvents(routeLine, route);
-=======
-                    routeLine.on('click', function(e) {
-                        e.originalEvent.stopPropagation();
-                        showRouteDetails(route);
-                    });
-
-                    routeLine.on('contextmenu', function(e) {
-                        e.originalEvent.preventDefault();
-                        showPredefinedRouteOptionsPopup(e.latlng, route);
-                    });
->>>>>>> 4cae735b
+
 
                     predefinedMapLayers.push(routeLine);
 
@@ -4698,20 +4674,9 @@
                         dashArray: '15, 10' // More dashed to indicate estimated route
                     }).addTo(predefinedMap);
 
-<<<<<<< HEAD
                     // Attach standard route interaction handlers
                     attachPredefinedRouteEvents(routeLine, route);
-=======
-                    routeLine.on('click', function(e) {
-                        e.originalEvent.stopPropagation();
-                        showRouteDetails(route);
-                    });
-
-                    routeLine.on('contextmenu', function(e) {
-                        e.originalEvent.preventDefault();
-                        showPredefinedRouteOptionsPopup(e.latlng, route);
-                    });
->>>>>>> 4cae735b
+
 
                     predefinedMapLayers.push(routeLine);
                     console.log('✅ Fallback connecting line added');
