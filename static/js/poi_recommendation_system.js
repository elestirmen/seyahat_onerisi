--- conflicted
+++ resolved
@@ -5027,14 +5027,12 @@
             predefinedMap = L.map('predefinedRoutesMap').setView([38.6436, 34.8128], 12);
             addBaseLayers(predefinedMap);
 
-<<<<<<< HEAD
             // Prevent outer listeners from blocking map interactions
             const container = predefinedMap.getContainer();
             L.DomEvent.disableClickPropagation(container);
             L.DomEvent.disableScrollPropagation(container);
 
-=======
->>>>>>> 1a03dcc6
+
             // Initialize elevation chart if available
             if (window.ElevationChart) {
                 predefinedElevationChart = new ElevationChart('predefinedElevationChartContainer', predefinedMap);
