--- conflicted
+++ resolved
@@ -194,7 +194,6 @@
         const nextParam = params.get('next');
         let redirectUrl = data.redirect_url || '/';
 
-<<<<<<< HEAD
         if (nextParam) {
             try {
                 const parsed = new URL(nextParam, window.location.origin);
@@ -202,10 +201,7 @@
                     redirectUrl = parsed.pathname + parsed.search + parsed.hash;
                 }
             } catch (e) {}
-=======
-        if (nextParam && nextParam.startsWith('/') && !nextParam.includes('://') && !nextParam.includes('\\')) {
-            redirectUrl = nextParam;
->>>>>>> 957be8e8
+
         }
 
         // Redirect after short delay
