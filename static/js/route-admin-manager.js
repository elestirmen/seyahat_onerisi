--- conflicted
+++ resolved
@@ -373,34 +373,24 @@
                     caption: captionInput.value,
                     isPrimary: primaryInput.checked
                 };
-<<<<<<< HEAD
                 startBtn.blur();
                 modalEl.addEventListener('hidden.bs.modal', () => {
                     this.showNotification('Fotoğraf konumu için haritadan bir nokta seçin. İptal için ESC', 'info');
                     this.startCoordinateSelection();
                 }, { once: true });
                 modal.hide();
-=======
-                modal.hide();
-                this.showNotification('Fotoğraf konumu için haritadan bir nokta seçin. İptal için ESC', 'info');
-                this.startCoordinateSelection();
->>>>>>> 6d8f2465
+
             });
         }
     }
 
     startCoordinateSelection() {
-<<<<<<< HEAD
         this.ensureMap();
         if (!this.map) return;
         const mapContainer = this.map.getContainer();
         mapContainer.classList.add('select-location');
         mapContainer.focus();
-=======
-        if (!this.map) return;
-        const mapContainer = this.map.getContainer();
-        mapContainer.classList.add('select-location');
->>>>>>> 6d8f2465
+
         this.escHandler = (e) => {
             if (e.key === 'Escape') {
                 this.cancelCoordinateSelection();
@@ -412,13 +402,10 @@
 
     cancelCoordinateSelection() {
         if (this.map) {
-<<<<<<< HEAD
             const mapContainer = this.map.getContainer();
             mapContainer.classList.remove('select-location');
             mapContainer.blur();
-=======
-            this.map.getContainer().classList.remove('select-location');
->>>>>>> 6d8f2465
+
         }
         if (this.escHandler) {
             document.removeEventListener('keydown', this.escHandler);
