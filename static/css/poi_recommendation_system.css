        :root {
            --primary-color: #4a5568;
            --secondary-color: #ffffff;
            --accent-color: #2d3748;
            --text-color: #1a202c;
            --border-color: #e2e8f0;
            --legend-width-mobile: 90vw;
            --legend-width-desktop: 320px;
            --legend-animation-duration: 300ms;
            --legend-z-index: 9999;
            --legend-backdrop-blur: 10px;
            --toggle-button-size: 50px;
            --touch-target-min: 44px;
            --gradient-primary: linear-gradient(135deg, #2d3748 0%, #4a5568 100%);
            --gradient-secondary: linear-gradient(135deg, #ffffff 0%, #f7fafc 100%);
            --card-shadow: 0 8px 25px rgba(0, 0, 0, 0.12);
            --card-shadow-hover: 0 12px 35px rgba(0, 0, 0, 0.15);

            /* Category specific colors - Daha yüksek kontrast */
            --doga-color: #22543d;
            --doga-light: rgba(34, 84, 61, 0.15);
            --yemek-color: #c53030;
            --yemek-light: rgba(197, 48, 48, 0.15);
            --tarihi-color: #553c9a;
            --tarihi-light: rgba(85, 60, 154, 0.15);
            --eglence-color: #d69e2e;
            --eglence-light: rgba(214, 158, 46, 0.15);
            --sanat-kultur-color: #2b6cb0;
            --sanat-kultur-light: rgba(43, 108, 176, 0.15);
            --macera-color: #c05621;
            --macera-light: rgba(192, 86, 33, 0.15);
            --rahatlatici-color: #2c7a7b;
            --rahatlatici-light: rgba(44, 122, 123, 0.15);
            --spor-color: #6b46c1;
            --spor-light: rgba(107, 70, 193, 0.15);
            --alisveris-color: #2d3748;
            --alisveris-light: rgba(45, 55, 72, 0.15);
            --gece-hayati-color: #1a202c;
            --gece-hayati-light: rgba(26, 32, 44, 0.15);
        }

        * {
            box-sizing: border-box;
        }

        body {
            font-family: 'Segoe UI', -apple-system, BlinkMacSystemFont, sans-serif;
            background: linear-gradient(135deg, #f7fafc 0%, #edf2f7 100%);
            min-height: 100vh;
            margin: 0;
            padding: 20px 0;
            -webkit-font-smoothing: antialiased;
            -moz-osx-font-smoothing: grayscale;
            color: var(--text-color);
        }

        .main-container {
            max-width: 1200px;
            margin: 0 auto;
            background: #ffffff;
            border-radius: 16px;
            box-shadow: 0 10px 40px rgba(0, 0, 0, 0.1);
            overflow: hidden;
            border: 1px solid #e2e8f0;
        }

        .header {
            background: var(--gradient-primary);
            color: white;
            padding: 30px;
            text-align: center;
            position: relative;
            overflow: hidden;
        }

        .header::before {
            content: '';
            position: absolute;
            top: 0;
            left: 0;
            right: 0;
            bottom: 0;
            background: url('data:image/svg+xml,<svg xmlns="http://www.w3.org/2000/svg" viewBox="0 0 100 100"><defs><pattern id="grain" width="100" height="100" patternUnits="userSpaceOnUse"><circle cx="25" cy="25" r="1" fill="white" opacity="0.1"/><circle cx="75" cy="75" r="1" fill="white" opacity="0.1"/><circle cx="50" cy="10" r="0.5" fill="white" opacity="0.1"/></pattern></defs><rect width="100" height="100" fill="url(%23grain)"/></svg>');
            opacity: 0.3;
        }

        .header h1 {
            margin: 0;
            font-size: 2.5rem;
            font-weight: 300;
            position: relative;
            z-index: 1;
        }

        .header p {
            margin: 10px 0 0 0;
            opacity: 0.95;
            font-size: 1.1rem;
            position: relative;
            z-index: 1;
        }

        .content {
            padding: 40px;
        }

        .preferences-section {
            margin-bottom: 40px;
        }

        .section-title {
            font-size: 1.5rem;
            font-weight: 600;
            color: var(--text-color);
            margin-bottom: 25px;
            display: flex;
            align-items: center;
            gap: 10px;
        }

        .slider-container {
            background: #ffffff;
            border-radius: 24px;
            padding: 35px;
            margin-bottom: 30px;
            border: 2px solid #e2e8f0;
            box-shadow: 0 8px 25px rgba(0, 0, 0, 0.08);
            position: relative;
            overflow: hidden;
        }

        .slider-container::before {
            content: '';
            position: absolute;
            top: 0;
            left: 0;
            right: 0;
            height: 6px;
            background: linear-gradient(90deg,
                    var(--doga-color) 0%,
                    var(--yemek-color) 10%,
                    var(--tarihi-color) 20%,
                    var(--eglence-color) 30%,
                    var(--sanat-kultur-color) 40%,
                    var(--macera-color) 50%,
                    var(--rahatlatici-color) 60%,
                    var(--spor-color) 70%,
                    var(--alisveris-color) 80%,
                    var(--gece-hayati-color) 90%,
                    var(--doga-color) 100%);
            opacity: 0.8;
            border-radius: 24px 24px 0 0;
        }

        .slider-container::after {
            content: '';
            position: absolute;
            top: 0;
            left: 0;
            right: 0;
            bottom: 0;
            background: radial-gradient(circle at 80% 20%, rgba(255, 255, 255, 0.1) 0%, transparent 50%);
            pointer-events: none;
        }

        .slider-row {
            display: grid;
            grid-template-columns: repeat(auto-fit, minmax(280px, 1fr));
            gap: 25px;
        }

        .slider-item {
            display: flex;
            flex-direction: column;
            gap: 14px;
            padding: 20px;
            background: #ffffff;
            border-radius: 16px;
            border: 2px solid #e2e8f0;
            transition: all 0.4s cubic-bezier(0.4, 0, 0.2, 1);
            min-height: var(--touch-target-min);
            position: relative;
            overflow: hidden;
        }

        .slider-item::before {
            content: '';
            position: absolute;
            top: 0;
            left: 0;
            width: 5px;
            height: 100%;
            background: var(--primary-color);
            transform: scaleY(0);
            transition: transform 0.4s ease;
            border-radius: 0 3px 3px 0;
        }

        .slider-item::after {
            content: '';
            position: absolute;
            top: 0;
            left: 0;
            right: 0;
            bottom: 0;
            background: linear-gradient(135deg, transparent 0%, rgba(255, 255, 255, 0.3) 100%);
            opacity: 0;
            transition: opacity 0.3s ease;
            pointer-events: none;
        }

        .slider-item:hover {
            transform: translateY(-4px) scale(1.02);
            box-shadow: 0 12px 35px rgba(0, 0, 0, 0.12);
            background: #ffffff;
            border-color: #cbd5e0;
        }

        .slider-item:hover::before {
            transform: scaleY(1);
        }

        .slider-item:hover::after {
            opacity: 1;
        }

        /* Category-specific styling */
        .slider-item[data-category="doga"] {
            border-left: 4px solid var(--doga-color);
        }

        .slider-item[data-category="doga"].active {
            background: var(--doga-light);
            border-color: var(--doga-color);
            box-shadow: 0 8px 25px rgba(39, 174, 96, 0.2);
        }

        .slider-item[data-category="doga"]::before {
            background: var(--doga-color);
        }

        .slider-item[data-category="yemek"] {
            border-left: 4px solid var(--yemek-color);
        }

        .slider-item[data-category="yemek"].active {
            background: var(--yemek-light);
            border-color: var(--yemek-color);
            box-shadow: 0 8px 25px rgba(231, 76, 60, 0.2);
        }

        .slider-item[data-category="yemek"]::before {
            background: var(--yemek-color);
        }

        .slider-item[data-category="tarihi"] {
            border-left: 4px solid var(--tarihi-color);
        }

        .slider-item[data-category="tarihi"].active {
            background: var(--tarihi-light);
            border-color: var(--tarihi-color);
            box-shadow: 0 8px 25px rgba(142, 68, 173, 0.2);
        }

        .slider-item[data-category="tarihi"]::before {
            background: var(--tarihi-color);
        }

        .slider-item[data-category="eglence"] {
            border-left: 4px solid var(--eglence-color);
        }

        .slider-item[data-category="eglence"].active {
            background: var(--eglence-light);
            border-color: var(--eglence-color);
            box-shadow: 0 8px 25px rgba(243, 156, 18, 0.2);
        }

        .slider-item[data-category="eglence"]::before {
            background: var(--eglence-color);
        }

        .slider-item[data-category="sanat_kultur"] {
            border-left: 4px solid var(--sanat-kultur-color);
        }

        .slider-item[data-category="sanat_kultur"].active {
            background: var(--sanat-kultur-light);
            border-color: var(--sanat-kultur-color);
            box-shadow: 0 8px 25px rgba(52, 152, 219, 0.2);
        }

        .slider-item[data-category="sanat_kultur"]::before {
            background: var(--sanat-kultur-color);
        }

        .slider-item[data-category="macera"] {
            border-left: 4px solid var(--macera-color);
        }

        .slider-item[data-category="macera"].active {
            background: var(--macera-light);
            border-color: var(--macera-color);
            box-shadow: 0 8px 25px rgba(230, 126, 34, 0.2);
        }

        .slider-item[data-category="macera"]::before {
            background: var(--macera-color);
        }

        .slider-item[data-category="rahatlatici"] {
            border-left: 4px solid var(--rahatlatici-color);
        }

        .slider-item[data-category="rahatlatici"].active {
            background: var(--rahatlatici-light);
            border-color: var(--rahatlatici-color);
            box-shadow: 0 8px 25px rgba(26, 188, 156, 0.2);
        }

        .slider-item[data-category="rahatlatici"]::before {
            background: var(--rahatlatici-color);
        }

        .slider-item[data-category="spor"] {
            border-left: 4px solid var(--spor-color);
        }

        .slider-item[data-category="spor"].active {
            background: var(--spor-light);
            border-color: var(--spor-color);
            box-shadow: 0 8px 25px rgba(155, 89, 182, 0.2);
        }

        .slider-item[data-category="spor"]::before {
            background: var(--spor-color);
        }

        .slider-item[data-category="alisveris"] {
            border-left: 4px solid var(--alisveris-color);
        }

        .slider-item[data-category="alisveris"].active {
            background: var(--alisveris-light);
            border-color: var(--alisveris-color);
            box-shadow: 0 8px 25px rgba(52, 73, 94, 0.2);
        }

        .slider-item[data-category="alisveris"]::before {
            background: var(--alisveris-color);
        }

        .slider-item[data-category="gece_hayati"] {
            border-left: 4px solid var(--gece-hayati-color);
        }

        .slider-item[data-category="gece_hayati"].active {
            background: var(--gece-hayati-light);
            border-color: var(--gece-hayati-color);
            box-shadow: 0 8px 25px rgba(44, 62, 80, 0.2);
        }

        .slider-item[data-category="gece_hayati"]::before {
            background: var(--gece-hayati-color);
        }

        .slider-label {
            display: flex;
            align-items: center;
            gap: 12px;
            font-weight: 700;
            color: var(--text-color);
            font-size: 15px;
            position: relative;
        }

        .slider-label i {
            width: 24px;
            height: 24px;
            display: flex;
            align-items: center;
            justify-content: center;
            text-align: center;
            font-size: 16px;
            border-radius: 50%;
            background: #f7fafc;
            transition: all 0.3s ease;
            flex-shrink: 0;
        }

        /* Category-specific icon colors */
        .slider-item[data-category="doga"] .slider-label i {
            color: var(--doga-color);
            background: var(--doga-light);
            border: 2px solid rgba(39, 174, 96, 0.2);
        }

        .slider-item[data-category="yemek"] .slider-label i {
            color: var(--yemek-color);
            background: var(--yemek-light);
            border: 2px solid rgba(231, 76, 60, 0.2);
        }

        .slider-item[data-category="tarihi"] .slider-label i {
            color: var(--tarihi-color);
            background: var(--tarihi-light);
            border: 2px solid rgba(142, 68, 173, 0.2);
        }

        .slider-item[data-category="eglence"] .slider-label i {
            color: var(--eglence-color);
            background: var(--eglence-light);
            border: 2px solid rgba(243, 156, 18, 0.2);
        }

        .slider-item[data-category="sanat_kultur"] .slider-label i {
            color: var(--sanat-kultur-color);
            background: var(--sanat-kultur-light);
            border: 2px solid rgba(52, 152, 219, 0.2);
        }

        .slider-item[data-category="macera"] .slider-label i {
            color: var(--macera-color);
            background: var(--macera-light);
            border: 2px solid rgba(230, 126, 34, 0.2);
        }

        .slider-item[data-category="rahatlatici"] .slider-label i {
            color: var(--rahatlatici-color);
            background: var(--rahatlatici-light);
            border: 2px solid rgba(26, 188, 156, 0.2);
        }

        .slider-item[data-category="spor"] .slider-label i {
            color: var(--spor-color);
            background: var(--spor-light);
            border: 2px solid rgba(155, 89, 182, 0.2);
        }

        .slider-item[data-category="alisveris"] .slider-label i {
            color: var(--alisveris-color);
            background: var(--alisveris-light);
            border: 2px solid rgba(52, 73, 94, 0.2);
        }

        .slider-item[data-category="gece_hayati"] .slider-label i {
            color: var(--gece-hayati-color);
            background: var(--gece-hayati-light);
            border: 2px solid rgba(44, 62, 80, 0.2);
        }

        .slider-item:hover .slider-label i {
            transform: scale(1.1);
            box-shadow: 0 4px 12px rgba(0, 0, 0, 0.15);
        }

        .slider-item.active .slider-label i {
            transform: scale(1.05);
            box-shadow: 0 3px 10px rgba(0, 0, 0, 0.2);
        }

        /* Slider styles moved to components.css for better organization */

        /* Discrete slider styles moved to components.css */

        /* Slider thumb styles moved to components.css */

        /* Category-specific slider thumb colors */
        .slider-item[data-category="doga"] .slider::-webkit-slider-thumb {
            background: linear-gradient(135deg, var(--doga-color) 0%, #2ecc71 100%);
        }

        .slider-item[data-category="yemek"] .slider::-webkit-slider-thumb {
            background: linear-gradient(135deg, var(--yemek-color) 0%, #c0392b 100%);
        }

        .slider-item[data-category="tarihi"] .slider::-webkit-slider-thumb {
            background: linear-gradient(135deg, var(--tarihi-color) 0%, #9b59b6 100%);
        }

        .slider-item[data-category="eglence"] .slider::-webkit-slider-thumb {
            background: linear-gradient(135deg, var(--eglence-color) 0%, #e67e22 100%);
        }

        .slider-item[data-category="sanat_kultur"] .slider::-webkit-slider-thumb {
            background: linear-gradient(135deg, var(--sanat-kultur-color) 0%, #2980b9 100%);
        }

        .slider-item[data-category="macera"] .slider::-webkit-slider-thumb {
            background: linear-gradient(135deg, var(--macera-color) 0%, #d35400 100%);
        }

        .slider-item[data-category="rahatlatici"] .slider::-webkit-slider-thumb {
            background: linear-gradient(135deg, var(--rahatlatici-color) 0%, #16a085 100%);
        }

        .slider-item[data-category="spor"] .slider::-webkit-slider-thumb {
            background: linear-gradient(135deg, var(--spor-color) 0%, #8e44ad 100%);
        }

        .slider-item[data-category="alisveris"] .slider::-webkit-slider-thumb {
            background: linear-gradient(135deg, var(--alisveris-color) 0%, #2c3e50 100%);
        }

        .slider-item[data-category="gece_hayati"] .slider::-webkit-slider-thumb {
            background: linear-gradient(135deg, var(--gece-hayati-color) 0%, #34495e 100%);
        }

        .slider-value {
            text-align: center;
            font-weight: 800;
            font-size: 1rem;
            padding: 10px 18px;
            border-radius: 30px;
            border: 2px solid;
            transition: all 0.4s cubic-bezier(0.4, 0, 0.2, 1);
            min-width: 120px;
            position: relative;
            overflow: hidden;
            white-space: nowrap;
        }

        .slider-value::before {
            content: '';
            position: absolute;
            top: 0;
            left: -100%;
            width: 100%;
            height: 100%;
            background: linear-gradient(90deg, transparent, rgba(255, 255, 255, 0.4), transparent);
            transition: left 0.6s;
        }

        .slider-value.zero {
            color: #718096;
            background: rgba(113, 128, 150, 0.1);
            border-color: rgba(113, 128, 150, 0.3);
        }

        .slider-value.high::before {
            left: 100%;
        }

        /* Category-specific value colors */
        .slider-item[data-category="doga"] .slider-value:not(.zero) {
            color: var(--doga-color);
            background: var(--doga-light);
            border-color: var(--doga-color);
        }

        .slider-item[data-category="yemek"] .slider-value:not(.zero) {
            color: var(--yemek-color);
            background: var(--yemek-light);
            border-color: var(--yemek-color);
        }

        .slider-item[data-category="tarihi"] .slider-value:not(.zero) {
            color: var(--tarihi-color);
            background: var(--tarihi-light);
            border-color: var(--tarihi-color);
        }

        .slider-item[data-category="eglence"] .slider-value:not(.zero) {
            color: var(--eglence-color);
            background: var(--eglence-light);
            border-color: var(--eglence-color);
        }

        .slider-item[data-category="sanat_kultur"] .slider-value:not(.zero) {
            color: var(--sanat-kultur-color);
            background: var(--sanat-kultur-light);
            border-color: var(--sanat-kultur-color);
        }

        .slider-item[data-category="macera"] .slider-value:not(.zero) {
            color: var(--macera-color);
            background: var(--macera-light);
            border-color: var(--macera-color);
        }

        .slider-item[data-category="rahatlatici"] .slider-value:not(.zero) {
            color: var(--rahatlatici-color);
            background: var(--rahatlatici-light);
            border-color: var(--rahatlatici-color);
        }

        .slider-item[data-category="spor"] .slider-value:not(.zero) {
            color: var(--spor-color);
            background: var(--spor-light);
            border-color: var(--spor-color);
        }

        .slider-item[data-category="alisveris"] .slider-value:not(.zero) {
            color: var(--alisveris-color);
            background: var(--alisveris-light);
            border-color: var(--alisveris-color);
        }

        .slider-item[data-category="gece_hayati"] .slider-value:not(.zero) {
            color: var(--gece-hayati-color);
            background: var(--gece-hayati-light);
            border-color: var(--gece-hayati-color);
        }

        .slider-value.high {
            transform: scale(1.08);
            box-shadow: 0 6px 20px rgba(0, 0, 0, 0.15);
        }

        .recommend-btn {
            background: linear-gradient(135deg, #2d3748 0%, #4a5568 100%);
            border: none;
            color: white;
            padding: 20px 50px;
            font-size: 1.3rem;
            font-weight: 700;
            border-radius: 50px;
            cursor: pointer;
            transition: all 0.4s cubic-bezier(0.4, 0, 0.2, 1);
            display: flex;
            align-items: center;
            justify-content: center;
            gap: 12px;
            margin: 30px auto;
            box-shadow: 0 10px 30px rgba(45, 55, 72, 0.3);
            position: relative;
            overflow: hidden;
            min-height: var(--touch-target-min);
            touch-action: manipulation;
            text-decoration: none;
            border: 2px solid transparent;
        }

        .recommend-btn::before {
            content: '';
            position: absolute;
            top: 0;
            left: -100%;
            width: 100%;
            height: 100%;
            background: linear-gradient(90deg, transparent, rgba(255, 255, 255, 0.3), transparent);
            transition: left 0.6s ease;
        }

        .recommend-btn::after {
            content: '';
            position: absolute;
            top: 50%;
            left: 50%;
            width: 0;
            height: 0;
            background: rgba(255, 255, 255, 0.2);
            border-radius: 50%;
            transform: translate(-50%, -50%);
            transition: all 0.4s ease;
        }

        .recommend-btn:hover::before {
            left: 100%;
        }

        .recommend-btn:hover::after {
            width: 300px;
            height: 300px;
        }

        .recommend-btn:hover {
            transform: translateY(-4px) scale(1.02);
            box-shadow: 0 15px 40px rgba(45, 55, 72, 0.4);
            background: linear-gradient(135deg, #1a202c 0%, #2d3748 100%);
        }

        .recommend-btn:active {
            transform: translateY(-2px) scale(1.01);
            box-shadow: 0 8px 25px rgba(45, 55, 72, 0.3);
        }

        .recommend-btn:disabled {
            opacity: 0.6;
            cursor: not-allowed;
            transform: none;
            box-shadow: 0 4px 15px rgba(40, 167, 69, 0.2);
            background: linear-gradient(135deg, #6c757d 0%, #495057 100%);
        }

        .recommend-btn:disabled::before,
        .recommend-btn:disabled::after {
            display: none;
        }

        .recommend-btn .btn-icon {
            font-size: 1.2rem;
            transition: transform 0.3s ease;
        }

        .recommend-btn:hover .btn-icon {
            transform: rotate(360deg) scale(1.1);
        }

        .recommend-btn .btn-text {
            position: relative;
            z-index: 2;
        }

        .recommend-btn.loading {
            pointer-events: none;
            background: linear-gradient(135deg, #6c757d 0%, #495057 100%);
        }

        .recommend-btn.loading .btn-icon {
            animation: spin 1s linear infinite;
        }

        @keyframes spin {
            from {
                transform: rotate(0deg);
            }

            to {
                transform: rotate(360deg);
            }
        }

        .recommend-btn.success {
            background: linear-gradient(135deg, #28a745 0%, #20c997 100%);
            animation: successPulse 0.6s ease;
        }

        @keyframes successPulse {
            0% {
                transform: scale(1);
            }

            50% {
                transform: scale(1.05);
            }

            100% {
                transform: scale(1);
            }
        }

        .recommend-btn.error {
            background: linear-gradient(135deg, #dc3545 0%, #c82333 100%);
            animation: errorShake 0.6s ease;
        }

        @keyframes errorShake {

            0%,
            100% {
                transform: translateX(0);
            }

            25% {
                transform: translateX(-5px);
            }

            75% {
                transform: translateX(5px);
            }
        }

        /* Route Tabs Styles */
        .route-tabs-container {
            margin-bottom: 30px;
            background: #ffffff;
            border-radius: 16px;
            box-shadow: 0 4px 15px rgba(0, 0, 0, 0.08);
            overflow: hidden;
            border: 1px solid #e2e8f0;
        }

        .route-tabs {
            display: flex;
            background: #f8f9fa;
        }

        .route-tab {
            flex: 1;
            padding: 20px 24px;
            background: transparent;
            border: none;
            cursor: pointer;
            transition: all 0.3s ease;
            display: flex;
            align-items: center;
            justify-content: center;
            gap: 12px;
            font-size: 1rem;
            font-weight: 600;
            color: #718096;
            position: relative;
            min-height: var(--touch-target-min);
            touch-action: manipulation;
        }

        .route-tab::after {
            content: '';
            position: absolute;
            bottom: 0;
            left: 0;
            right: 0;
            height: 3px;
            background: var(--gradient-primary);
            transform: scaleX(0);
            transition: transform 0.3s ease;
        }

        .route-tab:hover {
            background: rgba(45, 55, 72, 0.05);
            color: var(--text-color);
        }

        .route-tab.active {
            background: #ffffff;
            color: var(--text-color);
            box-shadow: 0 -2px 10px rgba(0, 0, 0, 0.1);
        }

        .route-tab.active::after {
            transform: scaleX(1);
        }

        .route-tab i {
            font-size: 1.2rem;
        }

        .route-tab span {
            font-weight: 600;
        }

        /* Tab Content */
        .tab-content {
            display: none;
        }

        .tab-content.active {
            display: block;
        }

        /* Predefined Routes Styles */
        .predefined-routes-section {
            margin-bottom: 40px;
        }

        .predefined-routes-description {
            color: #666;
            font-size: 1rem;
            margin-bottom: 25px;
            text-align: center;
            line-height: 1.6;
        }

        .route-filters {
            background: #ffffff;
            border-radius: 16px;
            padding: 24px;
            margin-bottom: 30px;
            border: 1px solid #e2e8f0;
            box-shadow: 0 4px 15px rgba(0, 0, 0, 0.08);
            display: flex;
            flex-wrap: wrap;
            gap: 20px;
            align-items: end;
        }

        .filter-group {
            display: flex;
            flex-direction: column;
            gap: 8px;
            min-width: 150px;
            flex: 1;
        }

        .filter-group label {
            font-weight: 600;
            color: var(--text-color);
            font-size: 0.9rem;
        }

        .filter-select {
            padding: 12px 16px;
            border: 2px solid #e2e8f0;
            border-radius: 12px;
            background: #ffffff;
            font-size: 1rem;
            color: var(--text-color);
            transition: all 0.3s ease;
            cursor: pointer;
            min-height: var(--touch-target-min);
        }

        .filter-select:focus {
            outline: none;
            border-color: var(--primary-color);
            box-shadow: 0 0 0 3px rgba(45, 55, 72, 0.1);
        }

        .filter-select:hover {
            border-color: #cbd5e0;
        }

        .filter-clear-btn {
            background: #f56565;
            color: white;
            border: none;
            padding: 12px 20px;
            border-radius: 12px;
            cursor: pointer;
            transition: all 0.3s ease;
            display: flex;
            align-items: center;
            gap: 8px;
            font-weight: 600;
            min-height: var(--touch-target-min);
            touch-action: manipulation;
        }

        .filter-clear-btn:hover {
            background: #e53e3e;
            transform: translateY(-2px);
            box-shadow: 0 4px 12px rgba(245, 101, 101, 0.3);
        }

        /* Enhanced Predefined Routes Header */
        .predefined-routes-header {
            background: linear-gradient(135deg, #667eea 0%, #764ba2 100%);
            border-radius: 20px;
            padding: 32px;
            margin-bottom: 32px;
            color: white;
            position: relative;
            overflow: hidden;
        }

        .predefined-routes-header::before {
            content: '';
            position: absolute;
            top: 0;
            left: 0;
            right: 0;
            bottom: 0;
            background: url('data:image/svg+xml,<svg xmlns="http://www.w3.org/2000/svg" viewBox="0 0 100 100"><defs><pattern id="grid" width="10" height="10" patternUnits="userSpaceOnUse"><path d="M 10 0 L 0 0 0 10" fill="none" stroke="rgba(255,255,255,0.1)" stroke-width="0.5"/></pattern></defs><rect width="100" height="100" fill="url(%23grid)"/></svg>');
            opacity: 0.3;
            pointer-events: none;
            z-index: 0;
        }

        .predefined-routes-header .route-search {
            position: relative;
            z-index: 3;
            margin-top: 16px;
            pointer-events: auto;
            display: flex;
            gap: 12px;
            align-items: center;
            justify-content: center;
        }

        .predefined-routes-header .route-search input {
            width: 100%;
            max-width: 300px;
            margin: 0;
            pointer-events: auto;
        }

        .predefined-routes-header .route-search .btn {
            white-space: nowrap;
            display: flex;
            align-items: center;
            gap: 6px;
            background: rgba(255, 255, 255, 0.2);
            border: 1px solid rgba(255, 255, 255, 0.3);
            color: white;
            backdrop-filter: blur(10px);
        }

        .predefined-routes-header .route-search .btn:hover {
            background: rgba(255, 255, 255, 0.3);
            border-color: rgba(255, 255, 255, 0.5);
            transform: translateY(-1px);
        }

        .predefined-routes-header .route-search .btn.btn-outline-info {
            background: rgba(59, 130, 246, 0.2);
            border-color: rgba(59, 130, 246, 0.3);
            color: #3b82f6;
        }

        .predefined-routes-header .route-search .btn.btn-outline-info:hover {
            background: rgba(59, 130, 246, 0.3);
            border-color: rgba(59, 130, 246, 0.5);
        }

        .section-header-content {
            position: relative;
            z-index: 2;
            text-align: center;
            margin-bottom: 24px;
        }

        .predefined-routes-header .section-title {
            color: white;
            font-size: 2.2rem;
            margin-bottom: 12px;
            text-shadow: 0 2px 4px rgba(0,0,0,0.2);
        }

        .predefined-routes-description {
            color: rgba(255, 255, 255, 0.9);
            font-size: 1.1rem;
            line-height: 1.6;
            margin: 0;
            max-width: 600px;
            margin: 0 auto;
        }

        .routes-quick-stats {
            display: flex;
            justify-content: center;
            gap: 32px;
            position: relative;
            z-index: 2;
        }

        .quick-stat-item {
            display: flex;
            align-items: center;
            gap: 12px;
            background: rgba(255, 255, 255, 0.15);
            backdrop-filter: blur(10px);
            border-radius: 16px;
            padding: 16px 24px;
            border: 1px solid rgba(255, 255, 255, 0.2);
        }

        .stat-icon {
            width: 48px;
            height: 48px;
            background: rgba(255, 255, 255, 0.2);
            border-radius: 12px;
            display: flex;
            align-items: center;
            justify-content: center;
            font-size: 1.2rem;
        }

        .stat-content {
            display: flex;
            flex-direction: column;
            align-items: flex-start;
        }

        .stat-number {
            font-size: 1.8rem;
            font-weight: 700;
            line-height: 1;
        }

        .stat-label {
            font-size: 0.9rem;
            opacity: 0.8;
            margin-top: 2px;
        }

        /* Enhanced Filter System */
        .route-filters-enhanced {
            background: white;
            border-radius: 20px;
            box-shadow: 0 4px 20px rgba(0, 0, 0, 0.08);
            margin-bottom: 32px;
            overflow: hidden;
            border: 1px solid #e2e8f0;
        }

        .filters-header {
            display: flex;
            align-items: center;
            justify-content: space-between;
            padding: 20px 24px;
            background: #f8f9fa;
            border-bottom: 1px solid #e2e8f0;
            cursor: pointer;
            transition: all 0.3s ease;
        }

        .filters-header:hover {
            background: #f1f3f4;
        }

        .filters-title {
            display: flex;
            align-items: center;
            gap: 12px;
            margin: 0;
            font-size: 1.2rem;
            font-weight: 600;
            color: #2d3748;
        }

        .filters-toggle-btn {
            background: none;
            border: none;
            font-size: 1.2rem;
            color: #666;
            transition: transform 0.3s ease;
            padding: 8px;
            border-radius: 8px;
        }

        .filters-toggle-btn:hover {
            background: rgba(0, 0, 0, 0.05);
        }

        .filters-toggle-btn.expanded {
            transform: rotate(180deg);
        }

        .filters-content {
            padding: 24px;
            max-height: 0;
            overflow: hidden;
            transition: max-height 0.3s ease, padding 0.3s ease;
        }

        .filters-content.expanded {
            max-height: 500px;
            padding: 24px;
        }

        .filter-chips-container {
            display: flex;
            flex-direction: column;
            gap: 24px;
            margin-bottom: 24px;
        }

        .filter-chip-group {
            display: flex;
            flex-direction: column;
            gap: 12px;
        }

        .filter-chip-label {
            font-weight: 600;
            color: #2d3748;
            font-size: 1rem;
            margin: 0;
        }

        .filter-chips {
            display: flex;
            flex-wrap: wrap;
            gap: 8px;
        }

        .filter-chip {
            display: flex;
            align-items: center;
            gap: 8px;
            padding: 10px 16px;
            background: #f7fafc;
            border: 2px solid #e2e8f0;
            border-radius: 25px;
            font-size: 0.9rem;
            font-weight: 500;
            color: #4a5568;
            cursor: pointer;
            transition: all 0.3s ease;
            min-height: 44px;
            touch-action: manipulation;
        }

        .filter-chip:hover {
            background: #edf2f7;
            border-color: #cbd5e0;
            transform: translateY(-1px);
        }

        .filter-chip.active {
            background: linear-gradient(135deg, #667eea 0%, #764ba2 100%);
            border-color: #667eea;
            color: white;
            box-shadow: 0 4px 12px rgba(102, 126, 234, 0.3);
        }

        .filter-chip i {
            font-size: 1rem;
        }

        .filters-actions {
            display: flex;
            gap: 12px;
            justify-content: flex-end;
            padding-top: 20px;
            border-top: 1px solid #e2e8f0;
        }

        .filter-clear-btn,
        .filter-apply-btn {
            display: flex;
            align-items: center;
            gap: 8px;
            padding: 12px 20px;
            border-radius: 12px;
            font-weight: 600;
            font-size: 0.95rem;
            cursor: pointer;
            transition: all 0.3s ease;
            min-height: 44px;
            touch-action: manipulation;
        }

        .filter-clear-btn {
            background: #f7fafc;
            border: 2px solid #e2e8f0;
            color: #718096;
        }

        .filter-clear-btn:hover {
            background: #edf2f7;
            border-color: #cbd5e0;
            transform: translateY(-1px);
        }

        .filter-apply-btn {
            background: linear-gradient(135deg, #48bb78 0%, #38a169 100%);
            border: 2px solid #48bb78;
            color: white;
            box-shadow: 0 4px 12px rgba(72, 187, 120, 0.3);
        }

        .filter-apply-btn:hover {
            transform: translateY(-2px);
            box-shadow: 0 6px 16px rgba(72, 187, 120, 0.4);
        }

        .predefined-routes-list {
            display: grid;
            grid-template-columns: repeat(auto-fill, minmax(350px, 1fr));
            gap: 24px;
        }

        .route-card {
            background: #f9fafb;
            border: 1px solid #d1d5db;
            border-radius: 16px;
            overflow: hidden;
            transition: all 0.4s cubic-bezier(0.4, 0, 0.2, 1);
            cursor: pointer;
            box-shadow: 0 4px 20px rgba(0, 0, 0, 0.08);
            position: relative;
            min-height: var(--touch-target-min);
            touch-action: manipulation;
        }

        .route-card::before {
            content: '';
            position: absolute;
            top: 0;
            left: 0;
            right: 0;
            height: 5px;
            background: linear-gradient(135deg, #667eea 0%, #764ba2 100%);
            transform: scaleX(0);
            transition: transform 0.4s cubic-bezier(0.4, 0, 0.2, 1);
        }

        .route-card::after {
            content: '';
            position: absolute;
            top: 0;
            left: 0;
            right: 0;
            bottom: 0;
            background: linear-gradient(135deg, rgba(102, 126, 234, 0.05) 0%, rgba(118, 75, 162, 0.05) 100%);
            opacity: 0;
            transition: opacity 0.4s ease;
        }

        .route-card:hover {
            transform: translateY(-6px) scale(1.02);
            box-shadow: 0 12px 40px rgba(0, 0, 0, 0.15);
            border-color: #cbd5e0;
        }

        .route-card:hover::before {
            transform: scaleX(1);
        }

        .route-card:hover::after {
            opacity: 1;
        }

        .route-card:active {
            transform: translateY(-2px) scale(1.01);
        }

        .route-card-header {
            padding: 18px 20px;
            border-bottom: 1px solid #f7fafc;
            position: relative;
            z-index: 2;
        }

        .favorite-btn {
            position: absolute;
            top: 15px;
            right: 20px;
            background: transparent;
            border: none;
            color: #cbd5e0;
            cursor: pointer;
            font-size: 1.2rem;
            transition: color 0.3s ease;
        }

        .favorite-btn.active {
            color: #f6ad55;
        }

        .favorite-btn:focus {
            outline: none;
            color: #f6ad55;
        }

        .route-card-title {
            font-size: 1.2rem;
            font-weight: 700;
            color: var(--text-color);
            margin: 0 0 8px 0;
            line-height: 1.3;
            display: -webkit-box;
            -webkit-line-clamp: 1;
            -webkit-box-orient: vertical;
            overflow: hidden;
        }

        .route-card-description {
            color: #666;
            font-size: 0.9rem;
            line-height: 1.4;
            margin: 0;
            display: -webkit-box;
            -webkit-line-clamp: 2;
            -webkit-box-orient: vertical;
            overflow: hidden;
        }

        .route-card-meta {
            padding: 14px 20px;
            background: linear-gradient(135deg, #f8f9fa 0%, #f1f3f4 100%);
            display: flex;
            flex-wrap: wrap;
            gap: 8px;
            position: relative;
            z-index: 2;
            justify-content: space-between;
        }

        .route-meta-item {
            display: flex;
            align-items: center;
            gap: 6px;
            padding: 6px 10px;
            background: rgba(255, 255, 255, 0.8);
            border-radius: 20px;
            transition: all 0.3s ease;
            text-align: center;
            font-size: 0.85rem;
            font-weight: 600;
            color: #2d3748;
            flex: 0 0 auto;
        }

        .route-meta-item:hover {
            background: rgba(255, 255, 255, 1);
            transform: translateY(-1px);
        }

        .route-meta-item i {
            font-size: 1rem;
            color: #667eea;
        }

        .route-difficulty {
            flex: 1 1 100%;
            justify-content: center;
        }

        .difficulty-stars {
            display: flex;
            gap: 3px;
            margin-left: 6px;
        }

        .difficulty-star {
            width: 16px;
            height: 16px;
            background: #e2e8f0;
            border-radius: 50%;
            transition: all 0.3s ease;
        }

        .difficulty-star.filled {
            background: linear-gradient(135deg, #f6ad55 0%, #ed8936 100%);
            box-shadow: 0 2px 4px rgba(237, 137, 54, 0.3);
        }

        /* Route Card Loading State */
        .route-card.loading {
            pointer-events: none;
            opacity: 0.7;
            position: relative;
        }

        .route-card.loading::after {
            content: '';
            position: absolute;
            top: 50%;
            left: 50%;
            width: 32px;
            height: 32px;
            margin: -16px 0 0 -16px;
            border: 3px solid #f3f3f3;
            border-top: 3px solid #667eea;
            border-radius: 50%;
            animation: spin 1s linear infinite;
            z-index: 10;
        }

        @keyframes spin {
            0% { transform: rotate(0deg); }
            100% { transform: rotate(360deg); }
        }

        /* Fullscreen Map Overlay */
        .fullscreen-map-overlay {
            position: fixed;
            top: 0;
            left: 0;
            right: 0;
            bottom: 0;
            z-index: 10000;
            pointer-events: none;
            opacity: 0;
            transition: opacity 0.3s ease;
        }

        .fullscreen-map-overlay.show {
            opacity: 1;
        }

        .fullscreen-map-overlay .fullscreen-map-header,
        .fullscreen-map-overlay .fullscreen-map-info {
            pointer-events: auto;
        }

        /* Fullscreen Map Modal */
        .fullscreen-map-modal {
            position: fixed;
            top: 0;
            left: 0;
            right: 0;
            bottom: 0;
            background: rgba(0, 0, 0, 0.95);
            z-index: 10000;
            display: flex;
            flex-direction: column;
            opacity: 0;
            visibility: hidden;
            transition: all 0.3s ease;
        }

        .fullscreen-map-modal.show {
            opacity: 1;
            visibility: visible;
        }

        .fullscreen-map-header {
            background: linear-gradient(135deg, #667eea 0%, #764ba2 100%);
            color: white;
            padding: 16px 24px;
            display: flex;
            align-items: center;
            justify-content: space-between;
            box-shadow: 0 2px 10px rgba(0, 0, 0, 0.2);
            z-index: 10001;
        }

        .fullscreen-map-title {
            display: flex;
            align-items: center;
            gap: 12px;
            font-size: 1.2rem;
            font-weight: 600;
        }

        .fullscreen-map-title i {
            font-size: 1.4rem;
        }

        .fullscreen-map-controls {
            display: flex;
            gap: 8px;
        }

        .fullscreen-control-btn {
            background: rgba(255, 255, 255, 0.2);
            border: none;
            color: white;
            width: 40px;
            height: 40px;
            border-radius: 8px;
            display: flex;
            align-items: center;
            justify-content: center;
            cursor: pointer;
            transition: all 0.3s ease;
            font-size: 1.1rem;
        }

        .fullscreen-control-btn:hover {
            background: rgba(255, 255, 255, 0.3);
            transform: scale(1.05);
        }

        .fullscreen-map-container {
            flex: 1;
            position: relative;
            overflow: hidden;
        }

        .fullscreen-map {
            width: 100%;
            height: 100%;
            position: absolute;
            top: 0;
            left: 0;
        }

        .fullscreen-map-info {
            position: absolute;
            top: 20px;
            right: 20px;
            background: rgba(255, 255, 255, 0.95);
            backdrop-filter: blur(10px);
            border-radius: 16px;
            padding: 20px;
            box-shadow: 0 8px 32px rgba(0, 0, 0, 0.2);
            border: 1px solid rgba(255, 255, 255, 0.3);
            transform: translateX(100%);
            transition: transform 0.3s ease;
            z-index: 10002;
            min-width: 250px;
        }

        .fullscreen-map-info.show {
            transform: translateX(0);
        }

        .fullscreen-route-stats {
            display: flex;
            flex-direction: column;
            gap: 12px;
        }

        .fullscreen-stat-item {
            display: flex;
            align-items: center;
            gap: 12px;
            padding: 8px 12px;
            background: rgba(102, 126, 234, 0.1);
            border-radius: 8px;
            font-weight: 600;
            color: #2d3748;
        }

        .fullscreen-stat-item i {
            color: #667eea;
            font-size: 1.1rem;
            width: 20px;
            text-align: center;
        }

        /* Mobile responsive for fullscreen map */
        @media (max-width: 768px) {
            .fullscreen-map-header {
                padding: 12px 16px;
            }

            .fullscreen-map-title {
                font-size: 1.1rem;
            }

            .fullscreen-map-title i {
                font-size: 1.2rem;
            }

            .fullscreen-control-btn {
                width: 36px;
                height: 36px;
                font-size: 1rem;
            }

            .fullscreen-map-info {
                top: 10px;
                right: 10px;
                left: 10px;
                min-width: auto;
                padding: 16px;
            }

            .fullscreen-route-stats {
                gap: 8px;
            }

            .fullscreen-stat-item {
                padding: 6px 10px;
                font-size: 0.9rem;
            }
        }

        @media (max-width: 480px) {
            .fullscreen-map-header {
                padding: 10px 12px;
            }

            .fullscreen-map-title {
                font-size: 1rem;
            }

            .fullscreen-control-btn {
                width: 32px;
                height: 32px;
                font-size: 0.9rem;
            }

            .fullscreen-map-info {
                padding: 12px;
            }

            .fullscreen-stat-item {
                font-size: 0.85rem;
            }
        }
            font-size: 0.85rem;
            color: #666;
            background: #ffffff;
            padding: 6px 12px;
            border-radius: 20px;
            border: 1px solid #e2e8f0;
        }

        .route-meta-item i {
            color: var(--primary-color);
        }

        .route-difficulty {
            display: flex;
            align-items: center;
            gap: 4px;
        }

        .difficulty-stars {
            display: flex;
            gap: 2px;
        }

        .difficulty-star {
            width: 12px;
            height: 12px;
            border-radius: 50%;
            background: #e2e8f0;
        }

        .difficulty-star.filled {
            background: #f6ad55;
        }

        .no-routes-message {
            text-align: center;
            padding: 60px 20px;
            color: #666;
            background: #ffffff;
            border-radius: 16px;
            border: 1px solid #e2e8f0;
        }

        .no-routes-message i {
            font-size: 3rem;
            margin-bottom: 16px;
            opacity: 0.5;
        }

        .no-routes-message p {
            font-size: 1.1rem;
            margin: 0;
        }

        /* Route Detail Modal */
        .route-detail-modal {
            display: none;
            position: fixed;
            top: 0;
            left: 0;
            width: 100%;
            height: 100%;
            background: rgba(0, 0, 0, 0.7);
            z-index: 10000;
            backdrop-filter: blur(5px);
        }

        .route-detail-modal.show {
            display: flex;
            align-items: center;
            justify-content: center;
            animation: modalFadeIn 0.3s ease;
        }

        @keyframes modalFadeIn {
            from {
                opacity: 0;
            }
            to {
                opacity: 1;
            }
        }

        .route-detail-modal-content {
            background: #ffffff;
            border-radius: 20px;
            max-width: 800px;
            width: 90%;
            max-height: 90vh;
            overflow: hidden;
            box-shadow: 0 20px 60px rgba(0, 0, 0, 0.3);
            animation: modalSlideIn 0.3s ease;
        }

        @keyframes modalSlideIn {
            from {
                transform: translateY(-50px) scale(0.9);
                opacity: 0;
            }
            to {
                transform: translateY(0) scale(1);
                opacity: 1;
            }
        }

        .route-detail-modal-header {
            padding: 24px;
            border-bottom: 1px solid #e2e8f0;
            display: flex;
            justify-content: space-between;
            align-items: center;
            background: var(--gradient-primary);
            color: white;
        }

        .route-detail-modal-title {
            margin: 0;
            font-size: 1.5rem;
            font-weight: 700;
        }

        .route-detail-modal-close {
            background: none;
            border: none;
            color: white;
            font-size: 1.5rem;
            cursor: pointer;
            padding: 8px;
            border-radius: 50%;
            transition: all 0.3s ease;
            min-height: var(--touch-target-min);
            min-width: var(--touch-target-min);
            display: flex;
            align-items: center;
            justify-content: center;
        }

        .route-detail-modal-close:hover {
            background: rgba(255, 255, 255, 0.2);
            transform: scale(1.1);
        }

        .route-detail-modal-body {
            padding: 24px;
            max-height: 60vh;
            overflow-y: auto;
        }

        .route-detail-modal-footer {
            padding: 20px 24px;
            border-top: 1px solid #e2e8f0;
            background: #f8f9fa;
            display: flex;
            justify-content: center;
        }

        .route-select-btn {
            background: var(--gradient-primary);
            color: white;
            border: none;
            padding: 16px 32px;
            border-radius: 50px;
            font-size: 1.1rem;
            font-weight: 700;
            cursor: pointer;
            transition: all 0.3s ease;
            display: flex;
            align-items: center;
            gap: 12px;
            min-height: var(--touch-target-min);
            touch-action: manipulation;
        }

        .route-select-btn:hover {
            transform: translateY(-2px);
            box-shadow: 0 8px 25px rgba(45, 55, 72, 0.3);
        }

        /* Route Detail Modal Content */
        .route-detail-content {
            display: flex;
            flex-direction: column;
            gap: 24px;
        }

        .route-detail-summary {
            background: #f8f9fa;
            border-radius: 12px;
            padding: 20px;
            border: 1px solid #e2e8f0;
        }

        .route-summary-grid {
            display: grid;
            grid-template-columns: repeat(auto-fit, minmax(150px, 1fr));
            gap: 16px;
        }

        .summary-item {
            display: flex;
            align-items: center;
            gap: 12px;
            padding: 12px;
            background: #ffffff;
            border-radius: 8px;
            border: 1px solid #e2e8f0;
        }

        .summary-item i {
            color: var(--primary-color);
            font-size: 1.2rem;
            width: 20px;
            text-align: center;
        }

        .summary-item div {
            display: flex;
            flex-direction: column;
            gap: 2px;
        }

        .summary-label {
            font-size: 0.8rem;
            color: #666;
            font-weight: 500;
        }

        .summary-value {
            font-size: 0.95rem;
            color: var(--text-color);
            font-weight: 600;
        }

        .route-detail-description h4,
        .route-detail-pois h4 {
            margin: 0 0 12px 0;
            color: var(--text-color);
            font-size: 1.1rem;
            font-weight: 600;
            display: flex;
            align-items: center;
            gap: 8px;
        }

        .route-detail-description h4 i,
        .route-detail-pois h4 i {
            color: var(--primary-color);
        }

        .route-detail-description p {
            margin: 0;
            color: #666;
            line-height: 1.6;
        }

        .route-pois-list {
            display: flex;
            flex-direction: column;
            gap: 12px;
        }

        .route-poi-item {
            display: flex;
            align-items: center;
            gap: 16px;
            padding: 16px;
            background: #f8f9fa;
            border-radius: 12px;
            border: 1px solid #e2e8f0;
            transition: all 0.3s ease;
        }

        .route-poi-item:hover {
            background: #ffffff;
            box-shadow: 0 2px 8px rgba(0, 0, 0, 0.1);
        }

        .poi-order {
            width: 32px;
            height: 32px;
            background: var(--gradient-primary);
            color: white;
            border-radius: 50%;
            display: flex;
            align-items: center;
            justify-content: center;
            font-weight: 700;
            font-size: 0.9rem;
            flex-shrink: 0;
        }

        .poi-info {
            flex: 1;
            display: flex;
            flex-direction: column;
            gap: 4px;
        }

        .poi-name {
            font-weight: 600;
            color: var(--text-color);
            font-size: 1rem;
        }

        .poi-category {
            font-size: 0.85rem;
            color: #666;
        }

        .poi-notes {
            font-size: 0.8rem;
            color: #888;
            font-style: italic;
            margin-top: 4px;
        }

        .poi-time {
            font-size: 0.85rem;
            color: var(--primary-color);
            font-weight: 600;
            flex-shrink: 0;
        }

        /* Notification styles */
        .notification {
            font-family: 'Segoe UI', -apple-system, BlinkMacSystemFont, sans-serif;
            font-size: 0.95rem;
            font-weight: 500;
        }

        .notification-close:hover {
            background: rgba(255, 255, 255, 0.2) !important;
            opacity: 1 !important;
        }

        /* Mobile Responsive Styles */
        @media (max-width: 768px) {
            .route-tabs {
                flex-direction: column;
            }

            .route-tab {
                padding: 16px 20px;
                font-size: 0.95rem;
            }

            .route-tab span {
                font-size: 0.9rem;
            }

            .route-filters {
                flex-direction: column;
                gap: 16px;
            }

            .filter-group {
                min-width: auto;
            }

            /* Mobile Responsive - Predefined Routes Header */
            .predefined-routes-header {
                padding: 24px 20px;
                margin-bottom: 24px;
            }

            .predefined-routes-header .section-title {
                font-size: 1.8rem;
            }

            .predefined-routes-description {
                font-size: 1rem;
            }

            .routes-quick-stats {
                flex-direction: column;
                gap: 16px;
                align-items: center;
            }

            .quick-stat-item {
                padding: 16px 20px;
                width: 100%;
                max-width: 280px;
            }

            /* Mobile Responsive - Filters */
            .route-filters-enhanced {
                margin-bottom: 24px;
            }

            .filters-header {
                padding: 16px 20px;
            }

            .filters-title {
                font-size: 1.1rem;
            }

            .filters-content.expanded {
                padding: 20px;
            }

            .filter-chips-container {
                gap: 20px;
                margin-bottom: 20px;
            }

            .filter-chips {
                gap: 8px;
            }

            .filter-chip {
                padding: 12px 16px;
                font-size: 0.9rem;
                min-height: 48px;
            }

            .filters-actions {
                flex-direction: column;
                gap: 12px;
            }

            .filter-clear-btn,
            .filter-apply-btn {
                width: 100%;
                justify-content: center;
                padding: 16px 20px;
                min-height: 48px;
            }

            /* Mobile Responsive - Route Cards */
            .predefined-routes-list {
                grid-template-columns: 1fr;
                gap: 16px;
            }

            .route-card-header {
                padding: 16px 18px;
            }

            .route-card-title {
                font-size: 1.1rem;
            }

            .route-card-description {
                font-size: 0.85rem;
            }

            .route-card-meta {
                padding: 12px 18px;
                gap: 6px;
            }

            .route-meta-item {
                padding: 5px 8px;
                font-size: 0.8rem;
            }

            .route-meta-item i {
                font-size: 0.9rem;
            }

            .route-detail-modal-content {
                width: 95%;
                max-height: 95vh;
            }

            .route-detail-modal-header {
                padding: 20px;
            }

            .route-detail-modal-title {
                font-size: 1.3rem;
            }

            .route-detail-modal-body {
                padding: 20px;
                max-height: 70vh;
            }

            .route-select-btn {
                padding: 14px 28px;
                font-size: 1rem;
            }
        }

        @media (max-width: 480px) {
            .route-tab {
                padding: 14px 16px;
                font-size: 0.9rem;
            }

            .route-tab i {
                font-size: 1rem;
            }

            .route-filters {
                padding: 16px;
            }

            .filter-select {
                padding: 10px 12px;
                font-size: 0.9rem;
            }

            .filter-clear-btn {
                padding: 10px 16px;
                font-size: 0.9rem;
            }

            /* Extra Small Mobile - Predefined Routes Header */
            .predefined-routes-header {
                padding: 20px 16px;
                margin-bottom: 20px;
            }

            .predefined-routes-header .section-title {
                font-size: 1.6rem;
            }

            .predefined-routes-description {
                font-size: 0.95rem;
            }

            .quick-stat-item {
                padding: 14px 16px;
            }

            .stat-number {
                font-size: 1.5rem;
            }

            .stat-label {
                font-size: 0.8rem;
            }

            /* Extra Small Mobile - Filters */
            .filters-header {
                padding: 14px 16px;
            }

            .filters-title {
                font-size: 1rem;
            }

            .filters-content.expanded {
                padding: 16px;
            }

            .filter-chip {
                padding: 10px 14px;
                font-size: 0.85rem;
                min-height: 44px;
            }

            .filter-clear-btn,
            .filter-apply-btn {
                padding: 14px 16px;
                font-size: 0.9rem;
                min-height: 44px;
            }

            /* Extra Small Mobile - Route Cards */
            .route-card-header {
                padding: 14px 16px;
            }

            .route-card-title {
                font-size: 1rem;
            }

            .route-card-description {
                font-size: 0.8rem;
            }

            .route-card-meta {
                padding: 10px 16px;
                gap: 5px;
            }

            .route-meta-item {
                padding: 4px 6px;
                font-size: 0.75rem;
            }

            .route-meta-item i {
                font-size: 0.85rem;
            }

            .difficulty-star {
                width: 12px;
                height: 12px;
            }

            .route-detail-modal-header {
                padding: 16px;
            }

            .route-detail-modal-body {
                padding: 16px;
            }

            .route-detail-modal-footer {
                padding: 16px;
            }

            .route-summary-grid {
                grid-template-columns: 1fr;
                gap: 12px;
            }

            .summary-item {
                padding: 10px;
            }

            .route-poi-item {
                padding: 12px;
                gap: 12px;
            }

            .poi-order {
                width: 28px;
                height: 28px;
                font-size: 0.8rem;
            }

            .poi-name {
                font-size: 0.95rem;
            }
        }

        .results-section {
            margin-top: 40px;
            display: none;
        }

        .poi-card {
            background: #ffffff;
            border: 1px solid #e2e8f0;
            border-radius: 24px;
            margin-bottom: 28px;
            transition: all 0.4s cubic-bezier(0.4, 0, 0.2, 1);
            cursor: pointer;
            box-shadow: 0 8px 25px rgba(0, 0, 0, 0.08);
            position: relative;
            overflow: hidden;
            min-height: var(--touch-target-min);
            touch-action: manipulation;
            display: flex;
            flex-direction: column;
        }

        .poi-card::after {
            content: '';
            position: absolute;
            top: 0;
            right: 0;
            width: 60px;
            height: 60px;
            background: radial-gradient(circle, rgba(102, 126, 234, 0.1) 0%, transparent 70%);
            border-radius: 50%;
            transform: translate(20px, -20px);
            transition: all 0.3s ease;
        }

        .poi-card::before {
            content: '';
            position: absolute;
            top: 0;
            left: 0;
            right: 0;
            height: 4px;
            background: var(--gradient-primary);
            transform: scaleX(0);
            transition: transform 0.3s ease;
        }

        .poi-card:hover {
            transform: translateY(-6px) scale(1.02);
            box-shadow: 0 12px 40px rgba(0, 0, 0, 0.12);
            background: #ffffff;
            border-color: #cbd5e0;
        }

        .poi-card:hover::before {
            transform: scaleX(1);
        }

        .poi-card:hover::after {
            transform: translate(10px, -10px) scale(1.2);
            background: radial-gradient(circle, rgba(102, 126, 234, 0.2) 0%, transparent 70%);
        }

        .poi-card:active {
            transform: translateY(-3px) scale(1.01);
        }

        .poi-image-container {
            position: relative;
            width: 100%;
            height: 200px;
            border-radius: 20px 20px 0 0;
            overflow: hidden;
            background: linear-gradient(135deg, #f8f9fa 0%, #e9ecef 100%);
            display: flex;
            align-items: center;
            justify-content: center;
        }

        .poi-image {
            width: 100%;
            height: 100%;
            object-fit: cover;
            transition: transform 0.4s ease;
        }

        .poi-card:hover .poi-image {
            transform: scale(1.05);
        }

        .poi-image-placeholder {
            color: #999;
            font-size: 3rem;
            opacity: 0.5;
        }

        .poi-image-overlay {
            position: absolute;
            top: 0;
            left: 0;
            right: 0;
            bottom: 0;
            background: linear-gradient(to bottom, transparent 0%, rgba(0, 0, 0, 0.3) 100%);
            opacity: 0;
            transition: opacity 0.3s ease;
        }

        .poi-card:hover .poi-image-overlay {
            opacity: 1;
        }

        .poi-content {
            padding: 24px;
            flex: 1;
            display: flex;
            flex-direction: column;
        }

        .poi-header {
            display: flex;
            justify-content: space-between;
            align-items: flex-start;
            margin-bottom: 16px;
            gap: 15px;
        }

        .poi-name {
            font-size: 1.5rem;
            font-weight: 700;
            color: var(--text-color);
            margin: 0;
            line-height: 1.3;
            flex: 1;
        }

        .poi-score {
            background: linear-gradient(135deg, #2d3748 0%, #4a5568 100%);
            color: white;
            padding: 10px 18px;
            border-radius: 30px;
            font-weight: 700;
            font-size: 1rem;
            box-shadow: 0 6px 15px rgba(45, 55, 72, 0.3);
            white-space: nowrap;
            flex-shrink: 0;
            position: relative;
            overflow: hidden;
        }

        .poi-score::before {
            content: '⭐';
            margin-right: 6px;
            font-size: 0.9rem;
        }

        .poi-score::after {
            content: '';
            position: absolute;
            top: 0;
            left: -100%;
            width: 100%;
            height: 100%;
            background: linear-gradient(90deg, transparent, rgba(255, 255, 255, 0.3), transparent);
            transition: left 0.6s;
        }

        .poi-card:hover .poi-score::after {
            left: 100%;
        }

        .poi-category {
            position: absolute;
            top: 16px;
            left: 16px;
            display: inline-flex;
            align-items: center;
            gap: 6px;
            background: rgba(0, 0, 0, 0.7);
            color: white;
            padding: 8px 14px;
            border-radius: 20px;
            font-size: 0.85rem;
            font-weight: 600;
            backdrop-filter: blur(10px);
            box-shadow: 0 4px 15px rgba(0, 0, 0, 0.3);
            transition: all 0.3s ease;
            z-index: 2;
        }

        .poi-category::before {
            content: '📍';
            font-size: 0.8rem;
        }

        .poi-card:hover .poi-category {
            transform: translateY(-2px) scale(1.05);
            box-shadow: 0 6px 20px rgba(0, 0, 0, 0.4);
        }

        .poi-description {
            color: #666;
            font-size: 0.95rem;
            line-height: 1.6;
            margin-bottom: 16px;
            display: -webkit-box;
            -webkit-line-clamp: 3;
            -webkit-box-orient: vertical;
            overflow: hidden;
        }

        .poi-meta {
            display: flex;
            align-items: center;
            gap: 16px;
            margin-bottom: 16px;
            font-size: 0.85rem;
            color: #888;
        }

        .poi-meta-item {
            display: flex;
            align-items: center;
            gap: 6px;
        }

        .poi-meta-item i {
            width: 16px;
            text-align: center;
            color: var(--primary-color);
        }

        .poi-ratings {
            display: flex;
            flex-wrap: wrap;
            gap: 8px;
            margin-bottom: 20px;
        }

        .poi-actions {
            margin-top: auto;
            padding-top: 16px;
            border-top: 1px solid rgba(0, 0, 0, 0.05);
            display: flex;
            gap: 10px;
            flex-wrap: wrap;
        }

        .poi-action-btn {
            background: var(--primary-color);
            color: white;
            border: none;
            padding: 10px 16px;
            border-radius: 20px;
            font-size: 0.85rem;
            font-weight: 600;
            cursor: pointer;
            display: flex;
            align-items: center;
            gap: 6px;
            transition: all 0.3s ease;
            text-decoration: none;
        }

        .poi-action-btn:hover {
            transform: translateY(-2px);
            box-shadow: 0 6px 20px rgba(0, 0, 0, 0.15);
        }

        .poi-action-btn.google-maps {
            background: #4285f4;
        }

        .poi-action-btn.add-route {
            background: var(--accent-color);
        }

        .poi-action-btn.view-media {
            background: #9b59b6;
        }

        .poi-media-preview {
            display: flex;
            gap: 8px;
            margin-top: 12px;
            overflow-x: auto;
            padding: 4px 0;
        }

        .poi-media-thumb {
            width: 60px;
            height: 45px;
            border-radius: 8px;
            object-fit: cover;
            cursor: pointer;
            transition: all 0.3s ease;
            border: 2px solid rgba(255, 255, 255, 0.8);
            box-shadow: 0 2px 8px rgba(0, 0, 0, 0.1);
            flex-shrink: 0;
        }

        .poi-media-thumb:hover {
            transform: scale(1.1);
            border-color: var(--primary-color);
            box-shadow: 0 4px 15px rgba(0, 0, 0, 0.2);
        }

        .poi-media-count {
            background: rgba(0, 0, 0, 0.7);
            color: white;
            padding: 4px 8px;
            border-radius: 12px;
            font-size: 0.75rem;
            font-weight: 600;
            display: flex;
            align-items: center;
            justify-content: center;
            min-width: 60px;
            height: 45px;
            cursor: pointer;
            transition: all 0.3s ease;
        }

        .poi-media-count:hover {
            background: var(--primary-color);
            transform: scale(1.05);
        }

        .rating-badge {
            background: var(--gradient-secondary);
            padding: 8px 12px;
            border-radius: 20px;
            font-size: 0.8rem;
            color: var(--text-color);
            font-weight: 600;
            border: 1px solid rgba(255, 255, 255, 0.5);
            transition: all 0.3s ease;
            display: flex;
            align-items: center;
            gap: 6px;
        }

        .rating-badge:hover {
            transform: translateY(-1px);
            box-shadow: 0 4px 12px rgba(0, 0, 0, 0.1);
        }

        .rating-badge.high {
            background: linear-gradient(135deg, #d4edda 0%, #c3e6cb 100%);
            color: #155724;
            border-color: rgba(21, 87, 36, 0.2);
            box-shadow: 0 2px 8px rgba(21, 87, 36, 0.1);
        }

        .rating-badge i {
            font-size: 0.9rem;
        }

        .loading {
            text-align: center;
            padding: 50px;
            color: var(--text-color);
            background: rgba(255, 255, 255, 0.9);
            border-radius: 16px;
            backdrop-filter: blur(10px);
            border: 1px solid rgba(255, 255, 255, 0.3);
        }

        .loading i {
            font-size: 2.5rem;
            animation: spin 1s linear infinite;
            color: var(--primary-color);
            margin-bottom: 15px;
        }

        .loading p {
            font-size: 1.1rem;
            font-weight: 600;
            margin: 0;
        }

        @media (max-width: 768px) {
            .loading {
                padding: 40px 20px;
                border-radius: 12px;
            }

            .loading i {
                font-size: 2rem;
                margin-bottom: 12px;
            }

            .loading p {
                font-size: 1rem;
            }
        }

        @media (max-width: 480px) {
            .loading {
                padding: 30px 15px;
                border-radius: 10px;
            }

            .loading i {
                font-size: 1.8rem;
                margin-bottom: 10px;
            }

            .loading p {
                font-size: 0.9rem;
            }
        }

        @keyframes spin {
            0% {
                transform: rotate(0deg);
            }

            100% {
                transform: rotate(360deg);
            }
        }

        .map-container {
            height: 450px;
            border-radius: 16px;
            overflow: hidden;
            margin-top: 30px;
            border: 1px solid rgba(255, 255, 255, 0.3);
            box-shadow: var(--card-shadow);
            backdrop-filter: blur(10px);
        }

        .no-results {
            text-align: center;
            padding: 50px;
            color: #6c757d;
            background: rgba(255, 255, 255, 0.9);
            border-radius: 16px;
            backdrop-filter: blur(10px);
            border: 1px solid rgba(255, 255, 255, 0.3);
        }

        .no-results i {
            font-size: 3.5rem;
            margin-bottom: 20px;
            opacity: 0.6;
            color: var(--primary-color);
        }

        .no-results h3 {
            color: var(--text-color);
            font-weight: 700;
            margin-bottom: 10px;
        }

        .no-results p {
            font-size: 1rem;
            line-height: 1.6;
        }

        @media (max-width: 768px) {
            .no-results {
                padding: 40px 20px;
                border-radius: 12px;
            }

            .no-results i {
                font-size: 3rem;
                margin-bottom: 16px;
            }

            .no-results h3 {
                font-size: 1.3rem;
                margin-bottom: 8px;
            }

            .no-results p {
                font-size: 0.9rem;
            }
        }

        @media (max-width: 480px) {
            .no-results {
                padding: 30px 15px;
                border-radius: 10px;
            }

            .no-results i {
                font-size: 2.5rem;
                margin-bottom: 12px;
            }

            .no-results h3 {
                font-size: 1.2rem;
                margin-bottom: 6px;
            }

            .no-results p {
                font-size: 0.85rem;
                line-height: 1.5;
            }
        }

        /* Touch device optimizations */
        .touch-device .slider-item {
            min-height: var(--touch-target-min);
            padding: 16px;
        }

        .touch-device .recommend-btn {
            min-height: var(--touch-target-min);
            padding: 20px 50px;
        }

        .touch-device .poi-card {
            min-height: var(--touch-target-min);
            padding: 20px;
        }

        /* Reduced motion support */
        @media (prefers-reduced-motion: reduce) {

            .slider-item,
            .poi-card,
            .recommend-btn,
            .rating-badge {
                transition: none;
            }
        }

        /* High contrast mode support */
        @media (prefers-contrast: high) {
            .main-container {
                background: white;
                border: 2px solid black;
            }

            .poi-card {
                border: 2px solid #666;
                background: white;
            }
        }

        /* Location Permission Dialog Styles */
        .location-permission-overlay {
            position: fixed;
            top: 0;
            left: 0;
            width: 100vw;
            height: 100vh;
            background: rgba(0, 0, 0, 0.5);
            z-index: 10000;
            display: none;
            align-items: center;
            justify-content: center;
            backdrop-filter: blur(5px);
        }

        .location-permission-overlay.show {
            display: flex;
        }

        .location-permission-dialog {
            background: white;
            border-radius: 12px;
            box-shadow: 0 20px 60px rgba(0, 0, 0, 0.3);
            max-width: 400px;
            width: 90%;
            overflow: hidden;
            animation: dialogSlideIn 0.3s ease-out;
        }

        .location-dialog-header {
            background: #f8f9fa;
            padding: 16px 20px;
            border-bottom: 1px solid #e9ecef;
            display: flex;
            justify-content: space-between;
            align-items: center;
        }

        .location-dialog-title {
            font-size: 16px;
            font-weight: 500;
            color: #202124;
            margin: 0;
        }

        .location-dialog-close {
            background: none;
            border: none;
            font-size: 20px;
            color: #5f6368;
            cursor: pointer;
            padding: 4px;
            border-radius: 4px;
            transition: background 0.2s ease;
            width: 28px;
            height: 28px;
            display: flex;
            align-items: center;
            justify-content: center;
        }

        .location-dialog-close:hover {
            background: #f1f3f4;
        }

        .location-dialog-content {
            padding: 24px;
            text-align: center;
        }

        .location-permission-icon {
            width: 48px;
            height: 48px;
            background: #4285f4;
            border-radius: 50%;
            display: flex;
            align-items: center;
            justify-content: center;
            margin: 0 auto 16px;
            color: white;
            font-size: 24px;
        }

        .location-permission-message {
            font-size: 14px;
            color: #202124;
            margin: 0 0 24px 0;
            font-weight: 500;
        }

        .location-permission-buttons {
            display: flex;
            flex-direction: column;
            gap: 8px;
        }

        .location-permission-btn {
            background: #4285f4;
            color: white;
            border: none;
            padding: 12px 24px;
            border-radius: 6px;
            font-size: 14px;
            font-weight: 500;
            cursor: pointer;
            transition: all 0.2s ease;
            min-height: 44px;
        }

        .location-permission-btn:hover {
            background: #3367d6;
            transform: translateY(-1px);
            box-shadow: 0 4px 12px rgba(66, 133, 244, 0.3);
        }

        .location-permission-btn.secondary {
            background: #f8f9fa;
            color: #3c4043;
            border: 1px solid #dadce0;
        }

        .location-permission-btn.secondary:hover {
            background: #f1f3f4;
            box-shadow: 0 2px 8px rgba(0, 0, 0, 0.1);
        }

        .location-permission-btn.deny {
            background: transparent;
            color: #d93025;
            border: 1px solid #dadce0;
        }

        .location-permission-btn.deny:hover {
            background: #fce8e6;
            border-color: #d93025;
        }

        @keyframes dialogSlideIn {
            from {
                opacity: 0;
                transform: scale(0.9) translateY(-20px);
            }

            to {
                opacity: 1;
                transform: scale(1) translateY(0);
            }
        }

        /* Route Details Panel Styles */
        .route-details-panel {
            position: fixed;
            right: 20px;
            top: 20px;
            width: 350px;
            max-height: 80vh;
            background: white;
            border-radius: 12px;
            box-shadow: 0 10px 30px rgba(0, 0, 0, 0.2);
            overflow-y: auto;
            z-index: 1000;
            display: none;
            animation: panelSlideIn 0.3s ease-out;
        }

        .route-details-panel.show {
            display: block;
        }

        .route-header {
            background: var(--gradient-primary);
            color: white;
            padding: 16px 20px;
            border-radius: 12px 12px 0 0;
            display: flex;
            justify-content: space-between;
            align-items: center;
        }

        .route-header h3 {
            margin: 0;
            font-size: 1.2rem;
            font-weight: 600;
        }

        .close-btn {
            background: none;
            border: none;
            color: white;
            font-size: 1.5rem;
            cursor: pointer;
            padding: 4px 8px;
            border-radius: 4px;
            transition: background 0.2s ease;
            min-width: 36px;
            min-height: 36px;
            display: flex;
            align-items: center;
            justify-content: center;
        }

        .close-btn:hover {
            background: rgba(255, 255, 255, 0.2);
        }

        .route-summary {
            padding: 16px 20px;
            border-bottom: 1px solid #eee;
            display: grid;
            grid-template-columns: 1fr 1fr;
            gap: 12px;
        }

        .summary-item {
            display: flex;
            align-items: center;
            gap: 8px;
            font-size: 0.9rem;
            color: var(--text-color);
        }

        .summary-item i {
            color: var(--primary-color);
            width: 16px;
            text-align: center;
        }

        .elevation-section {
            padding: 16px 20px;
            border-bottom: 1px solid #eee;
        }

        .elevation-section h4 {
            margin: 0 0 12px 0;
            font-size: 1rem;
            font-weight: 600;
            color: var(--text-color);
        }

        .elevation-section canvas {
            width: 100% !important;
            height: 120px !important;
            max-height: 120px !important;
            margin: 10px 0;
            border-radius: 8px;
            background: #f8f9fa;
        }

        .elevation-stats {
            display: flex;
            justify-content: space-between;
            flex-wrap: wrap;
            gap: 8px;
            font-size: 0.8rem;
            color: #666;
        }

        .elevation-stats span {
            background: #f8f9fa;
            padding: 4px 8px;
            border-radius: 12px;
            border: 1px solid #e9ecef;
            font-weight: 600;
            transition: all 0.2s ease;
        }

        .elevation-stats span:hover {
            background: #e9ecef;
            transform: translateY(-1px);
        }

        .elevation-section.loading {
            opacity: 0.6;
        }

        .elevation-section.error {
            opacity: 0.8;
        }

        .elevation-section.error .elevation-stats span {
            background: #f8d7da;
            color: #721c24;
            border-color: #f5c6cb;
        }

        .stops-section {
            padding: 16px 20px;
            border-bottom: 1px solid #eee;
        }

        .stops-section h4 {
            margin: 0 0 12px 0;
            font-size: 1rem;
            font-weight: 600;
            color: var(--text-color);
            display: flex;
            align-items: center;
            justify-content: space-between;
        }

        .stops-count {
            background: var(--primary-color);
            color: white;
            padding: 2px 8px;
            border-radius: 12px;
            font-size: 0.8rem;
            font-weight: 500;
        }

        .stops-list {
            max-height: 280px;
            overflow-y: auto;
            scrollbar-width: thin;
            scrollbar-color: #ccc transparent;
        }

        .stops-list::-webkit-scrollbar {
            width: 6px;
        }

        .stops-list::-webkit-scrollbar-track {
            background: #f1f1f1;
            border-radius: 3px;
        }

        .stops-list::-webkit-scrollbar-thumb {
            background: #ccc;
            border-radius: 3px;
        }

        .stops-list::-webkit-scrollbar-thumb:hover {
            background: #999;
        }

        .segments-section {
            padding: 16px 20px;
            border-bottom: 1px solid #eee;
        }

        .segments-section h4 {
            margin: 0 0 12px 0;
            font-size: 1rem;
            font-weight: 600;
            color: var(--text-color);
        }

        .segments-list {
            max-height: 200px;
            overflow-y: auto;
            scrollbar-width: thin;
            scrollbar-color: #ccc transparent;
        }

        .segments-list::-webkit-scrollbar {
            width: 6px;
        }

        .segments-list::-webkit-scrollbar-track {
            background: #f1f1f1;
            border-radius: 3px;
        }

        .segments-list::-webkit-scrollbar-thumb {
            background: #ccc;
            border-radius: 3px;
        }

        .segments-list::-webkit-scrollbar-thumb:hover {
            background: #999;
        }

        .segment-item {
            display: flex;
            align-items: center;
            padding: 10px;
            border-bottom: 1px solid #f0f0f0;
            cursor: pointer;
            transition: all 0.3s ease;
            border-radius: 6px;
            margin-bottom: 3px;
        }

        .segment-item:hover {
            background: #f8f9fa;
            transform: translateX(2px);
        }

        .segment-item:last-child {
            border-bottom: none;
        }

        .segment-item.highlighted {
            background: rgba(66, 133, 244, 0.1);
            border-left: 3px solid #4285f4;
            transform: translateX(4px);
            box-shadow: 0 2px 8px rgba(66, 133, 244, 0.2);
        }

        .segment-icon {
            width: 28px;
            height: 28px;
            border-radius: 50%;
            display: flex;
            align-items: center;
            justify-content: center;
            font-size: 0.8rem;
            margin-right: 10px;
            flex-shrink: 0;
        }

        .segment-icon.walking {
            background: #27ae60;
            color: white;
        }

        .segment-icon.fallback {
            background: #e74c3c;
            color: white;
        }

        .segment-info {
            flex: 1;
        }

        .segment-route {
            font-weight: 600;
            color: var(--text-color);
            font-size: 0.85rem;
            margin-bottom: 2px;
        }

        .segment-details {
            font-size: 0.75rem;
            color: #666;
            display: flex;
            gap: 12px;
        }

        .stop-item {
            display: flex;
            align-items: center;
            padding: 12px;
            border-bottom: 1px solid #f0f0f0;
            cursor: pointer;
            transition: all 0.3s ease;
            border-radius: 8px;
            margin-bottom: 4px;
            position: relative;
        }

        .stop-item:hover {
            background: #f8f9fa;
            transform: translateX(2px);
            box-shadow: 0 2px 8px rgba(0, 0, 0, 0.1);
        }

        .stop-item:last-child {
            border-bottom: none;
        }

        .stop-item.highlighted {
            background: rgba(66, 133, 244, 0.1);
            border-left: 3px solid #4285f4;
            transform: translateX(4px);
            box-shadow: 0 4px 12px rgba(66, 133, 244, 0.2);
        }

        .stop-icon {
            width: 36px;
            height: 36px;
            border-radius: 50%;
            background: var(--primary-color);
            color: white;
            display: flex;
            align-items: center;
            justify-content: center;
            font-size: 1rem;
            margin-right: 12px;
            flex-shrink: 0;
            box-shadow: 0 2px 8px rgba(0, 0, 0, 0.2);
        }

        .stop-info {
            flex: 1;
        }

        .stop-name {
            font-weight: 600;
            color: var(--text-color);
            font-size: 0.95rem;
            margin-bottom: 3px;
            line-height: 1.2;
        }

        .stop-category {
            font-size: 0.8rem;
            color: #666;
            margin-bottom: 2px;
        }

        .stop-coordinates {
            font-size: 0.7rem;
            color: #999;
            font-family: monospace;
        }

        .stop-number {
            position: absolute;
            top: 8px;
            right: 8px;
            background: rgba(0, 0, 0, 0.1);
            color: #666;
            width: 20px;
            height: 20px;
            border-radius: 50%;
            display: flex;
            align-items: center;
            justify-content: center;
            font-size: 0.7rem;
            font-weight: bold;
        }

        .export-section {
            padding: 16px 20px;
        }

        .export-btn {
            width: 100%;
            background: var(--accent-color);
            color: white;
            border: none;
            padding: 12px 16px;
            border-radius: 8px;
            font-size: 0.9rem;
            font-weight: 600;
            cursor: pointer;
            transition: all 0.2s ease;
            display: flex;
            align-items: center;
            justify-content: center;
            gap: 8px;
        }

        .export-btn:hover {
            background: #20c997;
            transform: translateY(-1px);
            box-shadow: 0 4px 12px rgba(40, 167, 69, 0.3);
        }

        .export-btn.map-view {
            background: linear-gradient(135deg, #667eea 0%, #764ba2 100%);
            margin-bottom: 8px;
        }

        .export-btn.map-view:hover {
            background: linear-gradient(135deg, #5a6fd8 0%, #6a4190 100%);
            box-shadow: 0 4px 12px rgba(102, 126, 234, 0.4);
        }

        @keyframes panelSlideIn {
            from {
                opacity: 0;
                transform: translateX(100%);
            }

            to {
                opacity: 1;
                transform: translateX(0);
            }
        }

        /* Mobile responsiveness for route details panel */
        @media (max-width: 768px) {
            .route-details-panel {
                right: 10px;
                left: 10px;
                width: auto;
                max-height: 70vh;
            }

            .route-summary {
                grid-template-columns: 1fr;
                gap: 8px;
            }
        }

        /* Fallbacks for older browsers */
        @supports not (backdrop-filter: blur(10px)) {

            .main-container,
            .slider-container,
            .poi-card {
                background: rgba(255, 255, 255, 0.95) !important;
            }
        }

        @media (max-width: 768px) {
            body {
                padding: 5px 0;
            }

            .main-container {
                margin: 0 5px;
                border-radius: 16px;
            }

            .content {
                padding: 15px;
            }

            .header {
                padding: 20px 15px;
            }

            .header h1 {
                font-size: 1.8rem;
                line-height: 1.2;
            }

            .header p {
                font-size: 1rem;
                margin-top: 8px;
            }

            .section-title {
                font-size: 1.3rem;
                margin-bottom: 20px;
                text-align: center;
            }

            .slider-row {
                grid-template-columns: 1fr;
                gap: 12px;
            }

            .slider-container {
                padding: 20px 15px;
                margin-bottom: 20px;
            }

            .slider-container::before {
                height: 4px;
            }

            .slider-item {
                padding: 16px;
                border-radius: 12px;
            }

            .slider-label {
                font-size: 14px;
                gap: 10px;
            }

            .slider-label i {
                width: 20px;
                height: 20px;
                font-size: 14px;
            }

            .slider-value {
                font-size: 0.9rem;
                padding: 8px 12px;
                min-width: 110px;
            }

            .recommend-btn {
                padding: 16px 35px;
                font-size: 1.1rem;
                margin: 25px auto;
                width: 100%;
                max-width: 300px;
            }

            .poi-card {
                margin-bottom: 20px;
                border-radius: 20px;
            }

            .poi-content {
                padding: 18px;
            }

            .poi-image-container {
                height: 200px;
            }

            .poi-header {
                flex-direction: column;
                align-items: flex-start;
                gap: 12px;
            }

            .poi-name {
                font-size: 1.3rem;
            }

            .poi-score {
                align-self: flex-end;
                font-size: 0.9rem;
                padding: 8px 14px;
            }

            .poi-description {
                font-size: 0.9rem;
                -webkit-line-clamp: 2;
            }

            .poi-meta {
                flex-direction: column;
                gap: 8px;
                align-items: flex-start;
            }

            .poi-meta-item {
                font-size: 0.8rem;
            }

            .poi-ratings {
                gap: 6px;
                margin-bottom: 16px;
            }

            .rating-badge {
                padding: 6px 10px;
                font-size: 0.75rem;
            }

            .poi-actions {
                flex-direction: column;
                gap: 10px;
                padding-top: 12px;
            }

            .poi-action-btn {
                justify-content: center;
                width: 100%;
                padding: 12px 16px;
                font-size: 0.9rem;
            }

            .poi-media-preview {
                justify-content: flex-start;
                gap: 6px;
                margin-top: 10px;
            }

            .poi-media-thumb {
                width: 50px;
                height: 38px;
            }

            .poi-media-count {
                min-width: 50px;
                height: 38px;
                font-size: 0.7rem;
            }

            .map-container {
                height: 300px;
                margin-top: 20px;
                border-radius: 12px;
            }

            .route-details-panel {
                right: 5px;
                left: 5px;
                width: auto;
                max-height: 75vh;
                top: 10px;
            }

            .route-summary {
                grid-template-columns: 1fr;
                gap: 8px;
            }

            .stops-list {
                max-height: 200px;
            }

            .segments-list {
                max-height: 150px;
            }

            .elevation-section canvas {
                height: 100px !important;
            }

            .preferences-description {
                font-size: 0.9rem !important;
                margin-bottom: 20px !important;
                padding: 0 10px;
            }
        }

        @media (max-width: 480px) {
            body {
                padding: 0;
            }

            .main-container {
                margin: 0;
                border-radius: 0;
                min-height: 100vh;
            }

            .content {
                padding: 10px;
            }

            .header {
                padding: 15px 10px;
                border-radius: 0;
            }

            .header h1 {
                font-size: 1.6rem;
                line-height: 1.1;
            }

            .header p {
                font-size: 0.9rem;
                margin-top: 6px;
            }

            .section-title {
                font-size: 1.2rem;
                margin-bottom: 15px;
            }

            .slider-container {
                padding: 15px 10px;
                margin-bottom: 15px;
                border-radius: 16px;
            }

            .slider-row {
                gap: 10px;
            }

            .slider-item {
                padding: 12px;
                border-radius: 10px;
            }

            .slider-label {
                font-size: 13px;
                gap: 8px;
            }

            .slider-label i {
                width: 18px;
                height: 18px;
                font-size: 12px;
            }

            .slider-value {
                font-size: 0.8rem;
                padding: 6px 10px;
                min-width: 100px;
            }

            .recommend-btn {
                padding: 14px 30px;
                font-size: 1rem;
                margin: 20px auto;
                width: calc(100% - 20px);
                max-width: none;
            }

            .poi-card {
                margin-bottom: 15px;
                border-radius: 16px;
            }

            .poi-content {
                padding: 15px;
            }

            .poi-image-container {
                height: 180px;
            }

            .poi-name {
                font-size: 1.2rem;
            }

            .poi-score {
                font-size: 0.85rem;
                padding: 6px 12px;
            }

            .poi-description {
                font-size: 0.85rem;
                margin-bottom: 12px;
            }

            .poi-meta-item {
                font-size: 0.75rem;
            }

            .poi-ratings {
                gap: 4px;
                margin-bottom: 12px;
            }

            .rating-badge {
                padding: 4px 8px;
                font-size: 0.7rem;
            }

            .poi-actions {
                gap: 8px;
                padding-top: 10px;
            }

            .poi-action-btn {
                padding: 10px 14px;
                font-size: 0.85rem;
                border-radius: 16px;
            }

            .poi-media-preview {
                gap: 4px;
                margin-top: 8px;
            }

            .poi-media-thumb {
                width: 45px;
                height: 34px;
            }

            .poi-media-count {
                min-width: 45px;
                height: 34px;
                font-size: 0.65rem;
            }

            .map-container {
                height: 250px;
                margin-top: 15px;
                border-radius: 10px;
            }

            .route-details-panel {
                right: 2px;
                left: 2px;
                top: 5px;
                max-height: 80vh;
                border-radius: 16px;
            }

            .route-header {
                padding: 12px 15px;
            }

            .route-header h3 {
                font-size: 1.1rem;
            }

            .route-summary {
                padding: 12px 15px;
            }

            .summary-item {
                font-size: 0.8rem;
            }

            .stops-section,
            .segments-section,
            .elevation-section {
                padding: 12px 15px;
            }

            .stops-section h4,
            .segments-section h4,
            .elevation-section h4 {
                font-size: 0.9rem;
            }

            .stops-list {
                max-height: 180px;
            }

            .segments-list {
                max-height: 120px;
            }

            .stop-item,
            .segment-item {
                padding: 8px;
            }

            .stop-icon,
            .segment-icon {
                width: 30px;
                height: 30px;
                font-size: 0.8rem;
            }

            .stop-name,
            .segment-route {
                font-size: 0.85rem;
            }

            .stop-category,
            .stop-coordinates,
            .segment-details {
                font-size: 0.7rem;
            }

            .elevation-section canvas {
                height: 80px !important;
            }

            .elevation-stats {
                gap: 4px;
            }

            .elevation-stats span {
                padding: 3px 6px;
                font-size: 0.7rem;
            }

            .export-btn {
                padding: 10px 14px;
                font-size: 0.85rem;
            }

            .preferences-description {
                font-size: 0.85rem !important;
                margin-bottom: 15px !important;
                padding: 0 5px;
                line-height: 1.5 !important;
            }
        }

        /* Custom marker styles */
        .custom-poi-marker {
            background: transparent !important;
            border: none !important;
        }

        .custom-popup .leaflet-popup-content-wrapper {
            border-radius: 12px;
            box-shadow: 0 8px 25px rgba(0, 0, 0, 0.15);
            border: 1px solid rgba(255, 255, 255, 0.3);
        }

        .custom-popup .leaflet-popup-content {
            margin: 10px;
            line-height: 1.4;
        }

        .custom-popup .leaflet-popup-tip {
            background: white;
            border: 1px solid rgba(255, 255, 255, 0.3);
        }

        /* Route tooltip styles */
        .route-tooltip {
            background: rgba(0, 0, 0, 0.8) !important;
            color: white !important;
            border: none !important;
            border-radius: 8px !important;
            padding: 8px 12px !important;
            font-size: 12px !important;
            font-weight: 600 !important;
            box-shadow: 0 4px 15px rgba(0, 0, 0, 0.3) !important;
            backdrop-filter: blur(10px) !important;
        }

        .route-tooltip::before {
            border-top-color: rgba(0, 0, 0, 0.8) !important;
        }

        .segment-hover-popup .leaflet-popup-content-wrapper {
            border-radius: 8px;
            box-shadow: 0 4px 15px rgba(0, 0, 0, 0.2);
            border: 1px solid rgba(255, 255, 255, 0.3);
            background: rgba(255, 255, 255, 0.95);
            backdrop-filter: blur(10px);
        }

        .segment-hover-popup .leaflet-popup-content {
            margin: 8px;
            line-height: 1.3;
        }

        .segment-hover-popup .leaflet-popup-tip {
            background: rgba(255, 255, 255, 0.95);
            border: 1px solid rgba(255, 255, 255, 0.3);
        }

        /* Route button hover effects */
        .route-detail-popup button:hover {
            transform: translateY(-1px);
            box-shadow: 0 4px 12px rgba(0, 0, 0, 0.2);
        }

        .route-detail-popup button:active {
            transform: translateY(0);
        }

        /* Media Modal Styles */
        .media-modal {
            position: fixed;
            top: 0;
            left: 0;
            width: 100vw;
            height: 100vh;
            background: rgba(0, 0, 0, 0.9);
            z-index: 10000;
            display: none;
            align-items: center;
            justify-content: center;
            backdrop-filter: blur(5px);
            animation: modalFadeIn 0.3s ease-out;
        }

        .media-modal.show {
            display: flex;
        }

        .media-modal-content {
            position: relative;
            max-width: 90vw;
            max-height: 90vh;
            background: white;
            border-radius: 16px;
            overflow: hidden;
            box-shadow: 0 20px 60px rgba(0, 0, 0, 0.5);
            animation: modalSlideIn 0.3s ease-out;
        }

        .media-modal-header {
            background: var(--gradient-primary);
            color: white;
            padding: 16px 20px;
            display: flex;
            justify-content: space-between;
            align-items: center;
        }

        .media-modal-title {
            font-size: 1.2rem;
            font-weight: 600;
            margin: 0;
        }

        .media-modal-close {
            background: none;
            border: none;
            color: white;
            font-size: 1.5rem;
            cursor: pointer;
            padding: 4px 8px;
            border-radius: 4px;
            transition: background 0.2s ease;
            min-width: 36px;
            min-height: 36px;
            display: flex;
            align-items: center;
            justify-content: center;
        }

        .media-modal-close:hover {
            background: rgba(255, 255, 255, 0.2);
        }

        .media-modal-body {
            padding: 0;
            display: flex;
            flex-direction: column;
            align-items: center;
            justify-content: center;
            min-height: 300px;
            max-height: calc(90vh - 80px);
            overflow: auto;
        }

        .media-display {
            width: 100%;
            height: 100%;
            display: flex;
            align-items: center;
            justify-content: center;
            padding: 20px;
        }

        .media-display img {
            max-width: 100%;
            max-height: 70vh;
            object-fit: contain;
            border-radius: 8px;
            box-shadow: 0 4px 20px rgba(0, 0, 0, 0.2);
        }

        .media-display video {
            max-width: 100%;
            max-height: 70vh;
            border-radius: 8px;
            box-shadow: 0 4px 20px rgba(0, 0, 0, 0.2);
        }

        .media-display audio {
            width: 100%;
            max-width: 500px;
            margin: 20px 0;
        }

        .media-error {
            text-align: center;
            padding: 40px;
            color: #666;
        }

        .media-error i {
            font-size: 3rem;
            color: #e74c3c;
            margin-bottom: 16px;
        }

        .media-error h3 {
            color: #333;
            margin-bottom: 8px;
        }

        .media-error button {
            background: var(--primary-color);
            color: white;
            border: none;
            padding: 10px 20px;
            border-radius: 6px;
            cursor: pointer;
            margin-top: 16px;
            transition: background 0.2s ease;
        }

        .media-error button:hover {
            background: #5a6fd8;
        }

        .media-loading {
            text-align: center;
            padding: 40px;
            color: #666;
        }

        .media-loading i {
            font-size: 2rem;
            color: var(--primary-color);
            animation: spin 1s linear infinite;
            margin-bottom: 16px;
        }

        /* Navigation controls */
        .media-navigation {
            position: absolute;
            top: 50%;
            transform: translateY(-50%);
            z-index: 10001;
        }

        .media-nav-prev {
            left: 20px;
        }

        .media-nav-next {
            right: 20px;
        }

        .media-nav-btn {
            background: rgba(0, 0, 0, 0.7);
            color: white;
            border: none;
            width: 50px;
            height: 50px;
            border-radius: 50%;
            cursor: pointer;
            font-size: 1.2rem;
            transition: all 0.3s ease;
            display: flex;
            align-items: center;
            justify-content: center;
            backdrop-filter: blur(10px);
            box-shadow: 0 4px 15px rgba(0, 0, 0, 0.3);
        }

        .media-nav-btn:hover {
            background: rgba(0, 0, 0, 0.9);
            transform: scale(1.1);
        }

        .media-nav-btn:disabled {
            opacity: 0.3;
            cursor: not-allowed;
            transform: none;
        }

        .media-nav-btn:disabled:hover {
            background: rgba(0, 0, 0, 0.7);
            transform: none;
        }

        .media-counter {
            position: absolute;
            bottom: 20px;
            left: 50%;
            transform: translateX(-50%);
            background: rgba(0, 0, 0, 0.7);
            color: white;
            padding: 8px 16px;
            border-radius: 20px;
            font-size: 0.9rem;
            font-weight: 600;
            backdrop-filter: blur(10px);
            z-index: 10001;
        }

        .media-thumbnails {
            position: absolute;
            bottom: 70px;
            left: 50%;
            transform: translateX(-50%);
            display: flex;
            gap: 8px;
            max-width: 80%;
            overflow-x: auto;
            padding: 8px;
            background: rgba(0, 0, 0, 0.5);
            border-radius: 12px;
            backdrop-filter: blur(10px);
            z-index: 10001;
        }

        .media-thumbnail {
            width: 60px;
            height: 45px;
            border-radius: 6px;
            cursor: pointer;
            opacity: 0.6;
            transition: all 0.3s ease;
            border: 2px solid transparent;
            object-fit: cover;
        }

        .media-thumbnail.active {
            opacity: 1;
            border-color: white;
            transform: scale(1.1);
        }

        .media-thumbnail:hover {
            opacity: 0.9;
            transform: scale(1.05);
        }

        /* Image zoom controls */
        .image-zoom-controls {
            position: absolute;
            top: 20px;
            right: 20px;
            display: flex;
            gap: 8px;
            z-index: 10002;
        }

        .zoom-btn {
            background: rgba(0, 0, 0, 0.7);
            color: white;
            border: none;
            width: 40px;
            height: 40px;
            border-radius: 50%;
            cursor: pointer;
            font-size: 1rem;
            transition: all 0.3s ease;
            display: flex;
            align-items: center;
            justify-content: center;
            backdrop-filter: blur(10px);
        }

        .zoom-btn:hover {
            background: rgba(0, 0, 0, 0.9);
            transform: scale(1.1);
        }

        .zoom-btn:disabled {
            opacity: 0.3;
            cursor: not-allowed;
            transform: none;
        }

        .media-image-container {
            position: relative;
            width: 100%;
            height: 100%;
            overflow: hidden;
            display: flex;
            align-items: center;
            justify-content: center;
        }

        .media-image-zoomable {
            transition: transform 0.3s ease;
            cursor: grab;
            max-width: 100%;
            max-height: 70vh;
            object-fit: contain;
        }

        .media-image-zoomable:active {
            cursor: grabbing;
        }

        .media-image-zoomed {
            cursor: move;
        }

        /* Video and audio enhanced controls */
        .media-video-container {
            position: relative;
            width: 100%;
            display: flex;
            align-items: center;
            justify-content: center;
        }

        .media-audio-container {
            width: 100%;
            max-width: 600px;
            padding: 30px;
            text-align: center;
        }

        .audio-info {
            margin-bottom: 20px;
        }

        .audio-info h4 {
            color: #333;
            margin: 0 0 8px 0;
            font-size: 1.3rem;
        }

        .audio-info .audio-meta {
            color: #666;
            font-size: 0.9rem;
        }

        .media-progress {
            position: absolute;
            bottom: 0;
            left: 0;
            right: 0;
            height: 4px;
            background: rgba(255, 255, 255, 0.3);
            z-index: 10001;
        }

        .media-progress-bar {
            height: 100%;
            background: var(--primary-color);
            width: 0%;
            transition: width 0.1s ease;
        }

        @keyframes modalFadeIn {
            from {
                opacity: 0;
            }

            to {
                opacity: 1;
            }
        }

        @keyframes modalSlideIn {
            from {
                opacity: 0;
                transform: scale(0.9) translateY(-20px);
            }

            to {
                opacity: 1;
                transform: scale(1) translateY(0);
            }
        }

        /* Mobile responsive modal */
        @media (max-width: 768px) {
            .media-modal-content {
                max-width: 95vw;
                max-height: 95vh;
                margin: 10px;
            }

            .media-modal-header {
                padding: 12px 16px;
            }

            .media-modal-title {
                font-size: 1.1rem;
            }

            .media-display {
                padding: 16px;
            }

            .media-display img,
            .media-display video {
                max-height: 60vh;
            }

            .media-nav-prev {
                left: 10px;
            }

            .media-nav-next {
                right: 10px;
            }

            .media-nav-btn {
                width: 44px;
                height: 44px;
                font-size: 1rem;
            }

            .media-counter {
                bottom: 15px;
                font-size: 0.8rem;
                padding: 6px 12px;
            }

            .media-thumbnails {
                bottom: 55px;
                max-width: 90%;
            }

            .media-thumbnail {
                width: 50px;
                height: 38px;
            }
        }

        @media (max-width: 480px) {
            .media-modal-content {
                max-width: 98vw;
                max-height: 98vh;
                margin: 5px;
                border-radius: 12px;
            }

            .media-display {
                padding: 12px;
            }

            .media-display img,
            .media-display video {
                max-height: 50vh;
            }

            .media-nav-prev {
                left: 5px;
            }

            .media-nav-next {
                right: 5px;
            }

            .media-nav-btn {
                width: 40px;
                height: 40px;
                font-size: 0.9rem;
            }

            .media-counter {
                bottom: 10px;
                font-size: 0.75rem;
                padding: 4px 10px;
            }

            .media-thumbnails {
                bottom: 45px;
                max-width: 95%;
                gap: 4px;
            }

            .media-thumbnail {
                width: 45px;
                height: 34px;
            }

            .image-zoom-controls {
                top: 10px;
                right: 10px;
                gap: 4px;
            }

            .zoom-btn {
                width: 36px;
                height: 36px;
                font-size: 0.8rem;
            }
        }

        /* Enhanced Map Styles */
        .map-container-enhanced {
            height: 500px;
            width: 100%;
            border-radius: 16px;
            overflow: hidden;
            box-shadow: var(--card-shadow);
            border: 2px solid rgba(255, 255, 255, 0.2);
            background: #f8f9fa;
            position: relative;
            margin-bottom: 20px;
        }

        .map-container-enhanced::before {
            content: '';
            position: absolute;
            top: 0;
            left: 0;
            right: 0;
            bottom: 0;
            background: linear-gradient(45deg, rgba(102, 126, 234, 0.1) 0%, rgba(118, 75, 162, 0.1) 100%);
            pointer-events: none;
            z-index: 0;
        }

        /* Map section styling */
        #mapSection {
            background: rgba(255, 255, 255, 0.95);
            border-radius: 20px;
            padding: 25px;
            backdrop-filter: blur(10px);
            border: 1px solid rgba(255, 255, 255, 0.3);
            box-shadow: var(--card-shadow);
            margin-top: 30px;
        }

        /* Responsive map height */
        @media (max-width: 768px) {
            .map-container-enhanced {
                height: 400px;
                border-radius: 12px;
            }

            #mapSection {
                padding: 20px;
                border-radius: 16px;
            }
        }

        @media (max-width: 480px) {
            .map-container-enhanced {
                height: 350px;
                border-radius: 8px;
            }

            #mapSection {
                padding: 15px;
                border-radius: 12px;
            }
        }

        /* Map loading state */
        .map-container-enhanced.loading {
            display: flex;
            align-items: center;
            justify-content: center;
            background: linear-gradient(135deg, #f8f9fa 0%, #e9ecef 100%);
        }

        .map-container-enhanced.loading::after {
            content: '🗺️ Harita yükleniyor...';
            font-size: 1.1rem;
            color: #666;
            font-weight: 500;
        }

        /* Custom popup styles for better visibility */
        .leaflet-popup-content-wrapper {
            border-radius: 12px !important;
            box-shadow: 0 8px 25px rgba(0, 0, 0, 0.15) !important;
        }

        .leaflet-popup-tip {
            box-shadow: 0 2px 8px rgba(0, 0, 0, 0.1) !important;
        }

        /* Map controls enhancement */
        .leaflet-control-zoom {
            border-radius: 8px !important;
            overflow: hidden;
            box-shadow: 0 4px 12px rgba(0, 0, 0, 0.15) !important;
        }

        .leaflet-control-zoom a {
            border-radius: 0 !important;
            font-weight: bold !important;
            transition: all 0.2s ease !important;
        }

        .leaflet-control-zoom a:hover {
            background: var(--primary-color) !important;
            color: white !important;
        }

        /*
 High and Low Score Styling */
        .poi-card__score.high-score {
            background: linear-gradient(135deg, #28a745 0%, #20c997 100%);
            color: white;
            font-weight: 600;
            box-shadow: 0 2px 8px rgba(40, 167, 69, 0.3);
        }

        .poi-card__score.low-score {
            background: linear-gradient(135deg, #6c757d 0%, #495057 100%);
            color: white;
            font-weight: 500;
            box-shadow: 0 2px 8px rgba(108, 117, 125, 0.3);
        }

        /* Recommendation sections */
        .recommendation-section {
            margin-bottom: 25px;
        }

        .recommendation-section h4 {
            font-size: 1.3rem;
            font-weight: 600;
            text-align: center;
            padding: 12px 20px;
            border-radius: 12px;
            background: rgba(255, 255, 255, 0.9);
            backdrop-filter: blur(10px);
            border: 1px solid rgba(255, 255, 255, 0.3);
            box-shadow: 0 4px 12px rgba(0, 0, 0, 0.1);
        }

        .low-score-header {
            background: rgba(255, 255, 255, 0.95);
            border-radius: 16px;
            padding: 20px;
            backdrop-filter: blur(10px);
            border: 1px solid rgba(255, 255, 255, 0.3);
            box-shadow: 0 4px 12px rgba(0, 0, 0, 0.08);
        }

        /* Animation for low score POIs */
        #lowScorePOIs {
            transition: all 0.5s ease-out;
        }

        /* Button styling for toggle */
        #showLowScoreBtn {
            transition: all 0.3s ease;
            min-width: 200px;
        }

        #showLowScoreBtn:hover {
            transform: translateY(-2px);
            box-shadow: 0 4px 12px rgba(0, 0, 0, 0.15);
        }

        /* Responsive adjustments */
        @media (max-width: 768px) {
            .recommendation-section h4 {
                font-size: 1.1rem;
                padding: 10px 15px;
            }

            .low-score-header {
                padding: 15px;
            }

            #showLowScoreBtn {
                min-width: 180px;
                font-size: 0.9rem;
            }
        }

        /* Low
 Score Marker Styles */
        .low-score-marker {
            filter: grayscale(0.3) !important;
            opacity: 0.85 !important;
            transition: all 0.2s ease !important;
        }

        .low-score-marker:hover {
            filter: grayscale(0.1) brightness(1.15) !important;
            opacity: 1 !important;
            z-index: 1000 !important;
            cursor: pointer !important;
        }

        .high-score-marker {
            transition: all 0.2s ease !important;
        }

        .high-score-marker:hover {
            filter: brightness(1.15) saturate(1.2) !important;
            z-index: 1000 !important;
            cursor: pointer !important;
        }

        /* Map marker animations - safe properties with scale */
        .custom-poi-marker {
            transition: filter 0.2s ease, opacity 0.2s ease !important;
        }

        /* Prevent markers from jumping out of bounds */
        .leaflet-marker-icon {
            transition: filter 0.2s ease !important;
        }

        /* Smooth hover effects for all markers */
        .leaflet-marker-icon:hover {
            z-index: 1000 !important;
            cursor: pointer !important;
        }

        /* Popup styling for low score POIs */
        .leaflet-popup-content-wrapper.low-score {
            opacity: 0.9 !important;
            filter: grayscale(0.2) !important;
        }

        /* Map legend for marker types */
        .map-legend {
            position: absolute;
            bottom: 20px;
            right: 20px;
            background: rgba(255, 255, 255, 0.95);
            padding: 15px;
            border-radius: 12px;
            box-shadow: 0 4px 12px rgba(0, 0, 0, 0.15);
            font-size: 0.9rem;
            z-index: 1000;
        }

        .map-legend h4 {
            margin: 0 0 10px 0;
            font-size: 1rem;
            color: #333;
        }

        .legend-item {
            display: flex;
            align-items: center;
            gap: 8px;
            margin-bottom: 5px;
        }

        .legend-marker {
            width: 20px;
            height: 20px;
            border-radius: 50%;
            display: flex;
            align-items: center;
            justify-content: center;
            font-size: 12px;
        }

        .legend-marker.high-score {
            background: var(--accent-color);
            color: white;
        }

        .legend-marker.low-score {
            background: #9ca3af;
            color: white;
            opacity: 0.6;
            filter: grayscale(0.7);
        }

        @media (max-width: 768px) {
            .map-legend {
                bottom: 10px;
                right: 10px;
                padding: 10px;
                font-size: 0.8rem;
            }

            .legend-marker {
                width: 16px;
                height: 16px;
                font-size: 10px;
            }
        }

        /*
 Fix marker clickability issues */
        .leaflet-marker-icon {
            pointer-events: auto !important;
            cursor: pointer !important;
            user-select: none !important;
        }

        .custom-poi-marker {
            pointer-events: auto !important;
            cursor: pointer !important;
            user-select: none !important;
        }

        .custom-poi-marker>* {
            pointer-events: auto !important;
        }

        /* Ensure markers stay anchored to their coordinates */
        .leaflet-marker-icon,
        .custom-poi-marker {
            position: absolute !important;
        }

        /* Remove problematic animations */
        .leaflet-marker-icon * {
            pointer-events: auto !important;
        }

        /* Make sure the marker container is clickable */
        .leaflet-marker-pane .leaflet-marker-icon {
            pointer-events: auto !important;
            cursor: pointer !important;
        }

        /* Enhanced hover effects with smooth animations */
        .custom-poi-marker:hover {
            transition: filter 0.2s ease !important;
        }

        /* Pulse animation for active markers */
        @keyframes markerPulse {
            0% {
                box-shadow: 0 0 0 0 rgba(102, 126, 234, 0.4);
            }

            50% {
                box-shadow: 0 0 0 8px rgba(102, 126, 234, 0);
            }

            100% {
                box-shadow: 0 0 0 0 rgba(102, 126, 234, 0);
            }
        }

        @keyframes lowScoreMarkerPulse {
            0% {
                box-shadow: 0 0 0 0 rgba(156, 163, 175, 0.3);
            }

            50% {
                box-shadow: 0 0 0 6px rgba(156, 163, 175, 0);
            }

            100% {
                box-shadow: 0 0 0 0 rgba(156, 163, 175, 0);
            }
        }

        .high-score-marker:active {
            animation: markerPulse 0.6s ease-out;
        }

        .low-score-marker:active {
            animation: lowScoreMarkerPulse 0.6s ease-out;
        }

        /* For
ce marker clickability */
        .leaflet-marker-icon,
        .custom-poi-marker {
            z-index: 1000 !important;
            pointer-events: auto !important;
            cursor: pointer !important;
        }

        .leaflet-marker-icon:hover,
        .custom-poi-marker:hover {
            z-index: 1001 !important;
        }

        /* Ensure all marker children are clickable */
        .custom-poi-marker div,
        .custom-poi-marker span {
            pointer-events: auto !important;
            cursor: pointer !important;
        }

        /* Debug: make markers more visible for testing */
        .leaflet-marker-pane {
            z-index: 600 !important;
        }

        /* Simple m
arker styles */
        .simple-poi-marker {
            pointer-events: auto !important;
            cursor: pointer !important;
        }

        .simple-marker {
            pointer-events: auto !important;
            cursor: pointer !important;
        }

        .simple-poi-marker:hover .simple-marker {
            transform: scale(1.1) !important;
            transition: transform 0.2s ease !important;
        }

        /* Pop
up positioning fixes */
        .leaflet-popup {
            z-index: 1002 !important;
        }

        .leaflet-popup-pane {
            z-index: 700 !important;
        }

        .custom-popup .leaflet-popup-content-wrapper {
            border-radius: 12px !important;
            box-shadow: 0 8px 25px rgba(0, 0, 0, 0.15) !important;
            max-width: 400px !important;
        }

        /* Prevent popup from causing marker displacement */
        .leaflet-popup-tip-container {
            z-index: 1003 !important;
        }

        /*
 Fix map mouse behavior issues */
        .map-container-enhanced {
            touch-action: pan-x pan-y;
            user-select: none;
            -webkit-user-select: none;
            -moz-user-select: none;
            -ms-user-select: none;
        }

        /* Ensure Leaflet map has proper mouse events */
        .leaflet-container {
            touch-action: pan-x pan-y !important;
            cursor: grab !important;
        }

        .leaflet-container:active {
            cursor: grabbing !important;
        }

        /* Fix dragging behavior */
        .leaflet-dragging .leaflet-container {
            cursor: grabbing !important;
        }

        /* Prevent text selection during map interaction */
        .leaflet-container,
        .leaflet-container * {
            -webkit-user-select: none !important;
            -moz-user-select: none !important;
            -ms-user-select: none !important;
            user-select: none !important;
        }

        /* Fix zoom control positioning */
        .leaflet-control-zoom {
            z-index: 1000 !important;
        }

        /* Ensure map tiles load properly */
        .leaflet-tile-pane {
            z-index: 200 !important;
        }

        /* Fix overlay positioning */
        .leaflet-overlay-pane {
            z-index: 400 !important;
        }

        /* Ensure shadow pane doesn't interfere */
        .leaflet-shadow-pane {
            z-index: 500 !important;
        }

        /* Fix marker pane z-index */
        .leaflet-marker-pane {
            z-index: 600 !important;
        }

        /* Prevent backdrop filter from interfering with map */
        #mapSection {
            backdrop-filter: blur(10px);
        }

        .map-container-enhanced {
            backdrop-filter: none !important;
        }

        /* Fix for touch devices */
        @media (hover: none) and (pointer: coarse) {
            .leaflet-container {
                touch-action: pan-x pan-y zoom-disable-double-tap-zoom !important;
            }
        }

        /* E
nhanced Segment Highlighting */
        .segment-highlighted {
            background: linear-gradient(135deg, #ff6b35 0%, #f7931e 100%) !important;
            color: white !important;
            transform: scale(1.02) !important;
            box-shadow: 0 8px 25px rgba(255, 107, 53, 0.4) !important;
            border-left: 4px solid #ff4500 !important;
            z-index: 10 !important;
            position: relative !important;
        }

        .segment-highlighted .segment-icon {
            background: rgba(255, 255, 255, 0.2) !important;
            color: white !important;
            border: 2px solid rgba(255, 255, 255, 0.3) !important;
        }

        .segment-highlighted .segment-route {
            font-weight: 700 !important;
            text-shadow: 0 1px 2px rgba(0, 0, 0, 0.2) !important;
        }

        .segment-highlighted .segment-details span {
            background: rgba(255, 255, 255, 0.2) !important;
            color: white !important;
            border-radius: 12px !important;
            padding: 2px 8px !important;
            font-weight: 600 !important;
        }

        /* Pulse animation for highlighted segment */
        @keyframes segmentPulse {
            0% {
                box-shadow: 0 8px 25px rgba(255, 107, 53, 0.4);
                transform: scale(1.02);
            }

            50% {
                box-shadow: 0 12px 35px rgba(255, 107, 53, 0.6);
                transform: scale(1.03);
            }

            100% {
                box-shadow: 0 8px 25px rgba(255, 107, 53, 0.4);
                transform: scale(1.02);
            }
        }

        .segment-pulse {
            animation: segmentPulse 1.5s ease-in-out 3 !important;
        }

        /* Segment highlight popup styling */
        .segment-highlight-popup .leaflet-popup-content-wrapper {
            background: linear-gradient(135deg, #ff6b35 0%, #f7931e 100%) !important;
            color: white !important;
            border-radius: 15px !important;
            box-shadow: 0 10px 30px rgba(255, 107, 53, 0.4) !important;
            border: 2px solid rgba(255, 255, 255, 0.3) !important;
        }

        .segment-highlight-popup .leaflet-popup-tip {
            background: #ff6b35 !important;
            box-shadow: 0 2px 8px rgba(255, 107, 53, 0.3) !important;
        }

        /* Highlighted route line styling */
        .highlighted-segment {
            filter: drop-shadow(0 0 8px rgba(255, 107, 53, 0.6)) !important;
            z-index: 1000 !important;
        }

        /* Segment item hover enhancement */
        .segment-item:hover {
            background: linear-gradient(135deg, #f8f9fa 0%, #e9ecef 100%) !important;
            transform: translateX(5px) !important;
            box-shadow: 0 4px 15px rgba(0, 0, 0, 0.1) !important;
            border-left: 3px solid var(--primary-color) !important;
        }

        .segment-item {
            transition: all 0.3s cubic-bezier(0.4, 0, 0.2, 1) !important;
            cursor: pointer !important;
            border-radius: 12px !important;
            margin-bottom: 8px !important;
            padding: 12px !important;
            border: 1px solid rgba(0, 0, 0, 0.1) !important;
        }

        /* Segment icon enhancements */
        .segment-icon {
            transition: all 0.3s ease !important;
        }

        .segment-item:hover .segment-icon {
            transform: scale(1.1) !important;
            box-shadow: 0 4px 12px rgba(0, 0, 0, 0.15) !important;
        }

        /* Segment details styling */
        .segment-details span {
            transition: all 0.2s ease !important;
        }

        .segment-item:hover .segment-details span {
            background: var(--primary-color) !important;
            color: white !important;
            transform: translateY(-1px) !important;
        }

        /* Mobile responsive adjustments */
        @media (max-width: 768px) {
            .segment-highlighted {
                transform: scale(1.01) !important;
            }

            .segment-item:hover {
                transform: translateX(3px) !important;
            }

            .segment-highlight-popup .leaflet-popup-content-wrapper {
                font-size: 0.9rem !important;
            }
        }

        /* 
Custom marker styles */
        .custom-marker {
            background: none !important;
            border: none !important;
        }

        .marker-content {
            width: 40px;
            height: 40px;
            border-radius: 50% 50% 50% 0;
            transform: rotate(-45deg);
            display: flex;
            align-items: center;
            justify-content: center;
            box-shadow: 0 4px 12px rgba(0, 0, 0, 0.3);
            border: 3px solid white;
            transition: all 0.3s ease;
        }

        .marker-content:hover {
            transform: rotate(-45deg) scale(1.1);
            box-shadow: 0 6px 16px rgba(0, 0, 0, 0.4);
        }

        .marker-icon {
            transform: rotate(45deg);
            font-size: 1.2rem;
            color: white;
            text-shadow: 0 1px 3px rgba(0, 0, 0, 0.3);
        }

        /* Marker popup styles */
        .marker-popup {
            min-width: 200px;
        }

        .marker-popup h4 {
            margin: 0 0 8px 0;
            color: var(--text-color);
            font-size: 1.1rem;
        }

        .marker-popup p {
            margin: 0 0 12px 0;
            color: #666;
            font-size: 0.9rem;
            line-height: 1.4;
        }

        .popup-actions {
            display: flex;
            gap: 8px;
        }

        .popup-actions .btn {
            font-size: 0.8rem;
            padding: 6px 12px;
        }

        /* No results styles */
        .no-results {
            text-align: center;
            padding: 60px 20px;
            color: #666;
        }

        .no-results h3 {
            margin: 0 0 15px 0;
            color: var(--text-color);
        }

        .no-results p {
            margin: 0;
            font-size: 1.1rem;
            line-height: 1.6;
        }

        /* Section subtitle styles */
        .section-subtitle {
            font-size: 1.3rem;
            font-weight: 600;
            color: var(--text-color);
            margin: 30px 0 20px 0;
            display: flex;
            align-items: center;
            gap: 10px;
            padding-bottom: 10px;
            border-bottom: 2px solid rgba(102, 126, 234, 0.2);
        }

        /* POI grid styles */
        .poi-grid {
            display: grid;
            grid-template-columns: repeat(auto-fill, minmax(350px, 1fr));
            gap: 25px;
            margin-bottom: 30px;
        }

        /* Low score toggle styles */
        .low-score-toggle {
            text-align: center;
            margin: 30px 0;
        }

        .low-score-toggle .btn {
            padding: 12px 24px;
            font-size: 1rem;
            border-radius: 25px;
            transition: all 0.3s ease;
        }

        .low-score-toggle .btn:hover {
            transform: translateY(-2px);
            box-shadow: 0 8px 20px rgba(0, 0, 0, 0.15);
        }

        /* Enhanced button styles */
        .btn--secondary {
            background: linear-gradient(135deg, #6c757d 0%, #5a6268 100%);
            color: white;
            border: none;
        }

        .btn--warning {
            background: linear-gradient(135deg, #ffc107 0%, #e0a800 100%);
            color: #212529;
            border: none;
        }

        /* Responsive design */
        @media (max-width: 768px) {
            .poi-grid {
                grid-template-columns: 1fr;
                gap: 20px;
            }

            .recommend-btn {
                padding: 18px 40px;
                font-size: 1.2rem;
            }

            .marker-content {
                width: 35px;
                height: 35px;
            }

            .marker-icon {
                font-size: 1rem;
            }
        }

        @media (max-width: 480px) {
            .recommend-btn {
                padding: 16px 35px;
                font-size: 1.1rem;
            }

            .poi-actions {
                flex-direction: column;
                gap: 8px;
            }

            .poi-action-btn {
                width: 100%;
                justify-content: center;
            }
        }   
     /* Route Cards */
        .route-card-title {
            font-size: 1.3rem;
            font-weight: 700;
            color: var(--text-color);
            margin: 0 0 8px 0;
            line-height: 1.3;
        }

        .route-card-description {
            color: #666;
            font-size: 0.95rem;
            line-height: 1.5;
            margin-bottom: 16px;
            display: -webkit-box;
            -webkit-line-clamp: 2;
            -webkit-box-orient: vertical;
            overflow: hidden;
        }

        .route-card-meta {
            display: flex;
            flex-wrap: wrap;
            gap: 12px;
            margin-bottom: 16px;
        }

        .route-meta-item {
            display: flex;
            align-items: center;
            gap: 6px;
            font-size: 0.85rem;
            color: #666;
            background: #f8f9fa;
            padding: 6px 12px;
            border-radius: 20px;
            border: 1px solid #e9ecef;
        }

        .route-meta-item i {
            font-size: 0.8rem;
            color: var(--primary-color);
        }

        .route-card-tags {
            display: flex;
            flex-wrap: wrap;
            gap: 8px;
            margin-bottom: 16px;
        }

        .route-tag {
            background: var(--gradient-primary);
            color: white;
            padding: 4px 12px;
            border-radius: 16px;
            font-size: 0.8rem;
            font-weight: 500;
        }

        .route-card-footer {
            display: flex;
            justify-content: space-between;
            align-items: center;
            padding: 16px 20px;
            background: #f8f9fa;
            border-top: 1px solid #e9ecef;
        }

        .route-difficulty {
            display: flex;
            align-items: center;
            gap: 8px;
            font-size: 0.9rem;
            font-weight: 600;
        }

        .difficulty-stars {
            display: flex;
            gap: 2px;
        }

        .difficulty-star {
            width: 12px;
            height: 12px;
            border-radius: 50%;
            background: #e9ecef;
            transition: background 0.3s ease;
        }

        .difficulty-star.filled {
            background: #ffc107;
        }

        .route-select-preview {
            background: var(--gradient-primary);
            color: white;
            border: none;
            padding: 10px 20px;
            border-radius: 25px;
            cursor: pointer;
            transition: all 0.3s ease;
            display: flex;
            align-items: center;
            gap: 8px;
            font-weight: 600;
            font-size: 0.9rem;
            min-height: var(--touch-target-min);
            touch-action: manipulation;
        }

        .route-select-preview:hover {
            background: linear-gradient(135deg, #1a202c 0%, #2d3748 100%);
            transform: translateY(-2px);
            box-shadow: 0 4px 12px rgba(45, 55, 72, 0.3);
        }

        /* Route Detail Modal */
        .route-detail-modal {
            position: fixed;
            top: 0;
            left: 0;
            width: 100%;
            height: 100%;
            background: rgba(0, 0, 0, 0.7);
            backdrop-filter: blur(8px);
            display: none;
            justify-content: center;
            align-items: center;
            z-index: 10000;
            padding: 20px;
            animation: fadeIn 0.3s ease;
        }

        .route-detail-modal.show {
            display: flex;
        }

        .route-detail-modal-content {
            background: white;
            border-radius: 20px;
            max-width: 900px;
            width: 100%;
            max-height: 90vh;
            overflow: hidden;
            box-shadow: 0 20px 60px rgba(0, 0, 0, 0.3);
            animation: slideUp 0.3s ease;
            display: flex;
            flex-direction: column;
        }

        .route-detail-modal-header {
            padding: 24px 30px;
            border-bottom: 1px solid #e9ecef;
            display: flex;
            justify-content: space-between;
            align-items: center;
            background: var(--gradient-primary);
            color: white;
        }

        .route-detail-modal-title {
            margin: 0;
            font-size: 1.5rem;
            font-weight: 700;
        }

        .route-detail-modal-close {
            background: none;
            border: none;
            color: white;
            font-size: 1.5rem;
            cursor: pointer;
            padding: 8px;
            border-radius: 50%;
            transition: all 0.3s ease;
            display: flex;
            align-items: center;
            justify-content: center;
            width: 40px;
            height: 40px;
            min-height: var(--touch-target-min);
            touch-action: manipulation;
        }

        .route-detail-modal-close:hover {
            background: rgba(255, 255, 255, 0.2);
            transform: rotate(90deg);
        }

        .route-detail-modal-body {
            padding: 30px;
            overflow-y: auto;
            flex: 1;
        }

        .route-detail-modal-footer {
            padding: 20px 30px;
            border-top: 1px solid #e9ecef;
            background: #f8f9fa;
            display: flex;
            justify-content: center;
        }

        .route-select-btn {
            background: var(--gradient-primary);
            color: white;
            border: none;
            padding: 16px 32px;
            border-radius: 30px;
            cursor: pointer;
            transition: all 0.3s ease;
            display: flex;
            align-items: center;
            gap: 12px;
            font-weight: 700;
            font-size: 1.1rem;
            min-height: var(--touch-target-min);
            touch-action: manipulation;
        }

        .route-select-btn:hover {
            background: linear-gradient(135deg, #1a202c 0%, #2d3748 100%);
            transform: translateY(-2px);
            box-shadow: 0 8px 25px rgba(45, 55, 72, 0.3);
        }

        .route-detail-content {
            display: grid;
            gap: 30px;
        }

        .route-info-section {
            background: #f8f9fa;
            padding: 24px;
            border-radius: 16px;
            border: 1px solid #e9ecef;
        }

        .route-info-title {
            font-size: 1.2rem;
            font-weight: 700;
            color: var(--text-color);
            margin-bottom: 16px;
            display: flex;
            align-items: center;
            gap: 10px;
        }

        .route-stats-grid {
            display: grid;
            grid-template-columns: repeat(auto-fit, minmax(150px, 1fr));
            gap: 16px;
            margin-bottom: 20px;
        }

        .route-stat-item {
            background: white;
            padding: 16px;
            border-radius: 12px;
            text-align: center;
            border: 1px solid #e9ecef;
            transition: all 0.3s ease;
        }

        .route-stat-item:hover {
            transform: translateY(-2px);
            box-shadow: 0 4px 12px rgba(0, 0, 0, 0.1);
        }

        .route-stat-value {
            font-size: 1.5rem;
            font-weight: 700;
            color: var(--primary-color);
            display: block;
        }

        .route-stat-label {
            font-size: 0.9rem;
            color: #666;
            margin-top: 4px;
        }

        .route-description {
            line-height: 1.6;
            color: #555;
            font-size: 1rem;
        }

        .route-pois-list {
            display: grid;
            gap: 16px;
        }

        .route-poi-item {
            background: white;
            padding: 20px;
            border-radius: 12px;
            border: 1px solid #e9ecef;
            transition: all 0.3s ease;
            cursor: pointer;
        }

        .route-poi-item:hover {
            transform: translateY(-2px);
            box-shadow: 0 4px 12px rgba(0, 0, 0, 0.1);
            border-color: var(--primary-color);
        }

        .route-poi-header {
            display: flex;
            justify-content: space-between;
            align-items: flex-start;
            margin-bottom: 12px;
        }

        .route-poi-name {
            font-size: 1.1rem;
            font-weight: 600;
            color: var(--text-color);
            margin: 0;
        }

        .route-poi-order {
            background: var(--gradient-primary);
            color: white;
            width: 28px;
            height: 28px;
            border-radius: 50%;
            display: flex;
            align-items: center;
            justify-content: center;
            font-size: 0.9rem;
            font-weight: 700;
            flex-shrink: 0;
        }

        .route-poi-description {
            color: #666;
            font-size: 0.9rem;
            line-height: 1.5;
            margin-bottom: 12px;
        }

        .route-poi-meta {
            display: flex;
            flex-wrap: wrap;
            gap: 12px;
            font-size: 0.85rem;
            color: #666;
        }

        .route-poi-meta-item {
            display: flex;
            align-items: center;
            gap: 6px;
        }

        .route-poi-meta-item i {
            color: var(--primary-color);
        }

        /* Loading States */
        .loading {
            display: flex;
            flex-direction: column;
            align-items: center;
            justify-content: center;
            padding: 60px 20px;
            text-align: center;
        }

        .loading__spinner {
            width: 50px;
            height: 50px;
            border: 4px solid #e9ecef;
            border-top: 4px solid var(--primary-color);
            border-radius: 50%;
            animation: spin 1s linear infinite;
            margin-bottom: 20px;
        }

        .loading__text {
            color: #666;
            font-size: 1rem;
            margin: 0;
        }

        /* No Routes Message */
        .no-routes-message {
            text-align: center;
            padding: 60px 20px;
            color: #666;
        }

        .no-routes-message i {
            font-size: 3rem;
            color: #cbd5e0;
            margin-bottom: 20px;
            display: block;
        }

        .no-routes-message p {
            font-size: 1.1rem;
            margin: 0;
            line-height: 1.6;
        }

        /* Route Map Container */
        .route-map-container {
            height: 300px;
            border-radius: 12px;
            overflow: hidden;
            border: 1px solid #e9ecef;
            margin-bottom: 20px;
        }

        .route-map-container .leaflet-container {
            height: 100%;
            border-radius: 12px;
        }

        /* Animations */
        @keyframes fadeIn {
            from {
                opacity: 0;
            }
            to {
                opacity: 1;
            }
        }

        @keyframes slideUp {
            from {
                transform: translateY(30px);
                opacity: 0;
            }
            to {
                transform: translateY(0);
                opacity: 1;
            }
        }

        /* Responsive Design for Route Components */
        @media (max-width: 768px) {
            .route-tabs {
                flex-direction: column;
            }

            .route-tab {
                padding: 16px 20px;
                border-radius: 0;
            }

            .route-tab:first-child {
                border-radius: 16px 16px 0 0;
            }

            .route-tab:last-child {
                border-radius: 0 0 16px 16px;
            }

            .route-filters {
                flex-direction: column;
                gap: 16px;
            }

            .filter-group {
                min-width: auto;
            }

            .predefined-routes-list {
                grid-template-columns: 1fr;
                gap: 16px;
            }

            .route-card-meta {
                flex-direction: column;
                gap: 8px;
            }

            .route-card-footer {
                flex-direction: column;
                gap: 12px;
                align-items: stretch;
            }

            .route-select-preview {
                justify-content: center;
            }

            .route-detail-modal {
                padding: 10px;
            }

            .route-detail-modal-content {
                max-height: 95vh;
            }

            .route-detail-modal-header {
                padding: 20px;
            }

            .route-detail-modal-body {
                padding: 20px;
            }

            .route-detail-modal-footer {
                padding: 16px 20px;
            }

            .route-stats-grid {
                grid-template-columns: repeat(2, 1fr);
                gap: 12px;
            }

            .route-stat-item {
                padding: 12px;
            }

            .route-stat-value {
                font-size: 1.2rem;
            }

            .route-poi-header {
                flex-direction: column;
                gap: 12px;
                align-items: flex-start;
            }

            .route-poi-order {
                align-self: flex-end;
            }
        }

        @media (max-width: 480px) {
            .route-tab span {
                font-size: 0.9rem;
            }

            .route-card-title {
                font-size: 1.1rem;
            }

            .route-detail-modal-title {
                font-size: 1.3rem;
            }

            .route-select-btn {
                padding: 14px 24px;
                font-size: 1rem;
            }

            .route-stats-grid {
                grid-template-columns: 1fr;
            }

            .loading {
                padding: 40px 20px;
            }

            .loading__spinner {
                width: 40px;
                height: 40px;
            }

            .no-routes-message {
                padding: 40px 20px;
            }

            .no-routes-message i {
                font-size: 2.5rem;
            }
        }

        /* High contrast mode support */
        @media (prefers-contrast: high) {
            .route-card {
                border-width: 2px;
            }

            .route-meta-item {
                border-width: 2px;
            }

            .route-detail-modal-content {
                border: 2px solid var(--text-color);
            }

            .route-poi-item {
                border-width: 2px;
            }
        }

        /* Reduced motion support */
        @media (prefers-reduced-motion: reduce) {
            .route-card,
            .route-select-preview,
            .route-detail-modal-close,
            .route-select-btn,
            .route-stat-item,
            .route-poi-item {
                transition: none;
            }

            .route-detail-modal,
            .route-detail-modal-content {
                animation: none;
            }

            .loading__spinner {
                animation: none;
                border-top-color: transparent;
            }
        }

        /* Focus styles for accessibility */
        .route-tab:focus,
        .filter-select:focus,
        .filter-clear-btn:focus,
        .route-card:focus,
        .route-select-preview:focus,
        .route-detail-modal-close:focus,
        .route-select-btn:focus {
            outline: 3px solid var(--primary-color);
            outline-offset: 2px;
        }

        /* Print styles */
        @media print {
            .route-detail-modal {
                position: static;
                background: none;
                backdrop-filter: none;
                display: block !important;
                padding: 0;
            }

            .route-detail-modal-content {
                box-shadow: none;
                max-height: none;
                max-width: none;
            }

            .route-detail-modal-header {
                background: none;
                color: var(--text-color);
                border-bottom: 2px solid var(--text-color);
            }

            .route-detail-modal-close,
            .route-detail-modal-footer {
                display: none;
            }

            .route-map-container {
                height: 200px;
                border: 2px solid var(--text-color);
            }
        }
/* Rou
te POI Marker Styles */
.route-poi-marker {
    background: transparent !important;
    border: none !important;
}

.route-poi-item {
    transition: all 0.2s ease;
}

.route-poi-item:hover {
    background: #e2e8f0 !important;
    transform: translateX(4px);
}

/* Route line styles */
.leaflet-interactive {
    cursor: pointer;
}

/* Route selection styles */
.route-pois-list {
    max-height: 300px;
    overflow-y: auto;
}

.route-pois-list::-webkit-scrollbar {
    width: 6px;
}

.route-pois-list::-webkit-scrollbar-track {
    background: #f1f1f1;
    border-radius: 3px;
}

.route-pois-list::-webkit-scrollbar-thumb {
    background: #cbd5e0;
    border-radius: 3px;
}

.route-pois-list::-webkit-scrollbar-thumb:hover {
    background: #a0aec0;
}

/* Route info display */
.route-info-stats {
    display: flex;
    justify-content: center;
    gap: 20px;
    flex-wrap: wrap;
    margin: 16px 0;
}

.route-info-stats span {
    display: flex;
    align-items: center;
    gap: 6px;
    color: #666;
    font-size: 14px;
}

.route-info-stats i {
    color: var(--primary-color);
}

/* Responsive adjustments for route display */
@media (max-width: 768px) {
    .route-info-stats {
        gap: 12px;
    }
    
    .route-info-stats span {
        font-size: 13px;
    }
    
    .route-poi-item {
        padding: 10px !important;
    }
    
    .poi-order {
        width: 20px !important;
        height: 20px !important;
        font-size: 11px !important;
    }
}/* Ro
ute Preview Map Styles */
.route-preview-section {
    margin: 20px 0;
    padding: 16px;
    background: #f8f9fa;
    border-radius: 12px;
    border: 1px solid #e2e8f0;
}

.route-preview-section h4 {
    margin: 0 0 16px 0;
    color: var(--text-color);
    display: flex;
    align-items: center;
    gap: 8px;
    font-size: 16px;
}

.route-preview-section h4 i {
    color: var(--primary-color);
}

.route-preview-map-container {
    position: relative;
    height: 200px;
    border-radius: 8px;
    overflow: hidden;
    border: 2px solid #e2e8f0;
    background: #ffffff;
}

.route-preview-map {
    width: 100%;
    height: 100%;
    border-radius: 6px;
}

.route-preview-overlay {
    position: absolute;
    bottom: 0;
    left: 0;
    right: 0;
    background: linear-gradient(transparent, rgba(0, 0, 0, 0.7));
    padding: 12px;
    pointer-events: none;
}

.route-preview-info {
    display: flex;
    justify-content: space-between;
    align-items: center;
    color: white;
    font-size: 12px;
    font-weight: 500;
}

.route-preview-info span {
    display: flex;
    align-items: center;
    gap: 4px;
}

.route-preview-info i {
    font-size: 11px;
}

/* Route Preview Marker Styles */
.route-preview-marker {
    background: transparent !important;
    border: none !important;
}

/* Modal adjustments for preview map */
.route-detail-modal-content {
    max-height: 90vh;
    overflow-y: auto;
}

.route-detail-content {
    display: flex;
    flex-direction: column;
    gap: 20px;
}

/* Responsive adjustments */
@media (max-width: 768px) {
    .route-preview-map-container {
        height: 150px;
    }
    
    .route-preview-overlay {
        padding: 8px;
    }
    
    .route-preview-info {
        font-size: 11px;
    }
    
    .route-preview-section {
        padding: 12px;
        margin: 16px 0;
    }
}

@media (max-width: 480px) {
    .route-preview-map-container {
        height: 120px;
    }
    
    .route-preview-info {
        flex-direction: column;
        gap: 4px;
        align-items: flex-start;
    }
}

/* Loading state for preview map */
.route-preview-map-loading {
    display: flex;
    align-items: center;
    justify-content: center;
    height: 100%;
    background: #f8f9fa;
    color: #666;
    font-size: 14px;
}

.route-preview-map-loading i {
    margin-right: 8px;
    animation: spin 1s linear infinite;
}

@keyframes spin {
    0% { transform: rotate(0deg); }
    100% { transform: rotate(360deg); }
}

/* Enhanced route detail modal */
.route-detail-modal {
    z-index: 10000;
}

.route-detail-modal-content {
    width: 90%;
    max-width: 600px;
    max-height: 85vh;
}

/* Route summary grid adjustments */
.route-summary-grid {
    display: grid;
    grid-template-columns: repeat(auto-fit, minmax(120px, 1fr));
    gap: 16px;
    margin-bottom: 20px;
}

.summary-item {
    display: flex;
    align-items: center;
    gap: 8px;
    padding: 12px;
    background: white;
    border-radius: 8px;
    border: 1px solid #e2e8f0;
}

.summary-item i {
    color: var(--primary-color);
    font-size: 16px;
    width: 20px;
    text-align: center;
}

.summary-item div {
    display: flex;
    flex-direction: column;
}

.summary-label {
    font-size: 11px;
    color: #666;
    text-transform: uppercase;
    letter-spacing: 0.5px;
    margin-bottom: 2px;
}

.summary-value {
    font-size: 14px;
    font-weight: 600;
    color: var(--text-color);
}

/* Difficulty stars in summary */
.difficulty-stars {
    font-size: 12px;
    color: #fbbf24;
}

/* Route preview hover effect */
.route-preview-map-container:hover {
    border-color: var(--primary-color);
    transition: border-color 0.2s ease;
}

.route-preview-map-container:hover .route-preview-overlay {
    background: linear-gradient(transparent, rgba(74, 85, 104, 0.8));
}

/* Route preview expand hint */
.route-preview-expand-hint {
    position: absolute;
    top: 8px;
    right: 8px;
    background: rgba(0, 0, 0, 0.7);
    color: white;
    padding: 4px 8px;
    border-radius: 4px;
    font-size: 10px;
    display: flex;
    align-items: center;
    gap: 4px;
    opacity: 0;
    transition: opacity 0.2s ease;
    pointer-events: none;
}

.route-preview-map-container:hover .route-preview-expand-hint {
    opacity: 1;
}

.route-preview-expand-hint i {
    font-size: 9px;
}

/* Click feedback */
.route-preview-map-container:active {
    transform: scale(0.98);
    transition: transform 0.1s ease;
}

/* Predefined Routes Map Styles */
.routes-map-container {
    margin-top: 20px;
}

#mapView {
    display: none;
}

/* Mobile filter drawer and open button */
.filters-open-btn {
    display: none;
}

@media (max-width: 991.98px) {
    .filters-open-btn {
        display: block;
        width: 100%;
        margin-bottom: 16px;
    }

    .route-filters-enhanced .filters-content {
        display: none;
    }

    .route-filters-enhanced .filters-content.expanded {
        display: block;
    }
}

@media (min-width: 992px) {
    .route-filters-enhanced .filters-content {
        display: block;
    }
}

@media (min-width: 992px) {
    .routes-map-container {
        display: flex;
        gap: 20px;
    }
    #mapView,
    #listView {
        flex: 1;
    }
    #mapView {
        display: block;
    }
}

.predefined-map-container {
    position: relative;
    min-height: 500px;
    border: 2px solid var(--border-color);
    border-radius: 12px;
    overflow: hidden;
    background: white;
    box-shadow: var(--card-shadow);
}

.predefined-routes-map {
    width: 100%;
    height: 500px;
    position: relative;
}

.map-loading {
    position: absolute;
    top: 0;
    left: 0;
    width: 100%;
    height: 100%;
    background: rgba(255, 255, 255, 0.9);
    display: flex;
    flex-direction: column;
    align-items: center;
    justify-content: center;
    z-index: 1000;
}

.map-controls {
    position: absolute;
    top: 60px;
    right: 10px;
    display: flex;
    flex-direction: column;
    gap: 8px;
    z-index: 1000;
}

.map-control-btn {
    width: 40px;
    height: 40px;
    background: white;
    border: 1px solid var(--border-color);
    border-radius: 8px;
    display: flex;
    align-items: center;
    justify-content: center;
    cursor: pointer;
    box-shadow: 0 2px 8px rgba(0, 0, 0, 0.1);
    transition: all 0.2s ease;
}

.map-control-btn:hover {
    background: var(--primary-color);
    color: white;
    transform: translateY(-1px);
    box-shadow: 0 4px 12px rgba(0, 0, 0, 0.15);
}

.map-control-btn i {
    font-size: 14px;
}

/* Mobile responsiveness for map container */
@media (max-width: 768px) {
    .predefined-map-container {
        min-height: 350px;
    }

    .predefined-routes-map {
        height: 350px;
    }
}

/* Map state classes */
.predefined-routes-map.loading {
    opacity: 0.7;
}

.predefined-routes-map.loaded .map-loading {
    display: none;
}

/* === Predefined routes flex layout and card visuals === */
.predefined-routes-list {
    display: flex;
    flex-wrap: wrap;
    gap: 24px;
}

.predefined-routes-list .route-card {
    display: flex;
    flex-direction: column;
    flex: 1 1 300px;
}

.route-card-image {
    width: 100%;
    height: 180px;
    background-size: cover;
    background-position: center;
    overflow: hidden;
    background-color: #e5e7eb;
    border-bottom: 1px solid #d1d5db;
}

.route-card-image img {
    width: 100%;
    height: 100%;
    object-fit: cover;
    display: block;
}

.route-card-meta {
    display: flex;
    flex-wrap: wrap;
    gap: 8px;
}

.route-card-meta .route-meta-item {
    display: flex;
    align-items: center;
    gap: 4px;
}

.route-card-meta .route-meta-item i {
    color: #667eea;
}

.route-distance {
    display: inline-flex;
    align-items: center;
    font-size: 14px;
    font-weight: 500;
    color: #374151;
}

.route-distance::before {
    content: "\f4d7";
    font-family: "Font Awesome 5 Free";
    font-weight: 900;
    margin-right: 4px;
    color: #667eea;
}

/* Mini map container within route cards */
.route-mini-map {
    width: 100px;
    height: 100px;
    border: 1px solid #d1d5db;
    border-radius: 8px;
    margin-top: 8px;
    overflow: hidden;
}

/* Route selection highlighting on map */
.route-on-map {
    cursor: pointer;
    transition: all 0.2s ease;
}

.route-on-map:hover {
    filter: brightness(1.2);
    stroke-width: 5px !important;
}

.route-on-map.selected {
    stroke-width: 6px !important;
    filter: drop-shadow(0 0 8px rgba(0, 0, 0, 0.3));
}

/* Loading state for preview */
.route-preview-loading {
    display: flex;
    align-items: center;
    justify-content: center;
    height: 100%;
    background: #f8f9fa;
    color: #666;
    font-size: 12px;
}

.route-preview-loading i {
    margin-right: 6px;
    animation: spin 1s linear infinite;
}

/* Route card media overlay styles */
.route-card-media-overlay {
    position: absolute;
    top: 0;
    left: 0;
    right: 0;
    bottom: 0;
    background: rgba(0, 0, 0, 0.7);
    display: flex;
    align-items: center;
    justify-content: center;
    color: white;
    font-size: 14px;
    z-index: 2;
}

.route-card-media-loading {
    display: flex;
    flex-direction: column;
    align-items: center;
    gap: 8px;
    text-align: center;
}

.route-card-media-loading i {
    font-size: 20px;
    color: #667eea;
}

.route-card-media-loading span {
    font-size: 12px;
    opacity: 0.9;
}

.route-card-image {
    position: relative;
}

.route-card-main-image {
    transition: opacity 0.3s ease;
}

.route-card-main-image.loading {
    opacity: 0.6;
}

/* Route card actions layout */
.route-card-actions {
    display: flex;
    gap: 8px;
    align-items: center;
}

.route-media-refresh-btn {
    background: rgba(102, 126, 234, 0.1);
    border: 1px solid rgba(102, 126, 234, 0.3);
    color: #667eea;
    border-radius: 50%;
    width: 32px;
    height: 32px;
    display: flex;
    align-items: center;
    justify-content: center;
    cursor: pointer;
    transition: all 0.2s ease;
    font-size: 14px;
}

.route-media-refresh-btn:hover {
    background: rgba(102, 126, 234, 0.2);
    border-color: rgba(102, 126, 234, 0.5);
    transform: scale(1.1);
}

.route-media-refresh-btn:active {
    transform: scale(0.95);
}

.route-media-refresh-btn i {
    transition: transform 0.3s ease;
}

.route-media-refresh-btn:hover i {
    transform: rotate(180deg);
}

/* Route card fallback content styles */
.route-card-fallback {
    position: absolute;
    top: 0;
    left: 0;
    right: 0;
    bottom: 0;
    display: flex;
    flex-direction: column;
    align-items: center;
    justify-content: center;
    text-align: center;
    padding: 20px;
    border-radius: 8px;
    overflow: hidden;
}

.route-fallback-content {
    display: flex;
    flex-direction: column;
    align-items: center;
    justify-content: center;
    width: 100%;
    height: 100%;
    border-radius: 8px;
    box-shadow: inset 0 0 0 1px rgba(255, 255, 255, 0.2);
}

.route-fallback-icon {
    margin-bottom: 12px;
    display: flex;
    align-items: center;
    justify-content: center;
    width: 60px;
    height: 60px;
    background: rgba(255, 255, 255, 0.2);
    border-radius: 50%;
    backdrop-filter: blur(10px);
}

.route-fallback-text {
    text-align: center;
}

.route-fallback-text h4 {
    text-shadow: 0 1px 3px rgba(0, 0, 0, 0.3);
    line-height: 1.2;
}

.route-fallback-text p {
    text-shadow: 0 1px 2px rgba(0, 0, 0, 0.3);
    line-height: 1.3;
}

/* Route Options Popup Styles */
.route-options-popup .leaflet-popup-content-wrapper {
    background: white;
    border-radius: 16px;
    box-shadow: 0 8px 32px rgba(0, 0, 0, 0.12);
    border: none;
    padding: 0;
    overflow: hidden;
}

.route-options-popup .leaflet-popup-content {
    margin: 0;
    padding: 0;
    font-family: 'Segoe UI', -apple-system, BlinkMacSystemFont, sans-serif;
}

.route-options-popup .leaflet-popup-close-button {
    color: #666;
    font-size: 18px;
    font-weight: bold;
    padding: 8px;
    transition: all 0.2s ease;
    border-radius: 50%;
    width: 32px;
    height: 32px;
    display: flex;
    align-items: center;
    justify-content: center;
}

.route-options-popup .leaflet-popup-close-button:hover {
    background: #f8f9fa;
    color: #333;
    transform: scale(1.1);
}

.route-options-popup .leaflet-popup-tip {
    background: white;
    border: none;
}

/* Enhanced Start/End Marker Styles */
.start-location-marker,
.end-location-marker {
    filter: drop-shadow(0 4px 8px rgba(0, 0, 0, 0.15));
    transition: all 0.2s ease;
}

.start-location-marker:hover,
.end-location-marker:hover {
    transform: scale(1.1);
    filter: drop-shadow(0 6px 12px rgba(0, 0, 0, 0.2));
}

/* Route Tooltip Styles */
.route-tooltip {
    background: rgba(0, 0, 0, 0.8) !important;
    color: white !important;
    border: none !important;
    border-radius: 8px !important;
    padding: 6px 10px !important;
    font-size: 12px !important;
    font-weight: 500 !important;
    letter-spacing: 0.3px !important;
    box-shadow: 0 4px 12px rgba(0, 0, 0, 0.15) !important;
}

.route-tooltip.leaflet-tooltip-top:before {
    border-top-color: rgba(0, 0, 0, 0.8) !important;
}

.route-tooltip.leaflet-tooltip-bottom:before {
    border-bottom-color: rgba(0, 0, 0, 0.8) !important;
}

.route-tooltip.leaflet-tooltip-left:before {
    border-left-color: rgba(0, 0, 0, 0.8) !important;
}

.route-tooltip.leaflet-tooltip-right:before {
    border-right-color: rgba(0, 0, 0, 0.8) !important;
}

/* Enhanced Route Line Styles */
.walking-route,
.simple-route-line {
    transition: all 0.3s ease;
}

.walking-route:hover,
.simple-route-line:hover {
    filter: drop-shadow(0 2px 6px rgba(0, 0, 0, 0.2));
    cursor: pointer;
}

/* Waypoint Marker Styles */
.waypoint-marker {
    transition: all 0.2s ease;
}

.waypoint-marker:hover {
    transform: scale(1.2);
    filter: drop-shadow(0 4px 8px rgba(0, 0, 0, 0.2));
}

/* Predefined Route Popup Styles */
.predefined-route-popup .leaflet-popup-content-wrapper {
    background: linear-gradient(135deg, #ffffff 0%, #f8f9fa 100%);
    border-radius: 16px;
    box-shadow: 0 12px 40px rgba(44, 90, 160, 0.15);
    border: 2px solid rgba(44, 90, 160, 0.1);
    padding: 0;
    overflow: hidden;
}

.predefined-route-popup .leaflet-popup-content {
    margin: 0;
    padding: 16px;
    font-family: 'Segoe UI', -apple-system, BlinkMacSystemFont, sans-serif;
}

.predefined-route-popup .leaflet-popup-close-button {
    color: #2c5aa0;
    font-size: 20px;
    font-weight: bold;
    padding: 10px;
    transition: all 0.2s ease;
    border-radius: 50%;
    width: 36px;
    height: 36px;
    display: flex;
    align-items: center;
    justify-content: center;
}

.predefined-route-popup .leaflet-popup-close-button:hover {
    background: rgba(44, 90, 160, 0.1);
    color: #1a4080;
    transform: scale(1.1);
}

.predefined-route-popup .leaflet-popup-tip {
    background: linear-gradient(135deg, #ffffff 0%, #f8f9fa 100%);
    border: 2px solid rgba(44, 90, 160, 0.1);
}

/* Enhanced Predefined Route Line Styles */
.predefined-route-line {
    transition: all 0.3s ease;
}

.predefined-route-line:hover {
    filter: drop-shadow(0 3px 8px rgba(44, 90, 160, 0.3));
    cursor: pointer;
}

/* Route Context Menu Styles */
.route-context-menu {
    position: fixed;
    background: rgba(255, 255, 255, 0.95);
    backdrop-filter: blur(20px);
    border-radius: 16px;
    box-shadow: 0 20px 60px rgba(0, 0, 0, 0.15);
    border: 1px solid rgba(255, 255, 255, 0.3);
    padding: 8px;
    z-index: 10000;
    min-width: 280px;
    max-width: 320px;
    display: none;
    animation: contextMenuFadeIn 0.2s ease-out;
    transform-origin: top left;
}

.route-context-menu.show {
    display: block;
}

@keyframes contextMenuFadeIn {
    from {
        opacity: 0;
        transform: scale(0.95) translateY(-10px);
    }
    to {
        opacity: 1;
        transform: scale(1) translateY(0);
    }
}

.route-context-menu-header {
    padding: 12px 16px;
    border-bottom: 1px solid rgba(0, 0, 0, 0.1);
    margin-bottom: 8px;
}

.route-context-menu-title {
    margin: 0;
    font-size: 16px;
    font-weight: 600;
    color: var(--primary-color);
    display: flex;
    align-items: center;
    gap: 8px;
}

.route-context-menu-subtitle {
    margin: 4px 0 0 0;
    font-size: 12px;
    color: #666;
    opacity: 0.8;
}

.route-context-menu-item {
    display: flex;
    align-items: center;
    padding: 12px 16px;
    cursor: pointer;
    border-radius: 10px;
    margin: 2px 0;
    transition: all 0.2s ease;
    gap: 12px;
    font-size: 14px;
    border: none;
    background: none;
    width: 100%;
    text-align: left;
    color: var(--text-color);
}

.route-context-menu-item:hover {
    background: rgba(102, 126, 234, 0.1);
    color: var(--primary-color);
    transform: translateX(2px);
}

.route-context-menu-item.danger:hover {
    background: rgba(231, 76, 60, 0.1);
    color: #e74c3c;
}

.route-context-menu-item.warning:hover {
    background: rgba(243, 156, 18, 0.1);
    color: #f39c12;
}

.route-context-menu-item.success:hover {
    background: rgba(46, 204, 113, 0.1);
    color: #2ecc71;
}

.route-context-menu-icon {
    font-size: 16px;
    width: 20px;
    text-align: center;
    opacity: 0.8;
}

.route-context-menu-text {
    flex: 1;
}

.route-context-menu-text .main-text {
    font-weight: 500;
    margin-bottom: 2px;
}

.route-context-menu-text .sub-text {
    font-size: 11px;
    opacity: 0.7;
    line-height: 1.3;
}

.route-context-menu-arrow {
    font-size: 12px;
    opacity: 0.5;
    transition: opacity 0.2s ease;
}

.route-context-menu-item:hover .route-context-menu-arrow {
    opacity: 1;
}

.route-context-menu-divider {
    height: 1px;
    background: rgba(0, 0, 0, 0.1);
    margin: 8px 16px;
}

.route-context-menu-group {
    padding: 4px 0;
}

.route-context-menu-group-title {
    padding: 8px 16px 4px 16px;
    font-size: 11px;
    font-weight: 600;
    text-transform: uppercase;
    letter-spacing: 0.5px;
    color: #999;
    margin: 0;
}

/* Route Click Effect */
.route-item-clickable {
    cursor: pointer;
    position: relative;
    transition: all 0.2s ease;
}

.route-item-clickable:hover {
    background: rgba(102, 126, 234, 0.05) !important;
    transform: translateX(2px);
    box-shadow: 0 2px 8px rgba(0, 0, 0, 0.1);
}

.route-item-clickable::after {
    content: "⋯";
    position: absolute;
    right: 30px;
    top: 50%;
    transform: translateY(-50%);
    color: #999;
    font-size: 16px;
    opacity: 0;
    transition: opacity 0.2s ease;
}

.route-item-clickable:hover::after {
    opacity: 1;
}

.route-item-clickable::before {
    content: "Seçenekler için tıklayın";
    position: absolute;
    right: 30px;
    top: 50%;
    transform: translateY(-50%);
    color: #666;
    font-size: 10px;
    opacity: 0;
    transition: opacity 0.2s ease;
    pointer-events: none;
    white-space: nowrap;
    background: rgba(255, 255, 255, 0.9);
    padding: 2px 6px;
    border-radius: 4px;
    font-weight: 500;
}

.route-item-clickable:hover::before {
    opacity: 1;
}

/* Stats Section in Context Menu */
.route-context-stats {
    padding: 12px 16px;
    background: rgba(102, 126, 234, 0.05);
    margin: 8px;
    border-radius: 10px;
    border-left: 3px solid var(--primary-color);
}

.route-context-stats h4 {
    margin: 0 0 8px 0;
    font-size: 13px;
    color: var(--primary-color);
    font-weight: 600;
}

.route-context-stats-grid {
    display: grid;
    grid-template-columns: 1fr 1fr;
    gap: 8px;
    font-size: 12px;
}

.route-context-stat-item {
    display: flex;
    align-items: center;
    gap: 6px;
    color: #666;
}

.route-context-stat-item .icon {
    font-size: 11px;
    opacity: 0.8;
}

.route-context-stat-item .value {
    font-weight: 600;
    color: var(--text-color);
}

/* Route Steps Preview */
.route-context-steps {
    max-height: 200px;
    overflow-y: auto;
    margin: 8px 0;
}

.route-context-step {
    display: flex;
    align-items: center;
    padding: 8px 16px;
    gap: 10px;
    font-size: 12px;
    border-left: 2px solid transparent;
    transition: all 0.2s ease;
}

.route-context-step:hover {
    background: rgba(0, 0, 0, 0.03);
    border-left-color: var(--primary-color);
}

.route-context-step-number {
    background: var(--primary-color);
    color: white;
    width: 20px;
    height: 20px;
    border-radius: 50%;
    display: flex;
    align-items: center;
    justify-content: center;
    font-size: 10px;
    font-weight: 600;
    flex-shrink: 0;
}

.route-context-step-content {
    flex: 1;
}

.route-context-step-name {
    font-weight: 500;
    margin-bottom: 2px;
    color: var(--text-color);
}

.route-context-step-category {
    color: #666;
    font-size: 10px;
    opacity: 0.8;
}

/* Mobile Optimization */
@media (max-width: 768px) {
    .route-context-menu {
        min-width: 260px;
        max-width: 90vw;
    }
    
    .route-context-menu-item {
        padding: 14px 16px;
        font-size: 15px;
    }
    
    .route-context-menu-icon {
        font-size: 18px;
    }
}

/* Touch Optimization */
@media (hover: none) and (pointer: coarse) {
    .route-context-menu-item {
        padding: 16px;
        font-size: 16px;
    }
    
    .route-context-menu-item:active {
        background: rgba(102, 126, 234, 0.2);
    }
}

/* Dark Mode Support */
@media (prefers-color-scheme: dark) {
    .route-context-menu {
        background: rgba(30, 30, 30, 0.95);
        border: 1px solid rgba(255, 255, 255, 0.1);
    }
    
    .route-context-menu-title {
        color: #e2e8f0;
    }
    
    .route-context-menu-item {
        color: #e2e8f0;
    }
    
    .route-context-stats {
        background: rgba(102, 126, 234, 0.1);
    }
}

.route-context-step.current {
    background: rgba(231, 76, 60, 0.1);
    border-left-color: #e74c3c;
    font-weight: 600;
}

.route-context-step.current .route-context-step-name {
    color: #e74c3c;
}

/* Route Elevation Preview Styles */
.route-elevation-section {
    margin-bottom: 24px;
}

.route-elevation-section h4 {
    margin-bottom: 16px;
    font-size: 1.1rem;
    color: var(--text-color);
    font-weight: 600;
    display: flex;
    align-items: center;
    gap: 8px;
}

.route-elevation-container {
    background: #f8f9fa;
    border-radius: 12px;
    padding: 16px;
    border: 1px solid var(--border-color);
}

.elevation-preview-chart {
    height: 100px;
    margin-bottom: 16px;
    background: white;
    border-radius: 8px;
    padding: 8px;
    border: 1px solid #e2e8f0;
    position: relative;
}

.elevation-loading {
    display: flex;
    align-items: center;
    justify-content: center;
    height: 100%;
    color: #666;
    font-size: 0.9rem;
    gap: 8px;
}

.elevation-error {
    display: flex;
    align-items: center;
    justify-content: center;
    height: 100%;
    color: #e53e3e;
    font-size: 0.9rem;
    gap: 8px;
}

.elevation-preview-stats {
    display: grid;
    grid-template-columns: repeat(2, 1fr);
    gap: 12px;
}

.elevation-stat {
    display: flex;
    justify-content: space-between;
    align-items: center;
    padding: 8px 12px;
    background: white;
    border-radius: 6px;
    border: 1px solid #e2e8f0;
    font-size: 0.85rem;
}

.elevation-stat .stat-label {
    color: #666;
    font-weight: 500;
}

.elevation-stat .stat-value {
    font-weight: 600;
    color: var(--text-color);
}

/* Mobile responsive */
@media (max-width: 768px) {
    .elevation-preview-stats {
        grid-template-columns: 1fr;
        gap: 8px;
    }
    
    .elevation-stat {
        padding: 6px 10px;
        font-size: 0.8rem;
    }
    
    .elevation-preview-chart {
        height: 80px;
        margin-bottom: 12px;
    }
}

/* Dark Mode Support */
/* 
Mobile-Optimized Preferences Styles */
.preferences-container {
    background: #ffffff;
    border-radius: 24px;
    padding: 30px;
    margin-bottom: 30px;
    border: 2px solid #e2e8f0;
    box-shadow: 0 8px 25px rgba(0, 0, 0, 0.08);
    position: relative;
    overflow: hidden;
}

.preferences-container::before {
    content: '';
    position: absolute;
    top: 0;
    left: 0;
    right: 0;
    height: 6px;
    background: linear-gradient(90deg,
            var(--doga-color) 0%,
            var(--yemek-color) 10%,
            var(--tarihi-color) 20%,
            var(--eglence-color) 30%,
            var(--sanat-kultur-color) 40%,
            var(--macera-color) 50%,
            var(--rahatlatici-color) 60%,
            var(--spor-color) 70%,
            var(--alisveris-color) 80%,
            var(--gece-hayati-color) 90%,
            var(--doga-color) 100%);
    opacity: 0.8;
    border-radius: 24px 24px 0 0;
}

.preferences-grid {
    display: grid;
    grid-template-columns: 1fr;
    gap: 20px;
    margin-bottom: 40px;
}

.preference-item {
    background: #ffffff;
    border: 2px solid #f7fafc;
    border-radius: 16px;
    padding: 20px;
    transition: all 0.3s cubic-bezier(0.4, 0, 0.2, 1);
    position: relative;
    overflow: hidden;
    min-height: var(--touch-target-min);
}

.preference-item::before {
    content: '';
    position: absolute;
    top: 0;
    left: 0;
    width: 4px;
    height: 100%;
    background: #e2e8f0;
    transition: all 0.3s ease;
}

.preference-item:hover {
    transform: translateY(-2px);
    box-shadow: 0 8px 20px rgba(0, 0, 0, 0.1);
    border-color: #e2e8f0;
}

.preference-item.active {
    border-color: var(--primary-color);
    background: rgba(45, 55, 72, 0.02);
}

.preference-item.active::before {
    background: var(--primary-color);
}

.preference-header {
    display: flex;
    align-items: center;
    gap: 16px;
    margin-bottom: 16px;
}

.preference-icon {
    width: 48px;
    height: 48px;
    border-radius: 12px;
    display: flex;
    align-items: center;
    justify-content: center;
    font-size: 20px;
    background: #f7fafc;
    border: 2px solid #e2e8f0;
    transition: all 0.3s ease;
    flex-shrink: 0;
}

.preference-info {
    flex: 1;
    display: flex;
    flex-direction: column;
    gap: 4px;
}

.preference-title {
    font-size: 1.1rem;
    font-weight: 700;
    color: var(--text-color);
    line-height: 1.2;
}

.preference-value {
    font-size: 0.9rem;
    font-weight: 600;
    color: #718096;
    transition: all 0.3s ease;
}

.preference-slider-container {
    position: relative;
}

.preference-slider {
    width: 100%;
    height: 8px;
    border-radius: 4px;
    background: #e2e8f0;
    outline: none;
    -webkit-appearance: none;
    appearance: none;
    cursor: pointer;
    margin-bottom: 12px;
    transition: all 0.3s ease;
}

.preference-slider::-webkit-slider-thumb {
    -webkit-appearance: none;
    appearance: none;
    width: 24px;
    height: 24px;
    border-radius: 50%;
    background: linear-gradient(135deg, var(--primary-color) 0%, #4a5568 100%);
    cursor: pointer;
    border: 3px solid #ffffff;
    box-shadow: 0 2px 8px rgba(0, 0, 0, 0.2);
    transition: all 0.3s ease;
}

.preference-slider::-webkit-slider-thumb:hover {
    transform: scale(1.2);
    box-shadow: 0 4px 12px rgba(0, 0, 0, 0.3);
}

.preference-slider::-webkit-slider-thumb:active {
    transform: scale(1.3);
}

.preference-slider::-moz-range-thumb {
    width: 24px;
    height: 24px;
    border-radius: 50%;
    background: linear-gradient(135deg, var(--primary-color) 0%, #4a5568 100%);
    cursor: pointer;
    border: 3px solid #ffffff;
    box-shadow: 0 2px 8px rgba(0, 0, 0, 0.2);
    transition: all 0.3s ease;
}

.slider-track-labels {
    display: flex;
    justify-content: space-between;
    margin-top: 8px;
    padding: 0 12px;
}

.track-label {
    font-size: 0.7rem;
    color: #a0aec0;
    text-align: center;
    flex: 1;
    line-height: 1.2;
    font-weight: 500;
}

/* Category-specific colors for new design */
.preference-item[data-category="doga"] .preference-icon {
    color: var(--doga-color);
    background: var(--doga-light);
    border-color: var(--doga-color);
}

.preference-item[data-category="doga"] .preference-slider::-webkit-slider-thumb {
    background: linear-gradient(135deg, var(--doga-color) 0%, #2ecc71 100%);
}

.preference-item[data-category="doga"].active .preference-value {
    color: var(--doga-color);
}

.preference-item[data-category="yemek"] .preference-icon {
    color: var(--yemek-color);
    background: var(--yemek-light);
    border-color: var(--yemek-color);
}

.preference-item[data-category="yemek"] .preference-slider::-webkit-slider-thumb {
    background: linear-gradient(135deg, var(--yemek-color) 0%, #c0392b 100%);
}

.preference-item[data-category="yemek"].active .preference-value {
    color: var(--yemek-color);
}

.preference-item[data-category="tarihi"] .preference-icon {
    color: var(--tarihi-color);
    background: var(--tarihi-light);
    border-color: var(--tarihi-color);
}

.preference-item[data-category="tarihi"] .preference-slider::-webkit-slider-thumb {
    background: linear-gradient(135deg, var(--tarihi-color) 0%, #9b59b6 100%);
}

.preference-item[data-category="tarihi"].active .preference-value {
    color: var(--tarihi-color);
}

.preference-item[data-category="eglence"] .preference-icon {
    color: var(--eglence-color);
    background: var(--eglence-light);
    border-color: var(--eglence-color);
}

.preference-item[data-category="eglence"] .preference-slider::-webkit-slider-thumb {
    background: linear-gradient(135deg, var(--eglence-color) 0%, #e67e22 100%);
}

.preference-item[data-category="eglence"].active .preference-value {
    color: var(--eglence-color);
}

.preference-item[data-category="sanat_kultur"] .preference-icon {
    color: var(--sanat-kultur-color);
    background: var(--sanat-kultur-light);
    border-color: var(--sanat-kultur-color);
}

.preference-item[data-category="sanat_kultur"] .preference-slider::-webkit-slider-thumb {
    background: linear-gradient(135deg, var(--sanat-kultur-color) 0%, #2980b9 100%);
}

.preference-item[data-category="sanat_kultur"].active .preference-value {
    color: var(--sanat-kultur-color);
}

.preference-item[data-category="macera"] .preference-icon {
    color: var(--macera-color);
    background: var(--macera-light);
    border-color: var(--macera-color);
}

.preference-item[data-category="macera"] .preference-slider::-webkit-slider-thumb {
    background: linear-gradient(135deg, var(--macera-color) 0%, #d35400 100%);
}

.preference-item[data-category="macera"].active .preference-value {
    color: var(--macera-color);
}

.preference-item[data-category="rahatlatici"] .preference-icon {
    color: var(--rahatlatici-color);
    background: var(--rahatlatici-light);
    border-color: var(--rahatlatici-color);
}

.preference-item[data-category="rahatlatici"] .preference-slider::-webkit-slider-thumb {
    background: linear-gradient(135deg, var(--rahatlatici-color) 0%, #16a085 100%);
}

.preference-item[data-category="rahatlatici"].active .preference-value {
    color: var(--rahatlatici-color);
}

.preference-item[data-category="spor"] .preference-icon {
    color: var(--spor-color);
    background: var(--spor-light);
    border-color: var(--spor-color);
}

.preference-item[data-category="spor"] .preference-slider::-webkit-slider-thumb {
    background: linear-gradient(135deg, var(--spor-color) 0%, #8e44ad 100%);
}

.preference-item[data-category="spor"].active .preference-value {
    color: var(--spor-color);
}

.preference-item[data-category="alisveris"] .preference-icon {
    color: var(--alisveris-color);
    background: var(--alisveris-light);
    border-color: var(--alisveris-color);
}

.preference-item[data-category="alisveris"] .preference-slider::-webkit-slider-thumb {
    background: linear-gradient(135deg, var(--alisveris-color) 0%, #2c3e50 100%);
}

.preference-item[data-category="alisveris"].active .preference-value {
    color: var(--alisveris-color);
}

.preference-item[data-category="gece_hayati"] .preference-icon {
    color: var(--gece-hayati-color);
    background: var(--gece-hayati-light);
    border-color: var(--gece-hayati-color);
}

.preference-item[data-category="gece_hayati"] .preference-slider::-webkit-slider-thumb {
    background: linear-gradient(135deg, var(--gece-hayati-color) 0%, #34495e 100%);
}

.preference-item[data-category="gece_hayati"].active .preference-value {
    color: var(--gece-hayati-color);
}

/* Quick Selection Section */
.quick-selection-section {
    border-top: 1px solid #e2e8f0;
    padding-top: 30px;
    margin-top: 30px;
}

.quick-selection-title {
    font-size: 1.2rem;
    font-weight: 700;
    color: var(--text-color);
    margin-bottom: 20px;
    display: flex;
    align-items: center;
    gap: 10px;
    text-align: center;
    justify-content: center;
}

.quick-selection-buttons {
    display: grid;
    grid-template-columns: repeat(auto-fit, minmax(140px, 1fr));
    gap: 12px;
}

.quick-btn {
    background: #ffffff;
    border: 2px solid #e2e8f0;
    border-radius: 16px;
    padding: 16px 12px;
    cursor: pointer;
    transition: all 0.3s cubic-bezier(0.4, 0, 0.2, 1);
    display: flex;
    flex-direction: column;
    align-items: center;
    gap: 8px;
    font-size: 0.85rem;
    font-weight: 600;
    color: var(--text-color);
    min-height: var(--touch-target-min);
    touch-action: manipulation;
    text-align: center;
    position: relative;
    overflow: hidden;
}

.quick-btn::before {
    content: '';
    position: absolute;
    top: 0;
    left: -100%;
    width: 100%;
    height: 100%;
    background: linear-gradient(90deg, transparent, rgba(45, 55, 72, 0.1), transparent);
    transition: left 0.6s ease;
}

.quick-btn:hover::before {
    left: 100%;
}

.quick-btn:hover {
    transform: translateY(-3px);
    box-shadow: 0 8px 20px rgba(0, 0, 0, 0.12);
    border-color: var(--primary-color);
    background: rgba(45, 55, 72, 0.02);
}

.quick-btn:active {
    transform: translateY(-1px);
    box-shadow: 0 4px 12px rgba(0, 0, 0, 0.1);
}

.quick-btn i {
    font-size: 1.5rem;
    transition: transform 0.3s ease;
}

.quick-btn:hover i {
    transform: scale(1.1);
}

.quick-btn[data-preset="reset"] {
    border-color: #f56565;
    color: #f56565;
}

.quick-btn[data-preset="reset"]:hover {
    background: rgba(245, 101, 101, 0.1);
    border-color: #e53e3e;
    color: #e53e3e;
}

/* Mobile Responsive Improvements */
@media (max-width: 768px) {
    .content {
        padding: 20px;
    }
    
    .preferences-container {
        padding: 20px;
        margin-bottom: 20px;
    }
    
    .preferences-grid {
        gap: 16px;
        margin-bottom: 30px;
    }
    
    .preference-item {
        padding: 16px;
    }
    
    .preference-header {
        gap: 12px;
        margin-bottom: 12px;
    }
    
    .preference-icon {
        width: 40px;
        height: 40px;
        font-size: 18px;
    }
    
    .preference-title {
        font-size: 1rem;
    }
    
    .preference-value {
        font-size: 0.85rem;
    }
    
    .track-label {
        font-size: 0.65rem;
    }
    
    .quick-selection-buttons {
        grid-template-columns: repeat(2, 1fr);
        gap: 10px;
    }
    
    .quick-btn {
        padding: 12px 8px;
        font-size: 0.8rem;
    }
    
    .quick-btn i {
        font-size: 1.3rem;
    }
    
    .recommend-btn {
        padding: 16px 40px;
        font-size: 1.1rem;
        margin: 20px auto;
    }
    
    .section-title {
        font-size: 1.3rem;
    }
    
    .quick-selection-title {
        font-size: 1.1rem;
    }
}

@media (max-width: 480px) {
    .content {
        padding: 16px;
    }
    
    .preferences-container {
        padding: 16px;
        border-radius: 16px;
    }
    
    .preference-item {
        padding: 12px;
        border-radius: 12px;
    }
    
    .preference-header {
        gap: 10px;
        margin-bottom: 10px;
    }
    
    .preference-icon {
        width: 36px;
        height: 36px;
        font-size: 16px;
        border-radius: 8px;
    }
    
    .preference-title {
        font-size: 0.95rem;
    }
    
    .preference-value {
        font-size: 0.8rem;
    }
    
    .preference-slider {
        height: 6px;
        margin-bottom: 10px;
    }
    
    .preference-slider::-webkit-slider-thumb {
        width: 20px;
        height: 20px;
    }
    
    .track-label {
        font-size: 0.6rem;
        padding: 0 2px;
    }
    
    .quick-selection-section {
        padding-top: 20px;
        margin-top: 20px;
    }
    
    .quick-selection-buttons {
        gap: 8px;
    }
    
    .quick-btn {
        padding: 10px 6px;
        font-size: 0.75rem;
        border-radius: 12px;
    }
    
    .quick-btn i {
        font-size: 1.2rem;
    }
    
    .recommend-btn {
        padding: 14px 32px;
        font-size: 1rem;
        border-radius: 40px;
    }
}

/* Touch Improvements */
@media (hover: none) and (pointer: coarse) {
    .preference-slider::-webkit-slider-thumb {
        width: 28px;
        height: 28px;
    }
    
    .preference-item:hover {
        transform: none;
    }
    
    .quick-btn:hover {
        transform: none;
    }
    
    .quick-btn:hover::before {
        left: -100%;
    }
}

/* High contrast mode support */
@media (prefers-contrast: high) {
    .preference-item {
        border-width: 3px;
    }
    
    .preference-icon {
        border-width: 3px;
    }
    
    .quick-btn {
        border-width: 3px;
    }
}

/* Reduced motion support */
@media (prefers-reduced-motion: reduce) {
    .preference-item,
    .preference-icon,
    .preference-slider::-webkit-slider-thumb,
    .quick-btn,
    .recommend-btn {
        transition: none;
    }
    
    .quick-btn::before {
        display: none;
    }
}/* M
odern Recommendations UX Styles */
.no-results-modern {
    text-align: center;
    padding: 60px 20px;
    background: linear-gradient(135deg, #f8f9fa 0%, #ffffff 100%);
    border-radius: 24px;
    border: 2px solid #e2e8f0;
    margin: 20px 0;
}

.no-results-icon {
    width: 80px;
    height: 80px;
    margin: 0 auto 24px;
    background: linear-gradient(135deg, var(--primary-color) 0%, #4a5568 100%);
    border-radius: 50%;
    display: flex;
    align-items: center;
    justify-content: center;
    color: white;
    font-size: 2rem;
    box-shadow: 0 8px 25px rgba(45, 55, 72, 0.2);
}

.no-results-modern h3 {
    font-size: 1.5rem;
    font-weight: 700;
    color: var(--text-color);
    margin-bottom: 12px;
}

.no-results-modern p {
    color: #666;
    font-size: 1rem;
    margin-bottom: 24px;
    line-height: 1.6;
}

.retry-btn {
    background: linear-gradient(135deg, #f56565 0%, #e53e3e 100%);
    color: white;
    border: none;
    padding: 12px 24px;
    border-radius: 12px;
    font-weight: 600;
    cursor: pointer;
    transition: all 0.3s ease;
    display: inline-flex;
    align-items: center;
    gap: 8px;
}

.retry-btn:hover {
    transform: translateY(-2px);
    box-shadow: 0 8px 20px rgba(245, 101, 101, 0.3);
}

.recommendations-modern {
    background: #ffffff;
    border-radius: 24px;
    border: 2px solid #e2e8f0;
    overflow: hidden;
    box-shadow: 0 8px 25px rgba(0, 0, 0, 0.08);
}

.recommendations-header {
    background: linear-gradient(135deg, var(--primary-color) 0%, #4a5568 100%);
    color: white;
    padding: 24px;
    text-align: center;
}

.recommendations-stats {
    display: flex;
    justify-content: center;
    gap: 40px;
    flex-wrap: wrap;
}

.stat-item {
    display: flex;
    flex-direction: column;
    align-items: center;
    gap: 4px;
}

.stat-number {
    font-size: 2rem;
    font-weight: 800;
    line-height: 1;
}

.stat-label {
    font-size: 0.9rem;
    opacity: 0.9;
    font-weight: 500;
}

.recommendation-category {
    padding: 30px;
    border-bottom: 1px solid #f7fafc;
}

.recommendation-category:last-child {
    border-bottom: none;
}

.recommendation-category.secondary {
    background: rgba(248, 249, 250, 0.5);
}

.category-header {
    margin-bottom: 24px;
}

.category-title {
    display: flex;
    align-items: center;
    gap: 12px;
    margin-bottom: 8px;
    flex-wrap: wrap;
}

.category-title h3 {
    font-size: 1.4rem;
    font-weight: 700;
    color: var(--text-color);
    margin: 0;
}

.category-title i {
    font-size: 1.2rem;
    color: var(--primary-color);
}

.category-badge {
    background: linear-gradient(135deg, var(--primary-color) 0%, #4a5568 100%);
    color: white;
    padding: 4px 12px;
    border-radius: 20px;
    font-size: 0.8rem;
    font-weight: 600;
    min-width: 24px;
    text-align: center;
}

.category-badge.secondary {
    background: linear-gradient(135deg, #6c757d 0%, #495057 100%);
}

.category-description {
    color: #666;
    font-size: 0.95rem;
    margin: 0 0 16px 0;
    line-height: 1.5;
}

.toggle-category-btn {
    background: #ffffff;
    border: 2px solid #e2e8f0;
    border-radius: 12px;
    padding: 8px 16px;
    cursor: pointer;
    transition: all 0.3s ease;
    display: inline-flex;
    align-items: center;
    gap: 8px;
    font-size: 0.9rem;
    font-weight: 600;
    color: var(--text-color);
}

.toggle-category-btn:hover {
    border-color: var(--primary-color);
    background: rgba(45, 55, 72, 0.02);
}

.toggle-category-btn.active {
    background: var(--primary-color);
    color: white;
    border-color: var(--primary-color);
}

.toggle-icon {
    transition: transform 0.3s ease;
}

.recommendations-grid {
    display: grid;
    grid-template-columns: repeat(auto-fill, minmax(320px, 1fr));
    gap: 20px;
}

.recommendations-grid.alternative {
    margin-top: 20px;
}

.modern-poi-card {
    background: #ffffff;
    border: 2px solid #f7fafc;
    border-radius: 16px;
    overflow: hidden;
    transition: all 0.3s cubic-bezier(0.4, 0, 0.2, 1);
    position: relative;
    cursor: pointer;
}

.modern-poi-card::before {
    content: '';
    position: absolute;
    top: 0;
    left: 0;
    width: 4px;
    height: 100%;
    background: var(--primary-color);
    transform: scaleY(0);
    transition: transform 0.3s ease;
}

.modern-poi-card:hover {
    transform: translateY(-4px);
    box-shadow: 0 12px 30px rgba(0, 0, 0, 0.12);
    border-color: #e2e8f0;
}

.modern-poi-card:hover::before {
    transform: scaleY(1);
}

.modern-poi-card.secondary {
    opacity: 0.9;
}

.modern-poi-card.secondary::before {
    background: #6c757d;
}

.poi-card-header {
    display: flex;
    justify-content: space-between;
    align-items: center;
    padding: 16px 20px 12px;
    border-bottom: 1px solid #f7fafc;
}

.poi-category-badge {
    display: flex;
    align-items: center;
    gap: 6px;
    background: rgba(45, 55, 72, 0.1);
    color: var(--primary-color);
    padding: 4px 10px;
    border-radius: 20px;
    font-size: 0.8rem;
    font-weight: 600;
}

.poi-category-badge i {
    font-size: 0.9rem;
}

.poi-score {
    padding: 4px 10px;
    border-radius: 20px;
    font-size: 0.8rem;
    font-weight: 700;
    color: white;
}

.poi-score.high {
    background: linear-gradient(135deg, #28a745 0%, #20c997 100%);
}

.poi-score.medium {
    background: linear-gradient(135deg, #ffc107 0%, #fd7e14 100%);
}

.poi-card-content {
    padding: 16px 20px;
}

.poi-title {
    font-size: 1.1rem;
    font-weight: 700;
    color: var(--text-color);
    margin: 0 0 8px 0;
    line-height: 1.3;
}

.poi-description {
    color: #666;
    font-size: 0.9rem;
    line-height: 1.5;
    margin-bottom: 12px;
}

.poi-features {
    display: flex;
    flex-wrap: wrap;
    gap: 6px;
    margin-bottom: 16px;
}

.feature-tag {
    background: #f8f9fa;
    color: #495057;
    padding: 2px 8px;
    border-radius: 12px;
    font-size: 0.75rem;
    font-weight: 500;
    border: 1px solid #e9ecef;
}

.poi-card-actions {
    display: flex;
    gap: 8px;
    padding: 12px 20px 16px;
    border-top: 1px solid #f7fafc;
}

.action-btn {
    width: 36px;
    height: 36px;
    border-radius: 8px;
    border: none;
    cursor: pointer;
    transition: all 0.3s ease;
    display: flex;
    align-items: center;
    justify-content: center;
    font-size: 0.9rem;
    position: relative;
    overflow: hidden;
}

.action-btn::before {
    content: '';
    position: absolute;
    top: 0;
    left: -100%;
    width: 100%;
    height: 100%;
    background: rgba(255, 255, 255, 0.3);
    transition: left 0.3s ease;
}

.action-btn:hover::before {
    left: 100%;
}

.action-btn:hover {
    transform: translateY(-2px);
    box-shadow: 0 4px 12px rgba(0, 0, 0, 0.15);
}

.action-btn.primary {
    background: linear-gradient(135deg, var(--primary-color) 0%, #4a5568 100%);
    color: white;
}

.action-btn.secondary {
    background: linear-gradient(135deg, #6c757d 0%, #495057 100%);
    color: white;
}

.action-btn.success {
    background: linear-gradient(135deg, #28a745 0%, #20c997 100%);
    color: white;
}

.action-btn.info {
    background: linear-gradient(135deg, #17a2b8 0%, #138496 100%);
    color: white;
}

/* Mobile Responsive */
@media (max-width: 768px) {
    .recommendations-stats {
        gap: 20px;
    }
    
    .stat-number {
        font-size: 1.5rem;
    }
    
    .stat-label {
        font-size: 0.8rem;
    }
    
    .recommendation-category {
        padding: 20px;
    }
    
    .category-title {
        flex-direction: column;
        align-items: flex-start;
        gap: 8px;
    }
    
    .category-title h3 {
        font-size: 1.2rem;
    }
    
    .recommendations-grid {
        grid-template-columns: 1fr;
        gap: 16px;
    }
    
    .modern-poi-card {
        border-radius: 12px;
    }
    
    .poi-card-header {
        padding: 12px 16px 8px;
    }
    
    .poi-card-content {
        padding: 12px 16px;
    }
    
    .poi-card-actions {
        padding: 8px 16px 12px;
        gap: 6px;
    }
    
    .action-btn {
        width: 32px;
        height: 32px;
        font-size: 0.8rem;
    }
}

@media (max-width: 480px) {
    .recommendations-header {
        padding: 16px;
    }
    
    .recommendations-stats {
        gap: 16px;
    }
    
    .stat-number {
        font-size: 1.3rem;
    }
    
    .recommendation-category {
        padding: 16px;
    }
    
    .category-title h3 {
        font-size: 1.1rem;
    }
    
    .poi-title {
        font-size: 1rem;
    }
    
    .poi-description {
        font-size: 0.85rem;
    }
    
    .feature-tag {
        font-size: 0.7rem;
        padding: 1px 6px;
    }
}

/* Animation improvements */
@keyframes slideInUp {
    from {
        opacity: 0;
        transform: translateY(30px);
    }
    to {
        opacity: 1;
        transform: translateY(0);
    }
}

.modern-poi-card {
    animation: slideInUp 0.4s ease-out;
}

.modern-poi-card:nth-child(even) {
    animation-delay: 0.1s;
}

.modern-poi-card:nth-child(3n) {
    animation-delay: 0.2s;
}

/* Filters open button */
#openFiltersBtn {
    display: flex;
    align-items: center;
    gap: 8px;
    padding: 12px 20px;
    background: var(--primary-color);
    color: #fff;
    border: none;
    border-radius: 12px;
    font-weight: 600;
    cursor: pointer;
    margin-bottom: 16px;
}

/* Hide filters content by default */
#filtersContent {
    display: none;
    max-height: none;
}

#filtersContent.active {
    display: block;
}

/* Mobile bottom sheet styles */
@media (max-width: 768px) {
    #filtersContent {
        display: block;
        position: fixed;
        left: 0;
        bottom: 0;
        width: 100%;
        max-height: 80vh;
        background: #fff;
        overflow-y: auto;
        border-top-left-radius: 16px;
        border-top-right-radius: 16px;
        box-shadow: 0 -2px 10px rgba(0, 0, 0, 0.15);
        transform: translateY(100%);
        transition: transform 0.3s ease-in-out;
    }

    #filtersContent.active {
    transform: translateY(0);
}

/* Media Marker Styles */
.media-marker {
    transition: all 0.2s ease;
}

.media-marker:hover {
    transform: scale(1.1);
    z-index: 1000 !important;
}

.media-popup {
    border-radius: 12px;
    box-shadow: 0 8px 25px rgba(0, 0, 0, 0.15);
    border: none;
    padding: 0;
    overflow: hidden;
}

.media-popup .leaflet-popup-content-wrapper {
    border-radius: 12px;
    box-shadow: 0 8px 25px rgba(0, 0, 0, 0.15);
    border: none;
    padding: 0;
}

.media-popup .leaflet-popup-content {
    margin: 0;
    padding: 0;
    border-radius: 12px;
    overflow: hidden;
}

.media-popup .leaflet-popup-tip {
    background: white;
    box-shadow: 0 4px 12px rgba(0, 0, 0, 0.1);
}

/* Enhanced elevation chart media markers */
.elevation-chart-section .media-overlay-points {
    position: relative;
}

.elevation-chart-section .media-marker-point {
    position: absolute;
    cursor: pointer;
    transition: all 0.2s ease;
}

.elevation-chart-section .media-marker-point:hover {
    transform: scale(1.2);
    z-index: 10;
}

<<<<<<< HEAD
#refreshMediaBtn {
    display: none;
}

=======
}

#refreshMediaBtn {
    display: none;
>>>>>>> eb17408b
}<|MERGE_RESOLUTION|>--- conflicted
+++ resolved
@@ -8403,15 +8403,12 @@
     z-index: 10;
 }
 
-<<<<<<< HEAD
 #refreshMediaBtn {
     display: none;
 }
 
-=======
 }
 
 #refreshMediaBtn {
     display: none;
->>>>>>> eb17408b
 }