import os
import folium
from folium import plugins # Seçildi
import osmnx as ox
import networkx as nx
from math import atan2, cos, radians, sin, sqrt


def load_graph(path="urgup_driving.graphml"):
    """Load road network from a GraphML file if available."""
    if os.path.exists(path):
        return ox.load_graphml(path)
    try:
        # Attempt to download if network access is permitted
        return ox.graph_from_place("Ürgüp, Türkiye", network_type="drive")
    except Exception as exc:
        print("Yol ağı indirilemedi:", exc)
        return None


def shortest_route(G, origin, destination):
    """Return a list of coordinates representing the shortest route."""
    orig_node = ox.nearest_nodes(G, origin[1], origin[0])
    dest_node = ox.nearest_nodes(G, destination[1], destination[0])
    route = nx.shortest_path(G, orig_node, dest_node, weight="length")
    return [(G.nodes[n]["y"], G.nodes[n]["x"]) for n in route]


def route_length(coords):
    """Approximate length of a route given as (lat, lon) coordinates in km."""
    R = 6371.0
    total = 0.0
    for (lat1, lon1), (lat2, lon2) in zip(coords, coords[1:]):
        dlat = radians(lat2 - lat1)
        dlon = radians(lon2 - lon1)
        a = sin(dlat / 2) ** 2 + cos(radians(lat1)) * cos(radians(lat2)) * sin(dlon / 2) ** 2
        c = 2 * atan2(sqrt(a), sqrt(1 - a))
        total += R * c
    return total

# POI coordinates in Ürgüp (approximate)
pois = {
    "Turasan Şarap Evi": (38.6302, 34.9215),
    "Ürgüp Müzesi": (38.6323, 34.9116),
    "Temenni Tepesi": (38.6318, 34.9104),
    "Kadı Kalesi": (38.6351, 34.9089),
    "Asmalı Konak": (38.6346, 34.9128),
    "Ürgüp Otogarı": (38.6240, 34.9125), # Seçildi (virgülle)
}

# Base map centered around Ürgüp
m = folium.Map(location=[38.6310, 34.9130], zoom_start=13)

# Add POI markers with default icons (Seçildi - daha detaylı)
for name, (lat, lon) in pois.items():
    popup = folium.Popup(name, max_width=200)
    marker = folium.Marker(location=(lat, lon), tooltip=name, popup=popup)
    marker.add_to(m)

# Build routes using the road network if possible
G = load_graph()

if G:
    print("Yol ağı yüklendi, rotalar hesaplanıyor...")
    # Seçildi ([:2] olmadan)
    route1 = shortest_route(G, pois["Turasan Şarap Evi"], pois["Kadı Kalesi"])
    route2 = shortest_route(G, pois["Ürgüp Otogarı"], pois["Kadı Kalesi"])
else:
    print("Yol ağı bulunamadı, örnek koordinatlar kullanılacak.")
    # Approximations along main roads
    route1 = [
        # Seçildi ([:2] olmadan)
        pois["Turasan Şarap Evi"],
        (38.6327, 34.9185),
        (38.6339, 34.9148),
        pois["Ürgüp Müzesi"],
        (38.6327, 34.9110),
        pois["Temenni Tepesi"],
        pois["Kadı Kalesi"],
    ]

    # Yedek Rota 2 için mantıksal düzeltme: Otogardan başlamalı
    route2 = [
        pois["Ürgüp Otogarı"], # Mantıksal düzeltme
        # (38.6270, 34.9170), # Bu nokta Turasan Şarap Evi ile ilgiliydi, kaldırıldı
        (38.6295, 34.9130),   # Otogar civarı bir nokta
        # pois["Temenni Tepesi"], # Bu ara nokta da olabilir, isteğe bağlı
        (38.6320, 34.9120),   # Temenni Tepesi civarı bir nokta
        pois["Kadı Kalesi"],
    ]
    # Alternatif olarak daha basit bir yedek Rota 2:
    # route2 = [
    #     pois["Ürgüp Otogarı"],
    #     pois["Temenni Tepesi"], # Otogardan Temenni'ye
    #     pois["Kadı Kalesi"],   # Temenni'den Kadı Kalesi'ne
    # ]


# Seçildi (FeatureGroup, Draw plugin, LayerControl collapsed=False)
fg1 = folium.FeatureGroup(name="Rota 1")
folium.PolyLine(route1, color="blue", weight=5, opacity=0.7, tooltip="Rota 1").add_to(fg1)
fg1.add_to(m)

fg2 = folium.FeatureGroup(name="Rota 2")
folium.PolyLine(route2, color="red", weight=5, opacity=0.7, tooltip="Rota 2").add_to(fg2)
fg2.add_to(m)

<<<<<<< HEAD
# Calculate route lengths
length1 = route_length(route1)
length2 = route_length(route2)

# Create route polylines and keep references for JS
route1_line = folium.PolyLine(route1, color="blue", weight=5, opacity=0.7, tooltip="Rota 1")
route2_line = folium.PolyLine(route2, color="red", weight=5, opacity=0.7, tooltip="Rota 2")
route1_line.add_to(m)
route2_line.add_to(m)

# Dropdown menu for selecting routes and showing length
dropdown_html = f"""
<div id='route-control' style='position: fixed; top: 10px; left: 10px; z-index:9999; background:white; padding:6px; border-radius:4px;'>
  <select id='route-select'>
    <option value='' selected>Rota Seçiniz</option>
    <option value='route1'>Rota 1</option>
    <option value='route2'>Rota 2</option>
  </select>
  <div id='route-length' style='margin-top:4px;'></div>
</div>
"""
m.get_root().html.add_child(folium.Element(dropdown_html))

script = f"""
document.addEventListener('DOMContentLoaded', function() {{
  var mapObj = {m.get_name()};
  var line1 = {route1_line.get_name()};
  var line2 = {route2_line.get_name()};
  mapObj.removeLayer(line1);
  mapObj.removeLayer(line2);
  var select = document.getElementById('route-select');
  var info = document.getElementById('route-length');
  select.addEventListener('change', function() {{
    mapObj.removeLayer(line1);
    mapObj.removeLayer(line2);
    if (this.value === 'route1') {{
      line1.addTo(mapObj);
      info.innerHTML = 'Uzunluk: {length1:.2f} km';
    }} else if (this.value === 'route2') {{
      line2.addTo(mapObj);
      info.innerHTML = 'Uzunluk: {length2:.2f} km';
    }} else {{
      info.innerHTML = '';
    }}
  }});
}});
"""
m.get_root().script.add_child(folium.Element(script))
=======
plugins.Draw(export=False).add_to(m)

# Optional layer control to toggle routes
folium.LayerControl(collapsed=False).add_to(m)
>>>>>>> 3fea13ba

# Save map to HTML
m.save("urgup_rotalar.html")

print("Harita 'urgup_rotalar.html' olarak kaydedildi.")<|MERGE_RESOLUTION|>--- conflicted
+++ resolved
@@ -82,84 +82,32 @@
     # Yedek Rota 2 için mantıksal düzeltme: Otogardan başlamalı
     route2 = [
         pois["Ürgüp Otogarı"], # Mantıksal düzeltme
-        # (38.6270, 34.9170), # Bu nokta Turasan Şarap Evi ile ilgiliydi, kaldırıldı
         (38.6295, 34.9130),   # Otogar civarı bir nokta
-        # pois["Temenni Tepesi"], # Bu ara nokta da olabilir, isteğe bağlı
         (38.6320, 34.9120),   # Temenni Tepesi civarı bir nokta
         pois["Kadı Kalesi"],
     ]
-    # Alternatif olarak daha basit bir yedek Rota 2:
-    # route2 = [
-    #     pois["Ürgüp Otogarı"],
-    #     pois["Temenni Tepesi"], # Otogardan Temenni'ye
-    #     pois["Kadı Kalesi"],   # Temenni'den Kadı Kalesi'ne
-    # ]
 
-
-# Seçildi (FeatureGroup, Draw plugin, LayerControl collapsed=False)
-fg1 = folium.FeatureGroup(name="Rota 1")
-folium.PolyLine(route1, color="blue", weight=5, opacity=0.7, tooltip="Rota 1").add_to(fg1)
-fg1.add_to(m)
-
-fg2 = folium.FeatureGroup(name="Rota 2")
-folium.PolyLine(route2, color="red", weight=5, opacity=0.7, tooltip="Rota 2").add_to(fg2)
-fg2.add_to(m)
-
-<<<<<<< HEAD
 # Calculate route lengths
 length1 = route_length(route1)
 length2 = route_length(route2)
 
-# Create route polylines and keep references for JS
-route1_line = folium.PolyLine(route1, color="blue", weight=5, opacity=0.7, tooltip="Rota 1")
-route2_line = folium.PolyLine(route2, color="red", weight=5, opacity=0.7, tooltip="Rota 2")
-route1_line.add_to(m)
-route2_line.add_to(m)
+# Create FeatureGroups for routes, including their lengths in names and tooltips
+# Original comment: # Seçildi (FeatureGroup, Draw plugin, LayerControl collapsed=False)
+fg1_name = f"Rota 1 ({length1:.2f} km)"
+fg1 = folium.FeatureGroup(name=fg1_name)
+folium.PolyLine(route1, color="blue", weight=5, opacity=0.7, tooltip=fg1_name).add_to(fg1)
+fg1.add_to(m)
 
-# Dropdown menu for selecting routes and showing length
-dropdown_html = f"""
-<div id='route-control' style='position: fixed; top: 10px; left: 10px; z-index:9999; background:white; padding:6px; border-radius:4px;'>
-  <select id='route-select'>
-    <option value='' selected>Rota Seçiniz</option>
-    <option value='route1'>Rota 1</option>
-    <option value='route2'>Rota 2</option>
-  </select>
-  <div id='route-length' style='margin-top:4px;'></div>
-</div>
-"""
-m.get_root().html.add_child(folium.Element(dropdown_html))
+fg2_name = f"Rota 2 ({length2:.2f} km)"
+fg2 = folium.FeatureGroup(name=fg2_name)
+folium.PolyLine(route2, color="red", weight=5, opacity=0.7, tooltip=fg2_name).add_to(fg2)
+fg2.add_to(m)
 
-script = f"""
-document.addEventListener('DOMContentLoaded', function() {{
-  var mapObj = {m.get_name()};
-  var line1 = {route1_line.get_name()};
-  var line2 = {route2_line.get_name()};
-  mapObj.removeLayer(line1);
-  mapObj.removeLayer(line2);
-  var select = document.getElementById('route-select');
-  var info = document.getElementById('route-length');
-  select.addEventListener('change', function() {{
-    mapObj.removeLayer(line1);
-    mapObj.removeLayer(line2);
-    if (this.value === 'route1') {{
-      line1.addTo(mapObj);
-      info.innerHTML = 'Uzunluk: {length1:.2f} km';
-    }} else if (this.value === 'route2') {{
-      line2.addTo(mapObj);
-      info.innerHTML = 'Uzunluk: {length2:.2f} km';
-    }} else {{
-      info.innerHTML = '';
-    }}
-  }});
-}});
-"""
-m.get_root().script.add_child(folium.Element(script))
-=======
+# Add Draw plugin
 plugins.Draw(export=False).add_to(m)
 
-# Optional layer control to toggle routes
+# Add LayerControl to toggle routes and other layers
 folium.LayerControl(collapsed=False).add_to(m)
->>>>>>> 3fea13ba
 
 # Save map to HTML
 m.save("urgup_rotalar.html")
