<!DOCTYPE html>
<html lang="tr">

<head>
    <meta charset="UTF-8">
    <meta name="viewport" content="width=device-width, initial-scale=1.0">
    <title>Ürgüp POI Önerileri - Size Özel Yerler Keşfedin</title>
    <link href="https://cdn.jsdelivr.net/npm/bootstrap@5.3.0/dist/css/bootstrap.min.css" rel="stylesheet">
    <link rel="stylesheet" href="https://unpkg.com/leaflet@1.9.4/dist/leaflet.css">
    <link rel="stylesheet" href="https://cdnjs.cloudflare.com/ajax/libs/font-awesome/6.0.0/css/all.min.css">
    <script src="https://cdn.jsdelivr.net/npm/chart.js"></script>
    <style>
        :root {
            --primary-color: #667eea;
            --secondary-color: #f8f9fa;
            --accent-color: #28a745;
            --text-color: #2c3e50;
            --border-color: #dee2e6;
            --legend-width-mobile: 90vw;
            --legend-width-desktop: 320px;
            --legend-animation-duration: 300ms;
            --legend-z-index: 9999;
            --legend-backdrop-blur: 10px;
            --toggle-button-size: 50px;
            --touch-target-min: 44px;
            --gradient-primary: linear-gradient(135deg, #667eea 0%, #764ba2 100%);
            --gradient-secondary: linear-gradient(135deg, #f8f9fa 0%, #e9ecef 100%);
            --card-shadow: 0 8px 25px rgba(0, 0, 0, 0.12);
            --card-shadow-hover: 0 12px 35px rgba(0, 0, 0, 0.15);
        }

        * {
            box-sizing: border-box;
        }

        body {
            font-family: 'Segoe UI', -apple-system, BlinkMacSystemFont, sans-serif;
            background: var(--gradient-primary);
            min-height: 100vh;
            margin: 0;
            padding: 20px 0;
            -webkit-font-smoothing: antialiased;
            -moz-osx-font-smoothing: grayscale;
        }

        .main-container {
            max-width: 1200px;
            margin: 0 auto;
            background: rgba(255, 255, 255, 0.95);
            border-radius: 16px;
            box-shadow: var(--card-shadow);
            overflow: hidden;
            backdrop-filter: blur(var(--legend-backdrop-blur));
            border: 1px solid rgba(255, 255, 255, 0.2);
        }

        .header {
            background: var(--gradient-primary);
            color: white;
            padding: 30px;
            text-align: center;
            position: relative;
            overflow: hidden;
        }

        .header::before {
            content: '';
            position: absolute;
            top: 0;
            left: 0;
            right: 0;
            bottom: 0;
            background: url('data:image/svg+xml,<svg xmlns="http://www.w3.org/2000/svg" viewBox="0 0 100 100"><defs><pattern id="grain" width="100" height="100" patternUnits="userSpaceOnUse"><circle cx="25" cy="25" r="1" fill="white" opacity="0.1"/><circle cx="75" cy="75" r="1" fill="white" opacity="0.1"/><circle cx="50" cy="10" r="0.5" fill="white" opacity="0.1"/></pattern></defs><rect width="100" height="100" fill="url(%23grain)"/></svg>');
            opacity: 0.3;
        }

        .header h1 {
            margin: 0;
            font-size: 2.5rem;
            font-weight: 300;
            position: relative;
            z-index: 1;
        }

        .header p {
            margin: 10px 0 0 0;
            opacity: 0.95;
            font-size: 1.1rem;
            position: relative;
            z-index: 1;
        }

        .content {
            padding: 40px;
        }

        .preferences-section {
            margin-bottom: 40px;
        }

        .section-title {
            font-size: 1.5rem;
            font-weight: 600;
            color: var(--text-color);
            margin-bottom: 25px;
            display: flex;
            align-items: center;
            gap: 10px;
        }

        .slider-container {
            background: var(--gradient-secondary);
            border-radius: 20px;
            padding: 30px;
            margin-bottom: 25px;
            border: 1px solid rgba(255, 255, 255, 0.4);
            box-shadow: 0 8px 25px rgba(0, 0, 0, 0.08);
            backdrop-filter: blur(15px);
            position: relative;
            overflow: hidden;
        }

        .slider-container::before {
            content: '';
            position: absolute;
            top: 0;
            left: 0;
            right: 0;
            height: 4px;
            background: var(--gradient-primary);
            opacity: 0.6;
        }

        .slider-row {
            display: grid;
            grid-template-columns: repeat(auto-fit, minmax(280px, 1fr));
            gap: 25px;
        }

        .slider-item {
            display: flex;
            flex-direction: column;
            gap: 14px;
            padding: 20px;
            background: rgba(255, 255, 255, 0.8);
            border-radius: 16px;
            border: 1px solid rgba(255, 255, 255, 0.6);
            transition: all 0.3s ease;
            min-height: var(--touch-target-min);
            position: relative;
            overflow: hidden;
        }

        .slider-item::before {
            content: '';
            position: absolute;
            top: 0;
            left: 0;
            width: 4px;
            height: 100%;
            background: var(--primary-color);
            transform: scaleY(0);
            transition: transform 0.3s ease;
        }

        .slider-item:hover {
            transform: translateY(-3px);
            box-shadow: 0 8px 25px rgba(0, 0, 0, 0.12);
            background: rgba(255, 255, 255, 0.95);
        }

        .slider-item:hover::before {
            transform: scaleY(1);
        }

        .slider-item.active {
            background: rgba(102, 126, 234, 0.1);
            border-color: var(--primary-color);
            transform: translateY(-2px);
            box-shadow: 0 6px 20px rgba(102, 126, 234, 0.2);
        }

        .slider-item.active::before {
            transform: scaleY(1);
        }

        .slider-label {
            display: flex;
            align-items: center;
            gap: 12px;
            font-weight: 600;
            color: var(--text-color);
            font-size: 14px;
        }

        .slider-label i {
            width: 20px;
            text-align: center;
            color: var(--primary-color);
            font-size: 16px;
        }

        .slider {
            -webkit-appearance: none;
            width: 100%;
            height: 10px;
            border-radius: 8px;
            background: rgba(255, 255, 255, 0.8);
            outline: none;
            transition: all 0.3s ease;
            border: 1px solid rgba(255, 255, 255, 0.5);
            box-shadow: inset 0 2px 4px rgba(0, 0, 0, 0.1);
        }

        .slider::-webkit-slider-thumb {
            -webkit-appearance: none;
            appearance: none;
            width: 24px;
            height: 24px;
            border-radius: 50%;
            background: var(--gradient-primary);
            cursor: pointer;
            transition: all 0.3s ease;
            border: 3px solid white;
            box-shadow: 0 4px 12px rgba(102, 126, 234, 0.3);
        }

        .slider::-webkit-slider-thumb:hover {
            transform: scale(1.15);
            box-shadow: 0 6px 20px rgba(102, 126, 234, 0.4);
        }

        .slider::-webkit-slider-thumb:active {
            transform: scale(1.05);
        }

        .slider::-moz-range-thumb {
            width: 24px;
            height: 24px;
            border-radius: 50%;
            background: var(--gradient-primary);
            cursor: pointer;
            border: 3px solid white;
            box-shadow: 0 4px 12px rgba(102, 126, 234, 0.3);
        }

        .slider-value {
            text-align: center;
            font-weight: 700;
            color: var(--primary-color);
            font-size: 1.1rem;
            background: rgba(102, 126, 234, 0.15);
            padding: 8px 16px;
            border-radius: 25px;
            border: 2px solid rgba(102, 126, 234, 0.3);
            transition: all 0.3s ease;
            min-width: 50px;
        }

        .slider-value.zero {
            color: #999;
            background: rgba(153, 153, 153, 0.1);
            border-color: rgba(153, 153, 153, 0.2);
        }

        .slider-value.high {
            background: rgba(40, 167, 69, 0.15);
            color: var(--accent-color);
            border-color: rgba(40, 167, 69, 0.3);
            transform: scale(1.05);
        }

        .recommend-btn {
            background: linear-gradient(135deg, var(--accent-color) 0%, #20c997 100%);
            border: none;
            color: white;
            padding: 18px 45px;
            font-size: 1.2rem;
            font-weight: 700;
            border-radius: 50px;
            cursor: pointer;
            transition: all 0.3s ease;
            display: block;
            margin: 30px auto;
            box-shadow: 0 8px 25px rgba(40, 167, 69, 0.3);
            position: relative;
            overflow: hidden;
            min-height: var(--touch-target-min);
            touch-action: manipulation;
        }

        .recommend-btn::before {
            content: '';
            position: absolute;
            top: 0;
            left: -100%;
            width: 100%;
            height: 100%;
            background: linear-gradient(90deg, transparent, rgba(255, 255, 255, 0.2), transparent);
            transition: left 0.5s;
        }

        .recommend-btn:hover::before {
            left: 100%;
        }

        .recommend-btn:hover {
            transform: translateY(-3px);
            box-shadow: 0 12px 35px rgba(40, 167, 69, 0.4);
        }

        .recommend-btn:active {
            transform: translateY(-1px);
            box-shadow: 0 6px 20px rgba(40, 167, 69, 0.3);
        }

        .recommend-btn:disabled {
            opacity: 0.6;
            cursor: not-allowed;
            transform: none;
            box-shadow: 0 4px 15px rgba(40, 167, 69, 0.2);
        }

        .recommend-btn:disabled::before {
            display: none;
        }

        .results-section {
            margin-top: 40px;
            display: none;
        }

        .poi-card {
            background: rgba(255, 255, 255, 0.98);
            border: 1px solid rgba(255, 255, 255, 0.4);
            border-radius: 20px;
            padding: 28px;
            margin-bottom: 24px;
            transition: all 0.4s cubic-bezier(0.4, 0, 0.2, 1);
            cursor: pointer;
            backdrop-filter: blur(15px);
            box-shadow: 0 6px 20px rgba(0, 0, 0, 0.1);
            position: relative;
            overflow: hidden;
            min-height: var(--touch-target-min);
            touch-action: manipulation;
        }

        .poi-card::after {
            content: '';
            position: absolute;
            top: 0;
            right: 0;
            width: 60px;
            height: 60px;
            background: radial-gradient(circle, rgba(102, 126, 234, 0.1) 0%, transparent 70%);
            border-radius: 50%;
            transform: translate(20px, -20px);
            transition: all 0.3s ease;
        }

        .poi-card::before {
            content: '';
            position: absolute;
            top: 0;
            left: 0;
            right: 0;
            height: 4px;
            background: var(--gradient-primary);
            transform: scaleX(0);
            transition: transform 0.3s ease;
        }

        .poi-card:hover {
            transform: translateY(-6px) scale(1.02);
            box-shadow: 0 12px 40px rgba(0, 0, 0, 0.15);
            background: rgba(255, 255, 255, 1);
            border-color: rgba(102, 126, 234, 0.3);
        }

        .poi-card:hover::before {
            transform: scaleX(1);
        }

        .poi-card:hover::after {
            transform: translate(10px, -10px) scale(1.2);
            background: radial-gradient(circle, rgba(102, 126, 234, 0.2) 0%, transparent 70%);
        }

        .poi-card:active {
            transform: translateY(-3px) scale(1.01);
        }

        .poi-header {
            display: flex;
            justify-content: space-between;
            align-items: flex-start;
            margin-bottom: 16px;
            gap: 15px;
        }

        .poi-name {
            font-size: 1.4rem;
            font-weight: 700;
            color: var(--text-color);
            margin: 0;
            line-height: 1.3;
        }

        .poi-score {
            background: linear-gradient(135deg, var(--accent-color) 0%, #20c997 100%);
            color: white;
            padding: 10px 18px;
            border-radius: 30px;
            font-weight: 700;
            font-size: 1rem;
            box-shadow: 0 6px 15px rgba(40, 167, 69, 0.4);
            white-space: nowrap;
            flex-shrink: 0;
            position: relative;
            overflow: hidden;
        }

        .poi-score::before {
            content: '⭐';
            margin-right: 6px;
            font-size: 0.9rem;
        }

        .poi-score::after {
            content: '';
            position: absolute;
            top: 0;
            left: -100%;
            width: 100%;
            height: 100%;
            background: linear-gradient(90deg, transparent, rgba(255, 255, 255, 0.3), transparent);
            transition: left 0.6s;
        }

        .poi-card:hover .poi-score::after {
            left: 100%;
        }

        .poi-category {
            display: inline-flex;
            align-items: center;
            gap: 6px;
            background: var(--gradient-primary);
            color: white;
            padding: 8px 16px;
            border-radius: 25px;
            font-size: 0.9rem;
            font-weight: 600;
            margin-bottom: 16px;
            box-shadow: 0 3px 10px rgba(102, 126, 234, 0.4);
            transition: all 0.3s ease;
        }

        .poi-category::before {
            content: '📍';
            font-size: 0.8rem;
        }

        .poi-card:hover .poi-category {
            transform: translateY(-2px);
            box-shadow: 0 5px 15px rgba(102, 126, 234, 0.5);
        }

        .poi-ratings {
            display: flex;
            flex-wrap: wrap;
            gap: 8px;
            margin-top: 16px;
        }

        .rating-badge {
            background: var(--gradient-secondary);
            padding: 8px 12px;
            border-radius: 20px;
            font-size: 0.8rem;
            color: var(--text-color);
            font-weight: 600;
            border: 1px solid rgba(255, 255, 255, 0.5);
            transition: all 0.3s ease;
            display: flex;
            align-items: center;
            gap: 6px;
        }

        .rating-badge:hover {
            transform: translateY(-1px);
            box-shadow: 0 4px 12px rgba(0, 0, 0, 0.1);
        }

        .rating-badge.high {
            background: linear-gradient(135deg, #d4edda 0%, #c3e6cb 100%);
            color: #155724;
            border-color: rgba(21, 87, 36, 0.2);
            box-shadow: 0 2px 8px rgba(21, 87, 36, 0.1);
        }

        .rating-badge i {
            font-size: 0.9rem;
        }

        .loading {
            text-align: center;
            padding: 50px;
            color: var(--text-color);
            background: rgba(255, 255, 255, 0.9);
            border-radius: 16px;
            backdrop-filter: blur(10px);
            border: 1px solid rgba(255, 255, 255, 0.3);
        }

        .loading i {
            font-size: 2.5rem;
            animation: spin 1s linear infinite;
            color: var(--primary-color);
            margin-bottom: 15px;
        }

        .loading p {
            font-size: 1.1rem;
            font-weight: 600;
            margin: 0;
        }

        @keyframes spin {
            0% {
                transform: rotate(0deg);
            }

            100% {
                transform: rotate(360deg);
            }
        }

        .map-container {
            height: 450px;
            border-radius: 16px;
            overflow: hidden;
            margin-top: 30px;
            border: 1px solid rgba(255, 255, 255, 0.3);
            box-shadow: var(--card-shadow);
            backdrop-filter: blur(10px);
        }

        .no-results {
            text-align: center;
            padding: 50px;
            color: #6c757d;
            background: rgba(255, 255, 255, 0.9);
            border-radius: 16px;
            backdrop-filter: blur(10px);
            border: 1px solid rgba(255, 255, 255, 0.3);
        }

        .no-results i {
            font-size: 3.5rem;
            margin-bottom: 20px;
            opacity: 0.6;
            color: var(--primary-color);
        }

        .no-results h3 {
            color: var(--text-color);
            font-weight: 700;
            margin-bottom: 10px;
        }

        .no-results p {
            font-size: 1rem;
            line-height: 1.6;
        }

        /* Touch device optimizations */
        .touch-device .slider-item {
            min-height: var(--touch-target-min);
            padding: 16px;
        }

        .touch-device .recommend-btn {
            min-height: var(--touch-target-min);
            padding: 20px 50px;
        }

        .touch-device .poi-card {
            min-height: var(--touch-target-min);
            padding: 20px;
        }

        /* Reduced motion support */
        @media (prefers-reduced-motion: reduce) {

            .slider-item,
            .poi-card,
            .recommend-btn,
            .rating-badge {
                transition: none;
            }
        }

        /* High contrast mode support */
        @media (prefers-contrast: high) {
            .main-container {
                background: white;
                border: 2px solid black;
            }

            .poi-card {
                border: 2px solid #666;
                background: white;
            }
        }

        /* Location Permission Dialog Styles */
        .location-permission-overlay {
            position: fixed;
            top: 0;
            left: 0;
            width: 100vw;
            height: 100vh;
            background: rgba(0, 0, 0, 0.5);
            z-index: 10000;
            display: none;
            align-items: center;
            justify-content: center;
            backdrop-filter: blur(5px);
        }

        .location-permission-overlay.show {
            display: flex;
        }

        .location-permission-dialog {
            background: white;
            border-radius: 12px;
            box-shadow: 0 20px 60px rgba(0, 0, 0, 0.3);
            max-width: 400px;
            width: 90%;
            overflow: hidden;
            animation: dialogSlideIn 0.3s ease-out;
        }

        .location-dialog-header {
            background: #f8f9fa;
            padding: 16px 20px;
            border-bottom: 1px solid #e9ecef;
            display: flex;
            justify-content: space-between;
            align-items: center;
        }

        .location-dialog-title {
            font-size: 16px;
            font-weight: 500;
            color: #202124;
            margin: 0;
        }

        .location-dialog-close {
            background: none;
            border: none;
            font-size: 20px;
            color: #5f6368;
            cursor: pointer;
            padding: 4px;
            border-radius: 4px;
            transition: background 0.2s ease;
            width: 28px;
            height: 28px;
            display: flex;
            align-items: center;
            justify-content: center;
        }

        .location-dialog-close:hover {
            background: #f1f3f4;
        }

        .location-dialog-content {
            padding: 24px;
            text-align: center;
        }

        .location-permission-icon {
            width: 48px;
            height: 48px;
            background: #4285f4;
            border-radius: 50%;
            display: flex;
            align-items: center;
            justify-content: center;
            margin: 0 auto 16px;
            color: white;
            font-size: 24px;
        }

        .location-permission-message {
            font-size: 14px;
            color: #202124;
            margin: 0 0 24px 0;
            font-weight: 500;
        }

        .location-permission-buttons {
            display: flex;
            flex-direction: column;
            gap: 8px;
        }

        .location-permission-btn {
            background: #4285f4;
            color: white;
            border: none;
            padding: 12px 24px;
            border-radius: 6px;
            font-size: 14px;
            font-weight: 500;
            cursor: pointer;
            transition: all 0.2s ease;
            min-height: 44px;
        }

        .location-permission-btn:hover {
            background: #3367d6;
            transform: translateY(-1px);
            box-shadow: 0 4px 12px rgba(66, 133, 244, 0.3);
        }

        .location-permission-btn.secondary {
            background: #f8f9fa;
            color: #3c4043;
            border: 1px solid #dadce0;
        }

        .location-permission-btn.secondary:hover {
            background: #f1f3f4;
            box-shadow: 0 2px 8px rgba(0, 0, 0, 0.1);
        }

        .location-permission-btn.deny {
            background: transparent;
            color: #d93025;
            border: 1px solid #dadce0;
        }

        .location-permission-btn.deny:hover {
            background: #fce8e6;
            border-color: #d93025;
        }

        @keyframes dialogSlideIn {
            from {
                opacity: 0;
                transform: scale(0.9) translateY(-20px);
            }

            to {
                opacity: 1;
                transform: scale(1) translateY(0);
            }
        }

        /* Route Details Panel Styles */
        .route-details-panel {
            position: fixed;
            right: 20px;
            top: 20px;
            width: 350px;
            max-height: 80vh;
            background: white;
            border-radius: 12px;
            box-shadow: 0 10px 30px rgba(0, 0, 0, 0.2);
            overflow-y: auto;
            z-index: 1000;
            display: none;
            animation: panelSlideIn 0.3s ease-out;
        }

        .route-details-panel.show {
            display: block;
        }

        .route-header {
            background: var(--gradient-primary);
            color: white;
            padding: 16px 20px;
            border-radius: 12px 12px 0 0;
            display: flex;
            justify-content: space-between;
            align-items: center;
        }

        .route-header h3 {
            margin: 0;
            font-size: 1.2rem;
            font-weight: 600;
        }

        .close-btn {
            background: none;
            border: none;
            color: white;
            font-size: 1.5rem;
            cursor: pointer;
            padding: 4px 8px;
            border-radius: 4px;
            transition: background 0.2s ease;
            min-width: 36px;
            min-height: 36px;
            display: flex;
            align-items: center;
            justify-content: center;
        }

        .close-btn:hover {
            background: rgba(255, 255, 255, 0.2);
        }

        .route-summary {
            padding: 16px 20px;
            border-bottom: 1px solid #eee;
            display: grid;
            grid-template-columns: 1fr 1fr;
            gap: 12px;
        }

        .summary-item {
            display: flex;
            align-items: center;
            gap: 8px;
            font-size: 0.9rem;
            color: var(--text-color);
        }

        .summary-item i {
            color: var(--primary-color);
            width: 16px;
            text-align: center;
        }

        .elevation-section {
            padding: 16px 20px;
            border-bottom: 1px solid #eee;
        }

        .elevation-section h4 {
            margin: 0 0 12px 0;
            font-size: 1rem;
            font-weight: 600;
            color: var(--text-color);
        }

        .elevation-section canvas {
            width: 100%;
            height: 150px;
            margin: 10px 0;
            border-radius: 8px;
            background: #f8f9fa;
        }

        .elevation-stats {
            display: flex;
            justify-content: space-between;
            flex-wrap: wrap;
            gap: 8px;
            font-size: 0.8rem;
            color: #666;
        }

        .elevation-stats span {
            background: #f8f9fa;
            padding: 4px 8px;
            border-radius: 12px;
            border: 1px solid #e9ecef;
            font-weight: 600;
            transition: all 0.2s ease;
        }

        .elevation-stats span:hover {
            background: #e9ecef;
            transform: translateY(-1px);
        }

        .elevation-section.loading {
            opacity: 0.6;
        }

        .elevation-section.error {
            opacity: 0.8;
        }

        .elevation-section.error .elevation-stats span {
            background: #f8d7da;
            color: #721c24;
            border-color: #f5c6cb;
        }

        .stops-section {
            padding: 16px 20px;
            border-bottom: 1px solid #eee;
        }

        .stops-section h4 {
            margin: 0 0 12px 0;
            font-size: 1rem;
            font-weight: 600;
            color: var(--text-color);
        }

        .stops-list {
            max-height: 300px;
            overflow-y: auto;
        }

        .stop-item {
            display: flex;
            align-items: center;
            padding: 12px;
            border-bottom: 1px solid #f0f0f0;
            cursor: pointer;
            transition: background 0.2s;
            border-radius: 8px;
            margin-bottom: 4px;
        }

        .stop-item:hover {
            background: #f8f9fa;
        }

        .stop-item:last-child {
            border-bottom: none;
        }

        .stop-item.highlighted {
            background: rgba(66, 133, 244, 0.1);
            border-left: 3px solid #4285f4;
            transform: translateX(2px);
        }

        .stop-icon {
            width: 32px;
            height: 32px;
            border-radius: 50%;
            background: var(--primary-color);
            color: white;
            display: flex;
            align-items: center;
            justify-content: center;
            font-size: 0.9rem;
            margin-right: 12px;
            flex-shrink: 0;
        }

        .stop-info {
            flex: 1;
        }

        .stop-name {
            font-weight: 600;
            color: var(--text-color);
            font-size: 0.9rem;
            margin-bottom: 2px;
        }

        .stop-category {
            font-size: 0.8rem;
            color: #666;
        }

        .export-section {
            padding: 16px 20px;
        }

        .export-btn {
            width: 100%;
            background: var(--accent-color);
            color: white;
            border: none;
            padding: 12px 16px;
            border-radius: 8px;
            font-size: 0.9rem;
            font-weight: 600;
            cursor: pointer;
            transition: all 0.2s ease;
            display: flex;
            align-items: center;
            justify-content: center;
            gap: 8px;
        }

        .export-btn:hover {
            background: #20c997;
            transform: translateY(-1px);
            box-shadow: 0 4px 12px rgba(40, 167, 69, 0.3);
        }

        @keyframes panelSlideIn {
            from {
                opacity: 0;
                transform: translateX(100%);
            }
            to {
                opacity: 1;
                transform: translateX(0);
            }
        }

        /* Mobile responsiveness for route details panel */
        @media (max-width: 768px) {
            .route-details-panel {
                right: 10px;
                left: 10px;
                width: auto;
                max-height: 70vh;
            }

            .route-summary {
                grid-template-columns: 1fr;
                gap: 8px;
            }
        }

        /* Fallbacks for older browsers */
        @supports not (backdrop-filter: blur(10px)) {

            .main-container,
            .slider-container,
            .poi-card {
                background: rgba(255, 255, 255, 0.95) !important;
            }
        }

        @media (max-width: 768px) {
            body {
                padding: 10px 0;
            }

            .main-container {
                margin: 0 10px;
                border-radius: 12px;
            }

            .content {
                padding: 20px;
            }

            .header {
                padding: 25px 20px;
            }

            .header h1 {
                font-size: 2rem;
            }

            .slider-row {
                grid-template-columns: 1fr;
                gap: 16px;
            }

            .slider-container {
                padding: 20px;
            }

            .poi-card {
                padding: 20px;
                margin-bottom: 16px;
            }

            .poi-header {
                flex-direction: column;
                align-items: flex-start;
                gap: 10px;
            }

            .poi-score {
                align-self: flex-end;
            }

            .map-container {
                height: 350px;
                margin-top: 20px;
            }
        }

        @media (max-width: 480px) {
            .header h1 {
                font-size: 1.8rem;
            }

            .header p {
                font-size: 1rem;
            }

            .slider-row {
                gap: 12px;
            }

            .slider-item {
                padding: 14px;
            }

            .recommend-btn {
                padding: 16px 35px;
                font-size: 1.1rem;
            }

            .poi-ratings {
                gap: 6px;
            }

            .rating-badge {
                padding: 6px 10px;
                font-size: 0.75rem;
            }
        }

        /* Custom marker styles */
        .custom-poi-marker {
            background: transparent !important;
            border: none !important;
        }

        .custom-popup .leaflet-popup-content-wrapper {
            border-radius: 12px;
            box-shadow: 0 8px 25px rgba(0, 0, 0, 0.15);
            border: 1px solid rgba(255, 255, 255, 0.3);
        }

        .custom-popup .leaflet-popup-content {
            margin: 10px;
            line-height: 1.4;
        }

        .custom-popup .leaflet-popup-tip {
            background: white;
            border: 1px solid rgba(255, 255, 255, 0.3);
        }

        /* Route popup styles */
        .route-detail-popup .leaflet-popup-content-wrapper {
            border-radius: 12px;
            box-shadow: 0 8px 25px rgba(0, 0, 0, 0.15);
            border: 1px solid rgba(255, 255, 255, 0.3);
            max-width: 350px !important;
        }

        .route-detail-popup .leaflet-popup-content {
            margin: 10px;
            line-height: 1.4;
        }

        .segment-hover-popup .leaflet-popup-content-wrapper {
            border-radius: 8px;
            box-shadow: 0 4px 15px rgba(0, 0, 0, 0.2);
            border: 1px solid rgba(255, 255, 255, 0.3);
            background: rgba(255, 255, 255, 0.95);
            backdrop-filter: blur(10px);
        }

        .segment-hover-popup .leaflet-popup-content {
            margin: 8px;
            line-height: 1.3;
        }

        .segment-hover-popup .leaflet-popup-tip {
            background: rgba(255, 255, 255, 0.95);
            border: 1px solid rgba(255, 255, 255, 0.3);
        }

        /* Route button hover effects */
        .route-detail-popup button:hover {
            transform: translateY(-1px);
            box-shadow: 0 4px 12px rgba(0, 0, 0, 0.2);
        }

        .route-detail-popup button:active {
            transform: translateY(0);
        }

        /* Media Modal Styles */
        .media-modal {
            position: fixed;
            top: 0;
            left: 0;
            width: 100vw;
            height: 100vh;
            background: rgba(0, 0, 0, 0.9);
            z-index: 10000;
            display: none;
            align-items: center;
            justify-content: center;
            backdrop-filter: blur(5px);
            animation: modalFadeIn 0.3s ease-out;
        }

        .media-modal.show {
            display: flex;
        }

        .media-modal-content {
            position: relative;
            max-width: 90vw;
            max-height: 90vh;
            background: white;
            border-radius: 16px;
            overflow: hidden;
            box-shadow: 0 20px 60px rgba(0, 0, 0, 0.5);
            animation: modalSlideIn 0.3s ease-out;
        }

        .media-modal-header {
            background: var(--gradient-primary);
            color: white;
            padding: 16px 20px;
            display: flex;
            justify-content: space-between;
            align-items: center;
        }

        .media-modal-title {
            font-size: 1.2rem;
            font-weight: 600;
            margin: 0;
        }

        .media-modal-close {
            background: none;
            border: none;
            color: white;
            font-size: 1.5rem;
            cursor: pointer;
            padding: 4px 8px;
            border-radius: 4px;
            transition: background 0.2s ease;
            min-width: 36px;
            min-height: 36px;
            display: flex;
            align-items: center;
            justify-content: center;
        }

        .media-modal-close:hover {
            background: rgba(255, 255, 255, 0.2);
        }

        .media-modal-body {
            padding: 0;
            display: flex;
            flex-direction: column;
            align-items: center;
            justify-content: center;
            min-height: 300px;
            max-height: calc(90vh - 80px);
            overflow: auto;
        }

        .media-display {
            width: 100%;
            height: 100%;
            display: flex;
            align-items: center;
            justify-content: center;
            padding: 20px;
        }

        .media-display img {
            max-width: 100%;
            max-height: 70vh;
            object-fit: contain;
            border-radius: 8px;
            box-shadow: 0 4px 20px rgba(0, 0, 0, 0.2);
        }

        .media-display video {
            max-width: 100%;
            max-height: 70vh;
            border-radius: 8px;
            box-shadow: 0 4px 20px rgba(0, 0, 0, 0.2);
        }

        .media-display audio {
            width: 100%;
            max-width: 500px;
            margin: 20px 0;
        }

        .media-error {
            text-align: center;
            padding: 40px;
            color: #666;
        }

        .media-error i {
            font-size: 3rem;
            color: #e74c3c;
            margin-bottom: 16px;
        }

        .media-error h3 {
            color: #333;
            margin-bottom: 8px;
        }

        .media-error button {
            background: var(--primary-color);
            color: white;
            border: none;
            padding: 10px 20px;
            border-radius: 6px;
            cursor: pointer;
            margin-top: 16px;
            transition: background 0.2s ease;
        }

        .media-error button:hover {
            background: #5a6fd8;
        }

        .media-loading {
            text-align: center;
            padding: 40px;
            color: #666;
        }

        .media-loading i {
            font-size: 2rem;
            color: var(--primary-color);
            animation: spin 1s linear infinite;
            margin-bottom: 16px;
        }

        /* Navigation controls */
        .media-navigation {
            position: absolute;
            top: 50%;
            transform: translateY(-50%);
            z-index: 10001;
        }

        .media-nav-prev {
            left: 20px;
        }

        .media-nav-next {
            right: 20px;
        }

        .media-nav-btn {
            background: rgba(0, 0, 0, 0.7);
            color: white;
            border: none;
            width: 50px;
            height: 50px;
            border-radius: 50%;
            cursor: pointer;
            font-size: 1.2rem;
            transition: all 0.3s ease;
            display: flex;
            align-items: center;
            justify-content: center;
            backdrop-filter: blur(10px);
            box-shadow: 0 4px 15px rgba(0, 0, 0, 0.3);
        }

        .media-nav-btn:hover {
            background: rgba(0, 0, 0, 0.9);
            transform: scale(1.1);
        }

        .media-nav-btn:disabled {
            opacity: 0.3;
            cursor: not-allowed;
            transform: none;
        }

        .media-nav-btn:disabled:hover {
            background: rgba(0, 0, 0, 0.7);
            transform: none;
        }

        .media-counter {
            position: absolute;
            bottom: 20px;
            left: 50%;
            transform: translateX(-50%);
            background: rgba(0, 0, 0, 0.7);
            color: white;
            padding: 8px 16px;
            border-radius: 20px;
            font-size: 0.9rem;
            font-weight: 600;
            backdrop-filter: blur(10px);
            z-index: 10001;
        }

        .media-thumbnails {
            position: absolute;
            bottom: 70px;
            left: 50%;
            transform: translateX(-50%);
            display: flex;
            gap: 8px;
            max-width: 80%;
            overflow-x: auto;
            padding: 8px;
            background: rgba(0, 0, 0, 0.5);
            border-radius: 12px;
            backdrop-filter: blur(10px);
            z-index: 10001;
        }

        .media-thumbnail {
            width: 60px;
            height: 45px;
            border-radius: 6px;
            cursor: pointer;
            opacity: 0.6;
            transition: all 0.3s ease;
            border: 2px solid transparent;
            object-fit: cover;
        }

        .media-thumbnail.active {
            opacity: 1;
            border-color: white;
            transform: scale(1.1);
        }

        .media-thumbnail:hover {
            opacity: 0.9;
            transform: scale(1.05);
        }

        /* Image zoom controls */
        .image-zoom-controls {
            position: absolute;
            top: 20px;
            right: 20px;
            display: flex;
            gap: 8px;
            z-index: 10002;
        }

        .zoom-btn {
            background: rgba(0, 0, 0, 0.7);
            color: white;
            border: none;
            width: 40px;
            height: 40px;
            border-radius: 50%;
            cursor: pointer;
            font-size: 1rem;
            transition: all 0.3s ease;
            display: flex;
            align-items: center;
            justify-content: center;
            backdrop-filter: blur(10px);
        }

        .zoom-btn:hover {
            background: rgba(0, 0, 0, 0.9);
            transform: scale(1.1);
        }

        .zoom-btn:disabled {
            opacity: 0.3;
            cursor: not-allowed;
            transform: none;
        }

        .media-image-container {
            position: relative;
            width: 100%;
            height: 100%;
            overflow: hidden;
            display: flex;
            align-items: center;
            justify-content: center;
        }

        .media-image-zoomable {
            transition: transform 0.3s ease;
            cursor: grab;
            max-width: 100%;
            max-height: 70vh;
            object-fit: contain;
        }

        .media-image-zoomable:active {
            cursor: grabbing;
        }

        .media-image-zoomed {
            cursor: move;
        }

        /* Video and audio enhanced controls */
        .media-video-container {
            position: relative;
            width: 100%;
            display: flex;
            align-items: center;
            justify-content: center;
        }

        .media-audio-container {
            width: 100%;
            max-width: 600px;
            padding: 30px;
            text-align: center;
        }

        .audio-info {
            margin-bottom: 20px;
        }

        .audio-info h4 {
            color: #333;
            margin: 0 0 8px 0;
            font-size: 1.3rem;
        }

        .audio-info .audio-meta {
            color: #666;
            font-size: 0.9rem;
        }

        .media-progress {
            position: absolute;
            bottom: 0;
            left: 0;
            right: 0;
            height: 4px;
            background: rgba(255, 255, 255, 0.3);
            z-index: 10001;
        }

        .media-progress-bar {
            height: 100%;
            background: var(--primary-color);
            width: 0%;
            transition: width 0.1s ease;
        }

        @keyframes modalFadeIn {
            from {
                opacity: 0;
            }

            to {
                opacity: 1;
            }
        }

        @keyframes modalSlideIn {
            from {
                opacity: 0;
                transform: scale(0.9) translateY(-20px);
            }

            to {
                opacity: 1;
                transform: scale(1) translateY(0);
            }
        }

        /* Mobile responsive modal */
        @media (max-width: 768px) {
            .media-modal-content {
                max-width: 95vw;
                max-height: 95vh;
                margin: 10px;
            }

            .media-modal-header {
                padding: 12px 16px;
            }

            .media-modal-title {
                font-size: 1.1rem;
            }

            .media-display {
                padding: 16px;
            }

            .media-display img,
            .media-display video {
                max-height: 60vh;
            }

            .media-nav-prev {
                left: 10px;
            }

            .media-nav-next {
                right: 10px;
            }

            .media-nav-btn {
                width: 44px;
                height: 44px;
                font-size: 1rem;
            }

            .media-counter {
                bottom: 15px;
                font-size: 0.8rem;
                padding: 6px 12px;
            }

            .media-thumbnails {
                bottom: 55px;
                max-width: 90%;
            }

            .media-thumbnail {
                width: 50px;
                height: 38px;
            }
        }

        @media (max-width: 480px) {
            .media-modal-content {
                max-width: 98vw;
                max-height: 98vh;
                margin: 5px;
                border-radius: 12px;
            }

            .media-display {
                padding: 12px;
            }

            .media-display img,
            .media-display video {
                max-height: 50vh;
            }

            .media-nav-prev {
                left: 5px;
            }

            .media-nav-next {
                right: 5px;
            }

            .media-nav-btn {
                width: 40px;
                height: 40px;
                font-size: 0.9rem;
            }

            .media-counter {
                bottom: 10px;
                font-size: 0.75rem;
                padding: 4px 10px;
            }

            .media-thumbnails {
                bottom: 45px;
                max-width: 95%;
                gap: 4px;
            }

            .media-thumbnail {
                width: 45px;
                height: 34px;
            }

            .image-zoom-controls {
                top: 10px;
                right: 10px;
                gap: 4px;
            }

            .zoom-btn {
                width: 36px;
                height: 36px;
                font-size: 0.8rem;
            }
        }
    </style>
</head>

<body>
    <div class="main-container">
        <div class="header">
            <h1><i class="fas fa-map-marked-alt"></i> Ürgüp POI Önerileri</h1>
            <p>Tercihlerinizi belirleyin, size özel yerler keşfedin</p>
        </div>

        <div class="content">
            <div class="preferences-section">
                <h2 class="section-title">
                    <i class="fas fa-sliders-h"></i>
                    Tercihlerinizi Belirleyin
                </h2>
                <p style="color: #666; font-size: 1rem; margin-bottom: 25px; text-align: center; line-height: 1.6;">
                    Aşağıdaki kategorilerde ne kadar ilginiz olduğunu belirtin.
                    <strong>0</strong> hiç ilgim yok, <strong>100</strong> çok ilgiliyim anlamına gelir.
                </p>

                <div class="slider-container">
                    <div class="slider-row">
                        <div class="slider-item">
                            <div class="slider-label">
                                <i class="fas fa-tree"></i>
                                <span>Doğa</span>
                            </div>
                            <input type="range" min="0" max="100" value="0" class="slider" id="doga">
                            <div class="slider-value" id="doga-value">0</div>
                        </div>

                        <div class="slider-item">
                            <div class="slider-label">
                                <i class="fas fa-utensils"></i>
                                <span>Yemek</span>
                            </div>
                            <input type="range" min="0" max="100" value="0" class="slider" id="yemek">
                            <div class="slider-value" id="yemek-value">0</div>
                        </div>

                        <div class="slider-item">
                            <div class="slider-label">
                                <i class="fas fa-landmark"></i>
                                <span>Tarih</span>
                            </div>
                            <input type="range" min="0" max="100" value="0" class="slider" id="tarihi">
                            <div class="slider-value" id="tarihi-value">0</div>
                        </div>

                        <div class="slider-item">
                            <div class="slider-label">
                                <i class="fas fa-gamepad"></i>
                                <span>Eğlence</span>
                            </div>
                            <input type="range" min="0" max="100" value="0" class="slider" id="eglence">
                            <div class="slider-value" id="eglence-value">0</div>
                        </div>

                        <div class="slider-item">
                            <div class="slider-label">
                                <i class="fas fa-palette"></i>
                                <span>Sanat & Kültür</span>
                            </div>
                            <input type="range" min="0" max="100" value="0" class="slider" id="sanat_kultur">
                            <div class="slider-value" id="sanat_kultur-value">0</div>
                        </div>

                        <div class="slider-item">
                            <div class="slider-label">
                                <i class="fas fa-mountain"></i>
                                <span>Macera</span>
                            </div>
                            <input type="range" min="0" max="100" value="0" class="slider" id="macera">
                            <div class="slider-value" id="macera-value">0</div>
                        </div>

                        <div class="slider-item">
                            <div class="slider-label">
                                <i class="fas fa-spa"></i>
                                <span>Rahatlatıcı</span>
                            </div>
                            <input type="range" min="0" max="100" value="0" class="slider" id="rahatlatici">
                            <div class="slider-value" id="rahatlatici-value">0</div>
                        </div>

                        <div class="slider-item">
                            <div class="slider-label">
                                <i class="fas fa-running"></i>
                                <span>Spor</span>
                            </div>
                            <input type="range" min="0" max="100" value="0" class="slider" id="spor">
                            <div class="slider-value" id="spor-value">0</div>
                        </div>

                        <div class="slider-item">
                            <div class="slider-label">
                                <i class="fas fa-shopping-bag"></i>
                                <span>Alışveriş</span>
                            </div>
                            <input type="range" min="0" max="100" value="0" class="slider" id="alisveris">
                            <div class="slider-value" id="alisveris-value">0</div>
                        </div>

                        <div class="slider-item">
                            <div class="slider-label">
                                <i class="fas fa-moon"></i>
                                <span>Gece Hayatı</span>
                            </div>
                            <input type="range" min="0" max="100" value="0" class="slider" id="gece_hayati">
                            <div class="slider-value" id="gece_hayati-value">0</div>
                        </div>
                    </div>
                </div>

                            <button class="recommend-btn" id="recommendBtn">
                <i class="fas fa-magic"></i> Önerilerimi Getir
            </button>
            </div>

            <div class="results-section" id="resultsSection">
                <h2 class="section-title">
                    <i class="fas fa-star"></i>
                    Size Özel Öneriler
                </h2>

                <div id="loadingIndicator" class="loading">
                    <i class="fas fa-spinner"></i>
                    <p>Öneriler hazırlanıyor...</p>
                </div>

                <div id="recommendationResults"></div>

                <div id="routeSection" style="display: none; margin-top: 30px;">
                    <h3 class="section-title">
                        <i class="fas fa-route"></i>
                        Rota Planlayıcı
                    </h3>
                    <div
                        style="background: rgba(255, 255, 255, 0.9); border-radius: 16px; padding: 20px; backdrop-filter: blur(10px); border: 1px solid rgba(255, 255, 255, 0.3);">
                        <div id="routeContainer">
                            <p style="text-align: center; color: #666; font-style: italic;">Rota oluşturmak için
                                POI'leri seçin</p>
                        </div>
                    </div>
                </div>

                <div id="mapContainer" class="map-container" style="display: none;"></div>
            </div>
        </div>
    </div>

    <!-- Media Modal Overlay -->
    <div id="mediaModal" class="media-modal">
        <div class="media-modal-content">
            <div class="media-modal-header">
                <h3 class="media-modal-title" id="mediaModalTitle">Medya Görüntüleyici</h3>
                <button class="media-modal-close" id="mediaModalClose" aria-label="Kapat">
                    <i class="fas fa-times"></i>
                </button>
            </div>
            <div class="media-modal-body" id="mediaModalBody">
                <div class="media-loading">
                    <i class="fas fa-spinner"></i>
                    <p>Medya yükleniyor...</p>
                </div>
            </div>

            <!-- Navigation Controls -->
            <button class="media-navigation media-nav-prev media-nav-btn" id="mediaPrevBtn" aria-label="Önceki">
                <i class="fas fa-chevron-left"></i>
            </button>
            <button class="media-navigation media-nav-next media-nav-btn" id="mediaNextBtn" aria-label="Sonraki">
                <i class="fas fa-chevron-right"></i>
            </button>

            <!-- Media Counter -->
            <div class="media-counter" id="mediaCounter" style="display: none;">
                1 / 1
            </div>

            <!-- Thumbnail Strip -->
            <div class="media-thumbnails" id="mediaThumbnails" style="display: none;">
            </div>
        </div>
    </div>



    <script src="https://cdn.jsdelivr.net/npm/bootstrap@5.3.0/dist/js/bootstrap.bundle.min.js"></script>
    <script src="https://unpkg.com/leaflet@1.9.4/dist/leaflet.js"></script>
    <script src="https://cdn.jsdelivr.net/gh/marslan390/BeautifyMarker/leaflet-beautify-marker-icon.min.js"></script>
    <link rel="stylesheet"
        href="https://cdn.jsdelivr.net/gh/marslan390/BeautifyMarker/leaflet-beautify-marker-icon.min.css" />
    <script src="https://cdn.jsdelivr.net/npm/leaflet.fullscreen@3.0.0/Control.FullScreen.min.js"></script>
    <link rel="stylesheet" href="https://cdn.jsdelivr.net/npm/leaflet.fullscreen@3.0.0/Control.FullScreen.css" />

    <!-- Route Details Panel -->
    <div id="routeDetailsPanel" class="route-details-panel">
        <div class="route-header">
            <h3>Rota Detayları</h3>
            <button class="close-btn" onclick="RouteDetailsPanel.hide()">×</button>
        </div>
        
        <div class="route-summary">
            <div class="summary-item">
                <i class="fas fa-route"></i>
                <span id="routeDistance">-- km</span>
            </div>
            <div class="summary-item">
                <i class="fas fa-clock"></i>
                <span id="routeDuration">-- saat</span>
            </div>
            <div class="summary-item">
                <i class="fas fa-map-marker-alt"></i>
                <span id="routeStops">-- durak</span>
            </div>
            <div class="summary-item">
                <i class="fas fa-walking"></i>
                <span id="routeType">--</span>
            </div>
        </div>
        
        <div class="elevation-section" id="elevationSection">
            <h4>Yükseklik Profili</h4>
            <canvas id="elevationChart" width="300" height="150"></canvas>
            <div class="elevation-stats">
                <span id="minElevation">Min: --m</span>
                <span id="maxElevation">Max: --m</span>
                <span id="totalAscent">↗ --m</span>
                <span id="totalDescent">↘ --m</span>
            </div>
        </div>
        
        <div class="stops-section">
            <h4>Duraklar</h4>
            <div class="stops-list" id="stopsList">
                <!-- Durak listesi buraya dinamik olarak eklenecek -->
            </div>
        </div>
        
        <div class="export-section">
            <button class="export-btn google-maps" onclick="RouteDetailsPanel.exportToGoogleMaps()">
                <i class="fab fa-google"></i>
                Google Maps'e Aktar
            </button>
        </div>
    </div>

    <script src="https://unpkg.com/leaflet-routing-machine@3.2.12/dist/leaflet-routing-machine.js"></script>
    <link rel="stylesheet" href="https://unpkg.com/leaflet-routing-machine@3.2.12/dist/leaflet-routing-machine.css" />
    <script>
<<<<<<< HEAD
        document.addEventListener('DOMContentLoaded', () => {
            const sliders = document.querySelectorAll('input[type="range"]');
            sliders.forEach(slider => {
                const valueDisplay = document.getElementById(`${slider.id}-value`);
=======
        document.addEventListener("DOMContentLoaded", () => {

            sliders.forEach(slider => {
                const valueDisplay = document.getElementById(slider.id + "-value");
>>>>>>> e4ccf712
                const update = () => {
                    if (valueDisplay) {
                        valueDisplay.textContent = slider.value;
                    }
                };
<<<<<<< HEAD
                slider.addEventListener('input', update);
                update();
            });

            const button = document.getElementById('recommendBtn');
            const loading = document.getElementById('loadingIndicator');
            const results = document.getElementById('recommendationResults');

            if (button) {
                button.addEventListener('click', async () => {
                    if (loading) loading.style.display = 'block';
                    if (results) results.innerHTML = '';

                    try {
                        const res = await fetch('test_data.json');
                        const data = await res.json();
                        const pois = [];
                        Object.values(data).forEach(arr => {
                            if (Array.isArray(arr)) pois.push(...arr);
                        });
                        const items = pois.slice(0, 5).map(p =>
                            `<div class="poi-card"><h4 class="poi-name">${p.name}</h4>` +
                            `<div class="poi-score">${p.category}</div></div>`
                        ).join('');
                        if (results) results.innerHTML = items || '<p>Öneri bulunamadı.</p>';
                    } catch (err) {
                        if (results) results.textContent = 'Öneriler alınamadı.';
                    } finally {
                        if (loading) loading.style.display = 'none';
                    }
=======
                slider.addEventListener("input", update);
                update();
            });
            const btn = document.getElementById("recommendBtn");
            if (btn) {
                btn.addEventListener("click", () => {
                    alert("Buton çalışıyor! Öneriler hazırlanıyor...");
>>>>>>> e4ccf712
                });
            }
        });
    </script>
</body>

</html><|MERGE_RESOLUTION|>--- conflicted
+++ resolved
@@ -1936,23 +1936,16 @@
     <script src="https://unpkg.com/leaflet-routing-machine@3.2.12/dist/leaflet-routing-machine.js"></script>
     <link rel="stylesheet" href="https://unpkg.com/leaflet-routing-machine@3.2.12/dist/leaflet-routing-machine.css" />
     <script>
-<<<<<<< HEAD
         document.addEventListener('DOMContentLoaded', () => {
             const sliders = document.querySelectorAll('input[type="range"]');
             sliders.forEach(slider => {
                 const valueDisplay = document.getElementById(`${slider.id}-value`);
-=======
-        document.addEventListener("DOMContentLoaded", () => {
-
-            sliders.forEach(slider => {
-                const valueDisplay = document.getElementById(slider.id + "-value");
->>>>>>> e4ccf712
+
                 const update = () => {
                     if (valueDisplay) {
                         valueDisplay.textContent = slider.value;
                     }
                 };
-<<<<<<< HEAD
                 slider.addEventListener('input', update);
                 update();
             });
@@ -1983,15 +1976,7 @@
                     } finally {
                         if (loading) loading.style.display = 'none';
                     }
-=======
-                slider.addEventListener("input", update);
-                update();
-            });
-            const btn = document.getElementById("recommendBtn");
-            if (btn) {
-                btn.addEventListener("click", () => {
-                    alert("Buton çalışıyor! Öneriler hazırlanıyor...");
->>>>>>> e4ccf712
+
                 });
             }
         });
