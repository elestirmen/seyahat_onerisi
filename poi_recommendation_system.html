<!DOCTYPE html>
<html lang="tr">

<head>
    <meta charset="UTF-8">
    <meta name="viewport" content="width=device-width, initial-scale=1.0">
    <title>Ürgüp POI Önerileri - Size Özel Yerler Keşfedin</title>
    <link href="https://cdn.jsdelivr.net/npm/bootstrap@5.3.0/dist/css/bootstrap.min.css" rel="stylesheet">
    <link rel="stylesheet" href="https://unpkg.com/leaflet@1.9.4/dist/leaflet.css">
    <link rel="stylesheet" href="https://cdnjs.cloudflare.com/ajax/libs/font-awesome/6.0.0/css/all.min.css">
    <script src="https://cdn.jsdelivr.net/npm/chart.js"></script>
    <style>
        :root {
            --primary-color: #667eea;
            --secondary-color: #f8f9fa;
            --accent-color: #28a745;
            --text-color: #2c3e50;
            --border-color: #dee2e6;
            --legend-width-mobile: 90vw;
            --legend-width-desktop: 320px;
            --legend-animation-duration: 300ms;
            --legend-z-index: 9999;
            --legend-backdrop-blur: 10px;
            --toggle-button-size: 50px;
            --touch-target-min: 44px;
            --gradient-primary: linear-gradient(135deg, #667eea 0%, #764ba2 100%);
            --gradient-secondary: linear-gradient(135deg, #f8f9fa 0%, #e9ecef 100%);
            --card-shadow: 0 8px 25px rgba(0, 0, 0, 0.12);
            --card-shadow-hover: 0 12px 35px rgba(0, 0, 0, 0.15);
        }

        * {
            box-sizing: border-box;
        }

        body {
            font-family: 'Segoe UI', -apple-system, BlinkMacSystemFont, sans-serif;
            background: var(--gradient-primary);
            min-height: 100vh;
            margin: 0;
            padding: 20px 0;
            -webkit-font-smoothing: antialiased;
            -moz-osx-font-smoothing: grayscale;
        }

        .main-container {
            max-width: 1200px;
            margin: 0 auto;
            background: rgba(255, 255, 255, 0.95);
            border-radius: 16px;
            box-shadow: var(--card-shadow);
            overflow: hidden;
            backdrop-filter: blur(var(--legend-backdrop-blur));
            border: 1px solid rgba(255, 255, 255, 0.2);
        }

        .header {
            background: var(--gradient-primary);
            color: white;
            padding: 30px;
            text-align: center;
            position: relative;
            overflow: hidden;
        }

        .header::before {
            content: '';
            position: absolute;
            top: 0;
            left: 0;
            right: 0;
            bottom: 0;
            background: url('data:image/svg+xml,<svg xmlns="http://www.w3.org/2000/svg" viewBox="0 0 100 100"><defs><pattern id="grain" width="100" height="100" patternUnits="userSpaceOnUse"><circle cx="25" cy="25" r="1" fill="white" opacity="0.1"/><circle cx="75" cy="75" r="1" fill="white" opacity="0.1"/><circle cx="50" cy="10" r="0.5" fill="white" opacity="0.1"/></pattern></defs><rect width="100" height="100" fill="url(%23grain)"/></svg>');
            opacity: 0.3;
        }

        .header h1 {
            margin: 0;
            font-size: 2.5rem;
            font-weight: 300;
            position: relative;
            z-index: 1;
        }

        .header p {
            margin: 10px 0 0 0;
            opacity: 0.95;
            font-size: 1.1rem;
            position: relative;
            z-index: 1;
        }

        .content {
            padding: 40px;
        }

        .preferences-section {
            margin-bottom: 40px;
        }

        .section-title {
            font-size: 1.5rem;
            font-weight: 600;
            color: var(--text-color);
            margin-bottom: 25px;
            display: flex;
            align-items: center;
            gap: 10px;
        }

        .slider-container {
            background: var(--gradient-secondary);
            border-radius: 20px;
            padding: 30px;
            margin-bottom: 25px;
            border: 1px solid rgba(255, 255, 255, 0.4);
            box-shadow: 0 8px 25px rgba(0, 0, 0, 0.08);
            backdrop-filter: blur(15px);
            position: relative;
            overflow: hidden;
        }

        .slider-container::before {
            content: '';
            position: absolute;
            top: 0;
            left: 0;
            right: 0;
            height: 4px;
            background: var(--gradient-primary);
            opacity: 0.6;
        }

        .slider-row {
            display: grid;
            grid-template-columns: repeat(auto-fit, minmax(280px, 1fr));
            gap: 25px;
        }

        .slider-item {
            display: flex;
            flex-direction: column;
            gap: 14px;
            padding: 20px;
            background: rgba(255, 255, 255, 0.8);
            border-radius: 16px;
            border: 1px solid rgba(255, 255, 255, 0.6);
            transition: all 0.3s ease;
            min-height: var(--touch-target-min);
            position: relative;
            overflow: hidden;
        }

        .slider-item::before {
            content: '';
            position: absolute;
            top: 0;
            left: 0;
            width: 4px;
            height: 100%;
            background: var(--primary-color);
            transform: scaleY(0);
            transition: transform 0.3s ease;
        }

        .slider-item:hover {
            transform: translateY(-3px);
            box-shadow: 0 8px 25px rgba(0, 0, 0, 0.12);
            background: rgba(255, 255, 255, 0.95);
        }

        .slider-item:hover::before {
            transform: scaleY(1);
        }

        .slider-item.active {
            background: rgba(102, 126, 234, 0.1);
            border-color: var(--primary-color);
            transform: translateY(-2px);
            box-shadow: 0 6px 20px rgba(102, 126, 234, 0.2);
        }

        .slider-item.active::before {
            transform: scaleY(1);
        }

        .slider-label {
            display: flex;
            align-items: center;
            gap: 12px;
            font-weight: 600;
            color: var(--text-color);
            font-size: 14px;
        }

        .slider-label i {
            width: 20px;
            text-align: center;
            color: var(--primary-color);
            font-size: 16px;
        }

        .slider {
            -webkit-appearance: none;
            width: 100%;
            height: 10px;
            border-radius: 8px;
            background: rgba(255, 255, 255, 0.8);
            outline: none;
            transition: all 0.3s ease;
            border: 1px solid rgba(255, 255, 255, 0.5);
            box-shadow: inset 0 2px 4px rgba(0, 0, 0, 0.1);
        }

        .slider::-webkit-slider-thumb {
            -webkit-appearance: none;
            appearance: none;
            width: 24px;
            height: 24px;
            border-radius: 50%;
            background: var(--gradient-primary);
            cursor: pointer;
            transition: all 0.3s ease;
            border: 3px solid white;
            box-shadow: 0 4px 12px rgba(102, 126, 234, 0.3);
        }

        .slider::-webkit-slider-thumb:hover {
            transform: scale(1.15);
            box-shadow: 0 6px 20px rgba(102, 126, 234, 0.4);
        }

        .slider::-webkit-slider-thumb:active {
            transform: scale(1.05);
        }

        .slider::-moz-range-thumb {
            width: 24px;
            height: 24px;
            border-radius: 50%;
            background: var(--gradient-primary);
            cursor: pointer;
            border: 3px solid white;
            box-shadow: 0 4px 12px rgba(102, 126, 234, 0.3);
        }

        .slider-value {
            text-align: center;
            font-weight: 700;
            color: var(--primary-color);
            font-size: 1.1rem;
            background: rgba(102, 126, 234, 0.15);
            padding: 8px 16px;
            border-radius: 25px;
            border: 2px solid rgba(102, 126, 234, 0.3);
            transition: all 0.3s ease;
            min-width: 50px;
        }

        .slider-value.zero {
            color: #999;
            background: rgba(153, 153, 153, 0.1);
            border-color: rgba(153, 153, 153, 0.2);
        }

        .slider-value.high {
            background: rgba(40, 167, 69, 0.15);
            color: var(--accent-color);
            border-color: rgba(40, 167, 69, 0.3);
            transform: scale(1.05);
        }

        .recommend-btn {
            background: linear-gradient(135deg, var(--accent-color) 0%, #20c997 100%);
            border: none;
            color: white;
            padding: 18px 45px;
            font-size: 1.2rem;
            font-weight: 700;
            border-radius: 50px;
            cursor: pointer;
            transition: all 0.3s ease;
            display: block;
            margin: 30px auto;
            box-shadow: 0 8px 25px rgba(40, 167, 69, 0.3);
            position: relative;
            overflow: hidden;
            min-height: var(--touch-target-min);
            touch-action: manipulation;
        }

        .recommend-btn::before {
            content: '';
            position: absolute;
            top: 0;
            left: -100%;
            width: 100%;
            height: 100%;
            background: linear-gradient(90deg, transparent, rgba(255, 255, 255, 0.2), transparent);
            transition: left 0.5s;
        }

        .recommend-btn:hover::before {
            left: 100%;
        }

        .recommend-btn:hover {
            transform: translateY(-3px);
            box-shadow: 0 12px 35px rgba(40, 167, 69, 0.4);
        }

        .recommend-btn:active {
            transform: translateY(-1px);
            box-shadow: 0 6px 20px rgba(40, 167, 69, 0.3);
        }

        .recommend-btn:disabled {
            opacity: 0.6;
            cursor: not-allowed;
            transform: none;
            box-shadow: 0 4px 15px rgba(40, 167, 69, 0.2);
        }

        .recommend-btn:disabled::before {
            display: none;
        }

        .results-section {
            margin-top: 40px;
            display: none;
        }

        .poi-card {
            background: rgba(255, 255, 255, 0.98);
            border: 1px solid rgba(255, 255, 255, 0.4);
            border-radius: 20px;
            padding: 28px;
            margin-bottom: 24px;
            transition: all 0.4s cubic-bezier(0.4, 0, 0.2, 1);
            cursor: pointer;
            backdrop-filter: blur(15px);
            box-shadow: 0 6px 20px rgba(0, 0, 0, 0.1);
            position: relative;
            overflow: hidden;
            min-height: var(--touch-target-min);
            touch-action: manipulation;
        }

        .poi-card::after {
            content: '';
            position: absolute;
            top: 0;
            right: 0;
            width: 60px;
            height: 60px;
            background: radial-gradient(circle, rgba(102, 126, 234, 0.1) 0%, transparent 70%);
            border-radius: 50%;
            transform: translate(20px, -20px);
            transition: all 0.3s ease;
        }

        .poi-card::before {
            content: '';
            position: absolute;
            top: 0;
            left: 0;
            right: 0;
            height: 4px;
            background: var(--gradient-primary);
            transform: scaleX(0);
            transition: transform 0.3s ease;
        }

        .poi-card:hover {
            transform: translateY(-6px) scale(1.02);
            box-shadow: 0 12px 40px rgba(0, 0, 0, 0.15);
            background: rgba(255, 255, 255, 1);
            border-color: rgba(102, 126, 234, 0.3);
        }

        .poi-card:hover::before {
            transform: scaleX(1);
        }

        .poi-card:hover::after {
            transform: translate(10px, -10px) scale(1.2);
            background: radial-gradient(circle, rgba(102, 126, 234, 0.2) 0%, transparent 70%);
        }

        .poi-card:active {
            transform: translateY(-3px) scale(1.01);
        }

        .poi-header {
            display: flex;
            justify-content: space-between;
            align-items: flex-start;
            margin-bottom: 16px;
            gap: 15px;
        }

        .poi-name {
            font-size: 1.4rem;
            font-weight: 700;
            color: var(--text-color);
            margin: 0;
            line-height: 1.3;
        }

        .poi-score {
            background: linear-gradient(135deg, var(--accent-color) 0%, #20c997 100%);
            color: white;
            padding: 10px 18px;
            border-radius: 30px;
            font-weight: 700;
            font-size: 1rem;
            box-shadow: 0 6px 15px rgba(40, 167, 69, 0.4);
            white-space: nowrap;
            flex-shrink: 0;
            position: relative;
            overflow: hidden;
        }

        .poi-score::before {
            content: '⭐';
            margin-right: 6px;
            font-size: 0.9rem;
        }

        .poi-score::after {
            content: '';
            position: absolute;
            top: 0;
            left: -100%;
            width: 100%;
            height: 100%;
            background: linear-gradient(90deg, transparent, rgba(255, 255, 255, 0.3), transparent);
            transition: left 0.6s;
        }

        .poi-card:hover .poi-score::after {
            left: 100%;
        }

        .poi-category {
            display: inline-flex;
            align-items: center;
            gap: 6px;
            background: var(--gradient-primary);
            color: white;
            padding: 8px 16px;
            border-radius: 25px;
            font-size: 0.9rem;
            font-weight: 600;
            margin-bottom: 16px;
            box-shadow: 0 3px 10px rgba(102, 126, 234, 0.4);
            transition: all 0.3s ease;
        }

        .poi-category::before {
            content: '📍';
            font-size: 0.8rem;
        }

        .poi-card:hover .poi-category {
            transform: translateY(-2px);
            box-shadow: 0 5px 15px rgba(102, 126, 234, 0.5);
        }

        .poi-ratings {
            display: flex;
            flex-wrap: wrap;
            gap: 8px;
            margin-top: 16px;
        }

        .rating-badge {
            background: var(--gradient-secondary);
            padding: 8px 12px;
            border-radius: 20px;
            font-size: 0.8rem;
            color: var(--text-color);
            font-weight: 600;
            border: 1px solid rgba(255, 255, 255, 0.5);
            transition: all 0.3s ease;
            display: flex;
            align-items: center;
            gap: 6px;
        }

        .rating-badge:hover {
            transform: translateY(-1px);
            box-shadow: 0 4px 12px rgba(0, 0, 0, 0.1);
        }

        .rating-badge.high {
            background: linear-gradient(135deg, #d4edda 0%, #c3e6cb 100%);
            color: #155724;
            border-color: rgba(21, 87, 36, 0.2);
            box-shadow: 0 2px 8px rgba(21, 87, 36, 0.1);
        }

        .rating-badge i {
            font-size: 0.9rem;
        }

        .loading {
            text-align: center;
            padding: 50px;
            color: var(--text-color);
            background: rgba(255, 255, 255, 0.9);
            border-radius: 16px;
            backdrop-filter: blur(10px);
            border: 1px solid rgba(255, 255, 255, 0.3);
        }

        .loading i {
            font-size: 2.5rem;
            animation: spin 1s linear infinite;
            color: var(--primary-color);
            margin-bottom: 15px;
        }

        .loading p {
            font-size: 1.1rem;
            font-weight: 600;
            margin: 0;
        }

        @keyframes spin {
            0% {
                transform: rotate(0deg);
            }

            100% {
                transform: rotate(360deg);
            }
        }

        .map-container {
            height: 450px;
            border-radius: 16px;
            overflow: hidden;
            margin-top: 30px;
            border: 1px solid rgba(255, 255, 255, 0.3);
            box-shadow: var(--card-shadow);
            backdrop-filter: blur(10px);
        }

        .no-results {
            text-align: center;
            padding: 50px;
            color: #6c757d;
            background: rgba(255, 255, 255, 0.9);
            border-radius: 16px;
            backdrop-filter: blur(10px);
            border: 1px solid rgba(255, 255, 255, 0.3);
        }

        .no-results i {
            font-size: 3.5rem;
            margin-bottom: 20px;
            opacity: 0.6;
            color: var(--primary-color);
        }

        .no-results h3 {
            color: var(--text-color);
            font-weight: 700;
            margin-bottom: 10px;
        }

        .no-results p {
            font-size: 1rem;
            line-height: 1.6;
        }

        /* Touch device optimizations */
        .touch-device .slider-item {
            min-height: var(--touch-target-min);
            padding: 16px;
        }

        .touch-device .recommend-btn {
            min-height: var(--touch-target-min);
            padding: 20px 50px;
        }

        .touch-device .poi-card {
            min-height: var(--touch-target-min);
            padding: 20px;
        }

        /* Reduced motion support */
        @media (prefers-reduced-motion: reduce) {

            .slider-item,
            .poi-card,
            .recommend-btn,
            .rating-badge {
                transition: none;
            }
        }

        /* High contrast mode support */
        @media (prefers-contrast: high) {
            .main-container {
                background: white;
                border: 2px solid black;
            }

            .poi-card {
                border: 2px solid #666;
                background: white;
            }
        }

        /* Location Permission Dialog Styles */
        .location-permission-overlay {
            position: fixed;
            top: 0;
            left: 0;
            width: 100vw;
            height: 100vh;
            background: rgba(0, 0, 0, 0.5);
            z-index: 10000;
            display: none;
            align-items: center;
            justify-content: center;
            backdrop-filter: blur(5px);
        }

        .location-permission-overlay.show {
            display: flex;
        }

        .location-permission-dialog {
            background: white;
            border-radius: 12px;
            box-shadow: 0 20px 60px rgba(0, 0, 0, 0.3);
            max-width: 400px;
            width: 90%;
            overflow: hidden;
            animation: dialogSlideIn 0.3s ease-out;
        }

        .location-dialog-header {
            background: #f8f9fa;
            padding: 16px 20px;
            border-bottom: 1px solid #e9ecef;
            display: flex;
            justify-content: space-between;
            align-items: center;
        }

        .location-dialog-title {
            font-size: 16px;
            font-weight: 500;
            color: #202124;
            margin: 0;
        }

        .location-dialog-close {
            background: none;
            border: none;
            font-size: 20px;
            color: #5f6368;
            cursor: pointer;
            padding: 4px;
            border-radius: 4px;
            transition: background 0.2s ease;
            width: 28px;
            height: 28px;
            display: flex;
            align-items: center;
            justify-content: center;
        }

        .location-dialog-close:hover {
            background: #f1f3f4;
        }

        .location-dialog-content {
            padding: 24px;
            text-align: center;
        }

        .location-permission-icon {
            width: 48px;
            height: 48px;
            background: #4285f4;
            border-radius: 50%;
            display: flex;
            align-items: center;
            justify-content: center;
            margin: 0 auto 16px;
            color: white;
            font-size: 24px;
        }

        .location-permission-message {
            font-size: 14px;
            color: #202124;
            margin: 0 0 24px 0;
            font-weight: 500;
        }

        .location-permission-buttons {
            display: flex;
            flex-direction: column;
            gap: 8px;
        }

        .location-permission-btn {
            background: #4285f4;
            color: white;
            border: none;
            padding: 12px 24px;
            border-radius: 6px;
            font-size: 14px;
            font-weight: 500;
            cursor: pointer;
            transition: all 0.2s ease;
            min-height: 44px;
        }

        .location-permission-btn:hover {
            background: #3367d6;
            transform: translateY(-1px);
            box-shadow: 0 4px 12px rgba(66, 133, 244, 0.3);
        }

        .location-permission-btn.secondary {
            background: #f8f9fa;
            color: #3c4043;
            border: 1px solid #dadce0;
        }

        .location-permission-btn.secondary:hover {
            background: #f1f3f4;
            box-shadow: 0 2px 8px rgba(0, 0, 0, 0.1);
        }

        .location-permission-btn.deny {
            background: transparent;
            color: #d93025;
            border: 1px solid #dadce0;
        }

        .location-permission-btn.deny:hover {
            background: #fce8e6;
            border-color: #d93025;
        }

        @keyframes dialogSlideIn {
            from {
                opacity: 0;
                transform: scale(0.9) translateY(-20px);
            }

            to {
                opacity: 1;
                transform: scale(1) translateY(0);
            }
        }

        /* Route Details Panel Styles */
        .route-details-panel {
            position: fixed;
            right: 20px;
            top: 20px;
            width: 350px;
            max-height: 80vh;
            background: white;
            border-radius: 12px;
            box-shadow: 0 10px 30px rgba(0, 0, 0, 0.2);
            overflow-y: auto;
            z-index: 1000;
            display: none;
            animation: panelSlideIn 0.3s ease-out;
        }

        .route-details-panel.show {
            display: block;
        }

        .route-header {
            background: var(--gradient-primary);
            color: white;
            padding: 16px 20px;
            border-radius: 12px 12px 0 0;
            display: flex;
            justify-content: space-between;
            align-items: center;
        }

        .route-header h3 {
            margin: 0;
            font-size: 1.2rem;
            font-weight: 600;
        }

        .close-btn {
            background: none;
            border: none;
            color: white;
            font-size: 1.5rem;
            cursor: pointer;
            padding: 4px 8px;
            border-radius: 4px;
            transition: background 0.2s ease;
            min-width: 36px;
            min-height: 36px;
            display: flex;
            align-items: center;
            justify-content: center;
        }

        .close-btn:hover {
            background: rgba(255, 255, 255, 0.2);
        }

        .route-summary {
            padding: 16px 20px;
            border-bottom: 1px solid #eee;
            display: grid;
            grid-template-columns: 1fr 1fr;
            gap: 12px;
        }

        .summary-item {
            display: flex;
            align-items: center;
            gap: 8px;
            font-size: 0.9rem;
            color: var(--text-color);
        }

        .summary-item i {
            color: var(--primary-color);
            width: 16px;
            text-align: center;
        }

        .elevation-section {
            padding: 16px 20px;
            border-bottom: 1px solid #eee;
        }

        .elevation-section h4 {
            margin: 0 0 12px 0;
            font-size: 1rem;
            font-weight: 600;
            color: var(--text-color);
        }

        .elevation-section canvas {
            width: 100%;
            height: 150px;
            margin: 10px 0;
            border-radius: 8px;
            background: #f8f9fa;
        }

        .elevation-stats {
            display: flex;
            justify-content: space-between;
            flex-wrap: wrap;
            gap: 8px;
            font-size: 0.8rem;
            color: #666;
        }

        .elevation-stats span {
            background: #f8f9fa;
            padding: 4px 8px;
            border-radius: 12px;
            border: 1px solid #e9ecef;
            font-weight: 600;
            transition: all 0.2s ease;
        }

        .elevation-stats span:hover {
            background: #e9ecef;
            transform: translateY(-1px);
        }

        .elevation-section.loading {
            opacity: 0.6;
        }

        .elevation-section.error {
            opacity: 0.8;
        }

        .elevation-section.error .elevation-stats span {
            background: #f8d7da;
            color: #721c24;
            border-color: #f5c6cb;
        }

        .stops-section {
            padding: 16px 20px;
            border-bottom: 1px solid #eee;
        }

        .stops-section h4 {
            margin: 0 0 12px 0;
            font-size: 1rem;
            font-weight: 600;
            color: var(--text-color);
        }

        .stops-list {
            max-height: 300px;
            overflow-y: auto;
        }

        .stop-item {
            display: flex;
            align-items: center;
            padding: 12px;
            border-bottom: 1px solid #f0f0f0;
            cursor: pointer;
            transition: background 0.2s;
            border-radius: 8px;
            margin-bottom: 4px;
        }

        .stop-item:hover {
            background: #f8f9fa;
        }

        .stop-item:last-child {
            border-bottom: none;
        }

        .stop-item.highlighted {
            background: rgba(66, 133, 244, 0.1);
            border-left: 3px solid #4285f4;
            transform: translateX(2px);
        }

        .stop-icon {
            width: 32px;
            height: 32px;
            border-radius: 50%;
            background: var(--primary-color);
            color: white;
            display: flex;
            align-items: center;
            justify-content: center;
            font-size: 0.9rem;
            margin-right: 12px;
            flex-shrink: 0;
        }

        .stop-info {
            flex: 1;
        }

        .stop-name {
            font-weight: 600;
            color: var(--text-color);
            font-size: 0.9rem;
            margin-bottom: 2px;
        }

        .stop-category {
            font-size: 0.8rem;
            color: #666;
        }

        .export-section {
            padding: 16px 20px;
        }

        .export-btn {
            width: 100%;
            background: var(--accent-color);
            color: white;
            border: none;
            padding: 12px 16px;
            border-radius: 8px;
            font-size: 0.9rem;
            font-weight: 600;
            cursor: pointer;
            transition: all 0.2s ease;
            display: flex;
            align-items: center;
            justify-content: center;
            gap: 8px;
        }

        .export-btn:hover {
            background: #20c997;
            transform: translateY(-1px);
            box-shadow: 0 4px 12px rgba(40, 167, 69, 0.3);
        }

        @keyframes panelSlideIn {
            from {
                opacity: 0;
                transform: translateX(100%);
            }
            to {
                opacity: 1;
                transform: translateX(0);
            }
        }

        /* Mobile responsiveness for route details panel */
        @media (max-width: 768px) {
            .route-details-panel {
                right: 10px;
                left: 10px;
                width: auto;
                max-height: 70vh;
            }

            .route-summary {
                grid-template-columns: 1fr;
                gap: 8px;
            }
        }

        /* Fallbacks for older browsers */
        @supports not (backdrop-filter: blur(10px)) {

            .main-container,
            .slider-container,
            .poi-card {
                background: rgba(255, 255, 255, 0.95) !important;
            }
        }

        @media (max-width: 768px) {
            body {
                padding: 10px 0;
            }

            .main-container {
                margin: 0 10px;
                border-radius: 12px;
            }

            .content {
                padding: 20px;
            }

            .header {
                padding: 25px 20px;
            }

            .header h1 {
                font-size: 2rem;
            }

            .slider-row {
                grid-template-columns: 1fr;
                gap: 16px;
            }

            .slider-container {
                padding: 20px;
            }

            .poi-card {
                padding: 20px;
                margin-bottom: 16px;
            }

            .poi-header {
                flex-direction: column;
                align-items: flex-start;
                gap: 10px;
            }

            .poi-score {
                align-self: flex-end;
            }

            .map-container {
                height: 350px;
                margin-top: 20px;
            }
        }

        @media (max-width: 480px) {
            .header h1 {
                font-size: 1.8rem;
            }

            .header p {
                font-size: 1rem;
            }

            .slider-row {
                gap: 12px;
            }

            .slider-item {
                padding: 14px;
            }

            .recommend-btn {
                padding: 16px 35px;
                font-size: 1.1rem;
            }

            .poi-ratings {
                gap: 6px;
            }

            .rating-badge {
                padding: 6px 10px;
                font-size: 0.75rem;
            }
        }

        /* Custom marker styles */
        .custom-poi-marker {
            background: transparent !important;
            border: none !important;
        }

        .custom-popup .leaflet-popup-content-wrapper {
            border-radius: 12px;
            box-shadow: 0 8px 25px rgba(0, 0, 0, 0.15);
            border: 1px solid rgba(255, 255, 255, 0.3);
        }

        .custom-popup .leaflet-popup-content {
            margin: 10px;
            line-height: 1.4;
        }

        .custom-popup .leaflet-popup-tip {
            background: white;
            border: 1px solid rgba(255, 255, 255, 0.3);
        }

        /* Route popup styles */
        .route-detail-popup .leaflet-popup-content-wrapper {
            border-radius: 12px;
            box-shadow: 0 8px 25px rgba(0, 0, 0, 0.15);
            border: 1px solid rgba(255, 255, 255, 0.3);
            max-width: 350px !important;
        }

        .route-detail-popup .leaflet-popup-content {
            margin: 10px;
            line-height: 1.4;
        }

        .segment-hover-popup .leaflet-popup-content-wrapper {
            border-radius: 8px;
            box-shadow: 0 4px 15px rgba(0, 0, 0, 0.2);
            border: 1px solid rgba(255, 255, 255, 0.3);
            background: rgba(255, 255, 255, 0.95);
            backdrop-filter: blur(10px);
        }

        .segment-hover-popup .leaflet-popup-content {
            margin: 8px;
            line-height: 1.3;
        }

        .segment-hover-popup .leaflet-popup-tip {
            background: rgba(255, 255, 255, 0.95);
            border: 1px solid rgba(255, 255, 255, 0.3);
        }

        /* Route button hover effects */
        .route-detail-popup button:hover {
            transform: translateY(-1px);
            box-shadow: 0 4px 12px rgba(0, 0, 0, 0.2);
        }

        .route-detail-popup button:active {
            transform: translateY(0);
        }

        /* Media Modal Styles */
        .media-modal {
            position: fixed;
            top: 0;
            left: 0;
            width: 100vw;
            height: 100vh;
            background: rgba(0, 0, 0, 0.9);
            z-index: 10000;
            display: none;
            align-items: center;
            justify-content: center;
            backdrop-filter: blur(5px);
            animation: modalFadeIn 0.3s ease-out;
        }

        .media-modal.show {
            display: flex;
        }

        .media-modal-content {
            position: relative;
            max-width: 90vw;
            max-height: 90vh;
            background: white;
            border-radius: 16px;
            overflow: hidden;
            box-shadow: 0 20px 60px rgba(0, 0, 0, 0.5);
            animation: modalSlideIn 0.3s ease-out;
        }

        .media-modal-header {
            background: var(--gradient-primary);
            color: white;
            padding: 16px 20px;
            display: flex;
            justify-content: space-between;
            align-items: center;
        }

        .media-modal-title {
            font-size: 1.2rem;
            font-weight: 600;
            margin: 0;
        }

        .media-modal-close {
            background: none;
            border: none;
            color: white;
            font-size: 1.5rem;
            cursor: pointer;
            padding: 4px 8px;
            border-radius: 4px;
            transition: background 0.2s ease;
            min-width: 36px;
            min-height: 36px;
            display: flex;
            align-items: center;
            justify-content: center;
        }

        .media-modal-close:hover {
            background: rgba(255, 255, 255, 0.2);
        }

        .media-modal-body {
            padding: 0;
            display: flex;
            flex-direction: column;
            align-items: center;
            justify-content: center;
            min-height: 300px;
            max-height: calc(90vh - 80px);
            overflow: auto;
        }

        .media-display {
            width: 100%;
            height: 100%;
            display: flex;
            align-items: center;
            justify-content: center;
            padding: 20px;
        }

        .media-display img {
            max-width: 100%;
            max-height: 70vh;
            object-fit: contain;
            border-radius: 8px;
            box-shadow: 0 4px 20px rgba(0, 0, 0, 0.2);
        }

        .media-display video {
            max-width: 100%;
            max-height: 70vh;
            border-radius: 8px;
            box-shadow: 0 4px 20px rgba(0, 0, 0, 0.2);
        }

        .media-display audio {
            width: 100%;
            max-width: 500px;
            margin: 20px 0;
        }

        .media-error {
            text-align: center;
            padding: 40px;
            color: #666;
        }

        .media-error i {
            font-size: 3rem;
            color: #e74c3c;
            margin-bottom: 16px;
        }

        .media-error h3 {
            color: #333;
            margin-bottom: 8px;
        }

        .media-error button {
            background: var(--primary-color);
            color: white;
            border: none;
            padding: 10px 20px;
            border-radius: 6px;
            cursor: pointer;
            margin-top: 16px;
            transition: background 0.2s ease;
        }

        .media-error button:hover {
            background: #5a6fd8;
        }

        .media-loading {
            text-align: center;
            padding: 40px;
            color: #666;
        }

        .media-loading i {
            font-size: 2rem;
            color: var(--primary-color);
            animation: spin 1s linear infinite;
            margin-bottom: 16px;
        }

        /* Navigation controls */
        .media-navigation {
            position: absolute;
            top: 50%;
            transform: translateY(-50%);
            z-index: 10001;
        }

        .media-nav-prev {
            left: 20px;
        }

        .media-nav-next {
            right: 20px;
        }

        .media-nav-btn {
            background: rgba(0, 0, 0, 0.7);
            color: white;
            border: none;
            width: 50px;
            height: 50px;
            border-radius: 50%;
            cursor: pointer;
            font-size: 1.2rem;
            transition: all 0.3s ease;
            display: flex;
            align-items: center;
            justify-content: center;
            backdrop-filter: blur(10px);
            box-shadow: 0 4px 15px rgba(0, 0, 0, 0.3);
        }

        .media-nav-btn:hover {
            background: rgba(0, 0, 0, 0.9);
            transform: scale(1.1);
        }

        .media-nav-btn:disabled {
            opacity: 0.3;
            cursor: not-allowed;
            transform: none;
        }

        .media-nav-btn:disabled:hover {
            background: rgba(0, 0, 0, 0.7);
            transform: none;
        }

        .media-counter {
            position: absolute;
            bottom: 20px;
            left: 50%;
            transform: translateX(-50%);
            background: rgba(0, 0, 0, 0.7);
            color: white;
            padding: 8px 16px;
            border-radius: 20px;
            font-size: 0.9rem;
            font-weight: 600;
            backdrop-filter: blur(10px);
            z-index: 10001;
        }

        .media-thumbnails {
            position: absolute;
            bottom: 70px;
            left: 50%;
            transform: translateX(-50%);
            display: flex;
            gap: 8px;
            max-width: 80%;
            overflow-x: auto;
            padding: 8px;
            background: rgba(0, 0, 0, 0.5);
            border-radius: 12px;
            backdrop-filter: blur(10px);
            z-index: 10001;
        }

        .media-thumbnail {
            width: 60px;
            height: 45px;
            border-radius: 6px;
            cursor: pointer;
            opacity: 0.6;
            transition: all 0.3s ease;
            border: 2px solid transparent;
            object-fit: cover;
        }

        .media-thumbnail.active {
            opacity: 1;
            border-color: white;
            transform: scale(1.1);
        }

        .media-thumbnail:hover {
            opacity: 0.9;
            transform: scale(1.05);
        }

        /* Image zoom controls */
        .image-zoom-controls {
            position: absolute;
            top: 20px;
            right: 20px;
            display: flex;
            gap: 8px;
            z-index: 10002;
        }

        .zoom-btn {
            background: rgba(0, 0, 0, 0.7);
            color: white;
            border: none;
            width: 40px;
            height: 40px;
            border-radius: 50%;
            cursor: pointer;
            font-size: 1rem;
            transition: all 0.3s ease;
            display: flex;
            align-items: center;
            justify-content: center;
            backdrop-filter: blur(10px);
        }

        .zoom-btn:hover {
            background: rgba(0, 0, 0, 0.9);
            transform: scale(1.1);
        }

        .zoom-btn:disabled {
            opacity: 0.3;
            cursor: not-allowed;
            transform: none;
        }

        .media-image-container {
            position: relative;
            width: 100%;
            height: 100%;
            overflow: hidden;
            display: flex;
            align-items: center;
            justify-content: center;
        }

        .media-image-zoomable {
            transition: transform 0.3s ease;
            cursor: grab;
            max-width: 100%;
            max-height: 70vh;
            object-fit: contain;
        }

        .media-image-zoomable:active {
            cursor: grabbing;
        }

        .media-image-zoomed {
            cursor: move;
        }

        /* Video and audio enhanced controls */
        .media-video-container {
            position: relative;
            width: 100%;
            display: flex;
            align-items: center;
            justify-content: center;
        }

        .media-audio-container {
            width: 100%;
            max-width: 600px;
            padding: 30px;
            text-align: center;
        }

        .audio-info {
            margin-bottom: 20px;
        }

        .audio-info h4 {
            color: #333;
            margin: 0 0 8px 0;
            font-size: 1.3rem;
        }

        .audio-info .audio-meta {
            color: #666;
            font-size: 0.9rem;
        }

        .media-progress {
            position: absolute;
            bottom: 0;
            left: 0;
            right: 0;
            height: 4px;
            background: rgba(255, 255, 255, 0.3);
            z-index: 10001;
        }

        .media-progress-bar {
            height: 100%;
            background: var(--primary-color);
            width: 0%;
            transition: width 0.1s ease;
        }

        @keyframes modalFadeIn {
            from {
                opacity: 0;
            }

            to {
                opacity: 1;
            }
        }

        @keyframes modalSlideIn {
            from {
                opacity: 0;
                transform: scale(0.9) translateY(-20px);
            }

            to {
                opacity: 1;
                transform: scale(1) translateY(0);
            }
        }

        /* Mobile responsive modal */
        @media (max-width: 768px) {
            .media-modal-content {
                max-width: 95vw;
                max-height: 95vh;
                margin: 10px;
            }

            .media-modal-header {
                padding: 12px 16px;
            }

            .media-modal-title {
                font-size: 1.1rem;
            }

            .media-display {
                padding: 16px;
            }

            .media-display img,
            .media-display video {
                max-height: 60vh;
            }

            .media-nav-prev {
                left: 10px;
            }

            .media-nav-next {
                right: 10px;
            }

            .media-nav-btn {
                width: 44px;
                height: 44px;
                font-size: 1rem;
            }

            .media-counter {
                bottom: 15px;
                font-size: 0.8rem;
                padding: 6px 12px;
            }

            .media-thumbnails {
                bottom: 55px;
                max-width: 90%;
            }

            .media-thumbnail {
                width: 50px;
                height: 38px;
            }
        }

        @media (max-width: 480px) {
            .media-modal-content {
                max-width: 98vw;
                max-height: 98vh;
                margin: 5px;
                border-radius: 12px;
            }

            .media-display {
                padding: 12px;
            }

            .media-display img,
            .media-display video {
                max-height: 50vh;
            }

            .media-nav-prev {
                left: 5px;
            }

            .media-nav-next {
                right: 5px;
            }

            .media-nav-btn {
                width: 40px;
                height: 40px;
                font-size: 0.9rem;
            }

            .media-counter {
                bottom: 10px;
                font-size: 0.75rem;
                padding: 4px 10px;
            }

            .media-thumbnails {
                bottom: 45px;
                max-width: 95%;
                gap: 4px;
            }

            .media-thumbnail {
                width: 45px;
                height: 34px;
            }

            .image-zoom-controls {
                top: 10px;
                right: 10px;
                gap: 4px;
            }

            .zoom-btn {
                width: 36px;
                height: 36px;
                font-size: 0.8rem;
            }
        }
    </style>
</head>

<body>
    <div class="main-container">
        <div class="header">
            <h1><i class="fas fa-map-marked-alt"></i> Ürgüp POI Önerileri</h1>
            <p>Tercihlerinizi belirleyin, size özel yerler keşfedin</p>
        </div>

        <div class="content">
            <div class="preferences-section">
                <h2 class="section-title">
                    <i class="fas fa-sliders-h"></i>
                    Tercihlerinizi Belirleyin
                </h2>
                <p style="color: #666; font-size: 1rem; margin-bottom: 25px; text-align: center; line-height: 1.6;">
                    Aşağıdaki kategorilerde ne kadar ilginiz olduğunu belirtin.
                    <strong>0</strong> hiç ilgim yok, <strong>100</strong> çok ilgiliyim anlamına gelir.
                </p>

                <div class="slider-container">
                    <div class="slider-row">
                        <div class="slider-item">
                            <div class="slider-label">
                                <i class="fas fa-tree"></i>
                                <span>Doğa</span>
                            </div>
                            <input type="range" min="0" max="100" value="0" class="slider" id="doga">
                            <div class="slider-value" id="doga-value">0</div>
                        </div>

                        <div class="slider-item">
                            <div class="slider-label">
                                <i class="fas fa-utensils"></i>
                                <span>Yemek</span>
                            </div>
                            <input type="range" min="0" max="100" value="0" class="slider" id="yemek">
                            <div class="slider-value" id="yemek-value">0</div>
                        </div>

                        <div class="slider-item">
                            <div class="slider-label">
                                <i class="fas fa-landmark"></i>
                                <span>Tarih</span>
                            </div>
                            <input type="range" min="0" max="100" value="0" class="slider" id="tarihi">
                            <div class="slider-value" id="tarihi-value">0</div>
                        </div>

                        <div class="slider-item">
                            <div class="slider-label">
                                <i class="fas fa-gamepad"></i>
                                <span>Eğlence</span>
                            </div>
                            <input type="range" min="0" max="100" value="0" class="slider" id="eglence">
                            <div class="slider-value" id="eglence-value">0</div>
                        </div>

                        <div class="slider-item">
                            <div class="slider-label">
                                <i class="fas fa-palette"></i>
                                <span>Sanat & Kültür</span>
                            </div>
                            <input type="range" min="0" max="100" value="0" class="slider" id="sanat_kultur">
                            <div class="slider-value" id="sanat_kultur-value">0</div>
                        </div>

                        <div class="slider-item">
                            <div class="slider-label">
                                <i class="fas fa-mountain"></i>
                                <span>Macera</span>
                            </div>
                            <input type="range" min="0" max="100" value="0" class="slider" id="macera">
                            <div class="slider-value" id="macera-value">0</div>
                        </div>

                        <div class="slider-item">
                            <div class="slider-label">
                                <i class="fas fa-spa"></i>
                                <span>Rahatlatıcı</span>
                            </div>
                            <input type="range" min="0" max="100" value="0" class="slider" id="rahatlatici">
                            <div class="slider-value" id="rahatlatici-value">0</div>
                        </div>

                        <div class="slider-item">
                            <div class="slider-label">
                                <i class="fas fa-running"></i>
                                <span>Spor</span>
                            </div>
                            <input type="range" min="0" max="100" value="0" class="slider" id="spor">
                            <div class="slider-value" id="spor-value">0</div>
                        </div>

                        <div class="slider-item">
                            <div class="slider-label">
                                <i class="fas fa-shopping-bag"></i>
                                <span>Alışveriş</span>
                            </div>
                            <input type="range" min="0" max="100" value="0" class="slider" id="alisveris">
                            <div class="slider-value" id="alisveris-value">0</div>
                        </div>

                        <div class="slider-item">
                            <div class="slider-label">
                                <i class="fas fa-moon"></i>
                                <span>Gece Hayatı</span>
                            </div>
                            <input type="range" min="0" max="100" value="0" class="slider" id="gece_hayati">
                            <div class="slider-value" id="gece_hayati-value">0</div>
                        </div>
                    </div>
                </div>

                            <button class="recommend-btn" id="recommendBtn">
                <i class="fas fa-magic"></i> Önerilerimi Getir
            </button>
            </div>

            <div class="results-section" id="resultsSection">
                <h2 class="section-title">
                    <i class="fas fa-star"></i>
                    Size Özel Öneriler
                </h2>

                <div id="loadingIndicator" class="loading">
                    <i class="fas fa-spinner"></i>
                    <p>Öneriler hazırlanıyor...</p>
                </div>

                <div id="recommendationResults"></div>

                <div id="routeSection" style="display: none; margin-top: 30px;">
                    <h3 class="section-title">
                        <i class="fas fa-route"></i>
                        Rota Planlayıcı
                    </h3>
                    <div
                        style="background: rgba(255, 255, 255, 0.9); border-radius: 16px; padding: 20px; backdrop-filter: blur(10px); border: 1px solid rgba(255, 255, 255, 0.3);">
                        <div id="routeContainer">
                            <p style="text-align: center; color: #666; font-style: italic;">Rota oluşturmak için
                                POI'leri seçin</p>
                        </div>
                    </div>
                </div>

                <div id="mapContainer" class="map-container" style="display: none;"></div>
            </div>
        </div>
    </div>

    <!-- Media Modal Overlay -->
    <div id="mediaModal" class="media-modal">
        <div class="media-modal-content">
            <div class="media-modal-header">
                <h3 class="media-modal-title" id="mediaModalTitle">Medya Görüntüleyici</h3>
                <button class="media-modal-close" id="mediaModalClose" aria-label="Kapat">
                    <i class="fas fa-times"></i>
                </button>
            </div>
            <div class="media-modal-body" id="mediaModalBody">
                <div class="media-loading">
                    <i class="fas fa-spinner"></i>
                    <p>Medya yükleniyor...</p>
                </div>
            </div>

            <!-- Navigation Controls -->
            <button class="media-navigation media-nav-prev media-nav-btn" id="mediaPrevBtn" aria-label="Önceki">
                <i class="fas fa-chevron-left"></i>
            </button>
            <button class="media-navigation media-nav-next media-nav-btn" id="mediaNextBtn" aria-label="Sonraki">
                <i class="fas fa-chevron-right"></i>
            </button>

            <!-- Media Counter -->
            <div class="media-counter" id="mediaCounter" style="display: none;">
                1 / 1
            </div>

            <!-- Thumbnail Strip -->
            <div class="media-thumbnails" id="mediaThumbnails" style="display: none;">
            </div>
        </div>
    </div>



    <script src="https://cdn.jsdelivr.net/npm/bootstrap@5.3.0/dist/js/bootstrap.bundle.min.js"></script>
    <script src="https://unpkg.com/leaflet@1.9.4/dist/leaflet.js"></script>
    <script src="https://cdn.jsdelivr.net/gh/marslan390/BeautifyMarker/leaflet-beautify-marker-icon.min.js"></script>
    <link rel="stylesheet"
        href="https://cdn.jsdelivr.net/gh/marslan390/BeautifyMarker/leaflet-beautify-marker-icon.min.css" />
    <script src="https://cdn.jsdelivr.net/npm/leaflet.fullscreen@3.0.0/Control.FullScreen.min.js"></script>
    <link rel="stylesheet" href="https://cdn.jsdelivr.net/npm/leaflet.fullscreen@3.0.0/Control.FullScreen.css" />

    <!-- Route Details Panel -->
    <div id="routeDetailsPanel" class="route-details-panel">
        <div class="route-header">
            <h3>Rota Detayları</h3>
            <button class="close-btn" onclick="RouteDetailsPanel.hide()">×</button>
        </div>
        
        <div class="route-summary">
            <div class="summary-item">
                <i class="fas fa-route"></i>
                <span id="routeDistance">-- km</span>
            </div>
            <div class="summary-item">
                <i class="fas fa-clock"></i>
                <span id="routeDuration">-- saat</span>
            </div>
            <div class="summary-item">
                <i class="fas fa-map-marker-alt"></i>
                <span id="routeStops">-- durak</span>
            </div>
            <div class="summary-item">
                <i class="fas fa-walking"></i>
                <span id="routeType">--</span>
            </div>
        </div>
        
        <div class="elevation-section" id="elevationSection">
            <h4>Yükseklik Profili</h4>
            <canvas id="elevationChart" width="300" height="150"></canvas>
            <div class="elevation-stats">
                <span id="minElevation">Min: --m</span>
                <span id="maxElevation">Max: --m</span>
                <span id="totalAscent">↗ --m</span>
                <span id="totalDescent">↘ --m</span>
            </div>
        </div>
        
        <div class="stops-section">
            <h4>Duraklar</h4>
            <div class="stops-list" id="stopsList">
                <!-- Durak listesi buraya dinamik olarak eklenecek -->
            </div>
        </div>
        
        <div class="export-section">
            <button class="export-btn google-maps" onclick="RouteDetailsPanel.exportToGoogleMaps()">
                <i class="fab fa-google"></i>
                Google Maps'e Aktar
            </button>
        </div>
    </div>

    <script src="https://unpkg.com/leaflet-routing-machine@3.2.12/dist/leaflet-routing-machine.js"></script>
    <link rel="stylesheet" href="https://unpkg.com/leaflet-routing-machine@3.2.12/dist/leaflet-routing-machine.css" />
    <script>
        document.addEventListener("DOMContentLoaded", () => {
<<<<<<< HEAD
            const sliders = document.querySelectorAll('input[type="range"]');
=======


            const sliders = document.querySelectorAll("input[type="range"]");
       main
>>>>>>> 124baacf
            sliders.forEach(slider => {
                const valueDisplay = document.getElementById(slider.id + "-value");
                const update = () => {
                    if (valueDisplay) {
                        valueDisplay.textContent = slider.value;
                    }
                };
                slider.addEventListener("input", update);
                update();
            });
            const btn = document.getElementById("recommendBtn");
            if (btn) {
                btn.addEventListener("click", () => {
                    alert("Buton çalışıyor! Öneriler hazırlanıyor...");
                });
            }
        });
    </script>
</body>

</html><|MERGE_RESOLUTION|>--- conflicted
+++ resolved
@@ -1937,14 +1937,7 @@
     <link rel="stylesheet" href="https://unpkg.com/leaflet-routing-machine@3.2.12/dist/leaflet-routing-machine.css" />
     <script>
         document.addEventListener("DOMContentLoaded", () => {
-<<<<<<< HEAD
-            const sliders = document.querySelectorAll('input[type="range"]');
-=======
-
-
-            const sliders = document.querySelectorAll("input[type="range"]");
-       main
->>>>>>> 124baacf
+
             sliders.forEach(slider => {
                 const valueDisplay = document.getElementById(slider.id + "-value");
                 const update = () => {
