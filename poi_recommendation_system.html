--- conflicted
+++ resolved
@@ -1940,10 +1940,7 @@
             const sliders = document.querySelectorAll('input[type="range"]');
             sliders.forEach(slider => {
                 const valueDisplay = document.getElementById(`${slider.id}-value`);
-<<<<<<< HEAD
-=======
-
->>>>>>> 20ec8ea9
+
                 const update = () => {
                     if (valueDisplay) {
                         valueDisplay.textContent = slider.value;
@@ -1979,10 +1976,7 @@
                     } finally {
                         if (loading) loading.style.display = 'none';
                     }
-<<<<<<< HEAD
-=======
-
->>>>>>> 20ec8ea9
+
                 });
             }
         });
