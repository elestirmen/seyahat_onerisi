--- conflicted
+++ resolved
@@ -169,10 +169,7 @@
                         return float(ratio[0]) / float(ratio[1])
                     return float(ratio)
 
-<<<<<<< HEAD
-=======
-
->>>>>>> 7c388b1a
+
                 def _to_degrees(value):
                     d = _to_float(value[0])
                     m = _to_float(value[1])
@@ -190,10 +187,7 @@
 
                 lng = _to_degrees(gps_longitude)
                 if gps_long_ref in ['W']:
-<<<<<<< HEAD
-=======
-
->>>>>>> 7c388b1a
+
                     lng = -lng
 
                 return lat, lng
