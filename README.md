--- conflicted
+++ resolved
@@ -30,40 +30,11 @@
 
 Dosya mevcut değilse betik örnek koordinatlarla yaklaşık rotalar çizer.
 
-### Kategori bazlı rota oluşturma
 
-<<<<<<< HEAD
-POI noktaları gastronomik, kültürel ve sanatsal olarak gruplandırılmıştır.
-Betik herhangi bir kategori verilmezse tüm kategorilere ait rotaları tek bir
-haritada gösterir. Haritayı açıp katman kontrolü üzerinden istediğiniz rotayı
-seçebilirsiniz:
-
-```bash
-python category_route_planner.py
-```
-
-Belirli bir kategori için yalnızca o rotayı oluşturmak isterseniz:
-=======
-POI noktaları gastronomik, kültürel ve sanatsal olarak gruplandırılmıştır. Belirli bir kategori için rota oluşturmak üzere:
-
-```bash
-python category_route_planner.py <kategori>
-```
-
-Örnek:
->>>>>>> fed22bdd
 
 ```bash
 python category_route_planner.py gastronomik
 ```
 
-<<<<<<< HEAD
-Harita `category_routes.html` veya `<kategori>_route.html` adıyla kaydedilir ve
-rota uzunlukları katman adlarında görüntülenir.
-=======
-Kategori belirtilmezse gastronomik rota oluşturulur.
-
-Komut çalıştıktan sonra `<kategori>_route.html` dosyası oluşur ve rota üzerindeki noktalar ile toplam uzunluk terminale yazdırılır.
->>>>>>> fed22bdd
 
 > **Not:** Bazı ortamlarda OpenStreetMap servislerine erişim kısıtlanmış olabilir. Böyle bir durumda betik otomatik indirme yapamaz ve hazır rotaları kullanır.
