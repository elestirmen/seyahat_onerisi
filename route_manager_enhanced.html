<!DOCTYPE html>
<html lang="tr">
<head>
    <meta charset="UTF-8">
    <meta name="viewport" content="width=device-width, initial-scale=1.0">
    <title>Rota Yönetimi - Gelişmiş Panel</title>
    <link href="https://cdn.jsdelivr.net/npm/bootstrap@5.3.0/dist/css/bootstrap.min.css" rel="stylesheet">
    <link rel="stylesheet" href="https://unpkg.com/leaflet@1.9.4/dist/leaflet.css" integrity="sha256-p4NxAoJBhIIN+hmNHrzRCf9tD/miZyoHS5obTRR9BMY=" crossorigin="" />
    <link rel="stylesheet" href="https://cdnjs.cloudflare.com/ajax/libs/font-awesome/6.4.0/css/all.min.css">
    <style>
        :root {
            --route-primary: #2563eb;
            --route-secondary: #64748b;
            --route-success: #059669;
            --route-danger: #dc2626;
            --route-warning: #d97706;
            --route-info: #0891b2;
            --route-light: #f8fafc;
            --route-dark: #0f172a;
            --route-border: #e2e8f0;
            --route-shadow: 0 4px 12px rgba(0, 0, 0, 0.1);
            --route-shadow-hover: 0 8px 25px rgba(0, 0, 0, 0.15);
            --route-radius: 12px;
            --route-radius-lg: 16px;
            --route-transition: all 0.3s ease;
        }

        body {
            background: var(--route-light);
            font-family: 'Segoe UI', Tahoma, Geneva, Verdana, sans-serif;
        }

        /* Main Layout */
        .route-management-container {
            display: grid;
            grid-template-areas: 
                "header header header"
                "sidebar workspace map";
            grid-template-columns: 380px 1fr 600px;
            grid-template-rows: auto 1fr;
            height: 100vh;
            gap: 1rem;
            padding: 1rem;
            position: relative;
        }

        /* Resizable Splitter */
        .resize-handle {
            position: absolute;
            top: 80px; /* Header yüksekliği + padding */
            right: 620px; /* Map genişliği + gap */
            width: 8px;
            height: calc(100vh - 100px);
            background: linear-gradient(90deg, transparent 2px, var(--route-border) 2px, var(--route-border) 6px, transparent 6px);
            cursor: col-resize;
            z-index: 1000;
            transition: all 0.2s ease;
            border-radius: 4px;
        }

        .resize-handle:hover {
            background: linear-gradient(90deg, transparent 1px, var(--route-primary) 1px, var(--route-primary) 7px, transparent 7px);
            box-shadow: 0 0 8px rgba(37, 99, 235, 0.3);
        }

        .resize-handle.dragging {
            background: linear-gradient(90deg, transparent 1px, var(--route-primary) 1px, var(--route-primary) 7px, transparent 7px);
            box-shadow: 0 0 12px rgba(37, 99, 235, 0.5);
        }

        .resize-handle::before {
            content: '';
            position: absolute;
            top: 50%;
            left: 50%;
            transform: translate(-50%, -50%);
            width: 3px;
            height: 30px;
            background: repeating-linear-gradient(
                to bottom,
                var(--route-secondary) 0px,
                var(--route-secondary) 3px,
                transparent 3px,
                transparent 6px
            );
            opacity: 0.5;
            transition: opacity 0.2s ease;
        }

        .resize-handle:hover::before,
        .resize-handle.dragging::before {
            opacity: 1;
        }

        /* Header */
        .route-header {
            grid-area: header;
            background: white;
            border-radius: var(--route-radius-lg);
            box-shadow: var(--route-shadow);
            padding: 1rem 1.5rem;
            display: flex;
            justify-content: space-between;
            align-items: center;
        }

        .route-header h1 {
            margin: 0;
            color: var(--route-dark);
            font-size: 1.5rem;
            font-weight: 700;
            display: flex;
            align-items: center;
            gap: 0.5rem;
        }

        .main-navigation {
            display: flex;
            gap: 1rem;
        }

        .main-navigation a {
            padding: 0.5rem 1rem;
            border-radius: 25px;
            text-decoration: none;
            color: var(--route-secondary);
            font-weight: 500;
            transition: var(--route-transition);
            border: 2px solid transparent;
        }

        .main-navigation a.active {
            background: var(--route-primary);
            color: white;
            box-shadow: var(--route-shadow);
        }

        .main-navigation a:hover:not(.active) {
            background: var(--route-light);
            border-color: var(--route-border);
        }

        .header-actions {
            display: flex;
            gap: 0.75rem;
            align-items: center;
        }

        .btn-primary {
            background: var(--route-primary);
            border: none;
            border-radius: 25px;
            padding: 0.5rem 1.25rem;
            font-weight: 600;
            transition: var(--route-transition);
        }

        .btn-primary:hover {
            background: #1d4ed8;
            transform: translateY(-2px);
            box-shadow: var(--route-shadow-hover);
        }

        /* Sidebar */
        .route-sidebar {
            grid-area: sidebar;
            background: white;
            border-radius: var(--route-radius-lg);
            box-shadow: var(--route-shadow);
            display: flex;
            flex-direction: column;
            overflow: hidden;
        }

        .sidebar-header {
            background: linear-gradient(135deg, var(--route-primary) 0%, #1e40af 100%);
            color: white;
            padding: 1.5rem;
            text-align: center;
        }

        .sidebar-header h3 {
            margin: 0;
            font-size: 1.2rem;
            font-weight: 700;
        }

        .sidebar-controls {
            padding: 1rem;
            border-bottom: 1px solid var(--route-border);
            background: var(--route-light);
        }

        .search-container {
            position: relative;
            margin-bottom: 1rem;
        }

        .search-input {
            width: 100%;
            padding: 0.75rem 1rem 0.75rem 2.5rem;
            border: 2px solid var(--route-border);
            border-radius: 25px;
            font-size: 0.9rem;
            transition: var(--route-transition);
        }

        .search-input:focus {
            outline: none;
            border-color: var(--route-primary);
            box-shadow: 0 0 0 3px rgba(37, 99, 235, 0.1);
        }

        .search-icon {
            position: absolute;
            left: 1rem;
            top: 50%;
            transform: translateY(-50%);
            color: var(--route-secondary);
        }

        .filter-controls {
            display: flex;
            flex-direction: column;
            gap: 0.75rem;
        }

        .filter-group {
            display: flex;
            flex-direction: column;
            gap: 0.5rem;
        }

        .filter-label {
            font-size: 0.85rem;
            font-weight: 600;
            color: var(--route-dark);
            display: flex;
            align-items: center;
            gap: 0.5rem;
        }

        .filter-select {
            padding: 0.5rem;
            border: 2px solid var(--route-border);
            border-radius: var(--route-radius);
            font-size: 0.85rem;
            transition: var(--route-transition);
        }

        .filter-select:focus {
            outline: none;
            border-color: var(--route-primary);
            box-shadow: 0 0 0 3px rgba(37, 99, 235, 0.1);
        }

        .bulk-actions {
            padding: 1rem;
            border-bottom: 1px solid var(--route-border);
            background: #fef3c7;
            display: none;
        }

        .bulk-actions.show {
            display: block;
        }

        .bulk-actions-header {
            display: flex;
            justify-content: between;
            align-items: center;
            margin-bottom: 0.75rem;
        }

        .bulk-count {
            font-weight: 600;
            color: var(--route-warning);
        }

        .bulk-buttons {
            display: flex;
            gap: 0.5rem;
            flex-wrap: wrap;
        }

        .btn-bulk {
            padding: 0.25rem 0.75rem;
            border-radius: 15px;
            font-size: 0.8rem;
            border: none;
            cursor: pointer;
            transition: var(--route-transition);
        }

        .btn-bulk-export {
            background: var(--route-info);
            color: white;
        }

        .btn-bulk-delete {
            background: var(--route-danger);
            color: white;
        }

        .btn-bulk-edit {
            background: var(--route-warning);
            color: white;
        }

        /* Route List */
        .route-list-container {
            flex: 1;
            overflow-y: auto;
            padding: 1rem;
        }

        .route-list-container::-webkit-scrollbar {
            width: 6px;
        }

        .route-list-container::-webkit-scrollbar-track {
            background: var(--route-light);
            border-radius: 3px;
        }

        .route-list-container::-webkit-scrollbar-thumb {
            background: var(--route-border);
            border-radius: 3px;
        }

        .route-list-container::-webkit-scrollbar-thumb:hover {
            background: var(--route-secondary);
        }

        .route-item {
            background: white;
            border: 2px solid var(--route-border);
            border-radius: var(--route-radius);
            padding: 1rem;
            margin-bottom: 0.75rem;
            cursor: pointer;
            transition: var(--route-transition);
            position: relative;
        }

        .route-item::before {
            content: '';
            position: absolute;
            top: 0;
            left: 0;
            width: 4px;
            height: 100%;
            background: var(--route-primary);
            transform: scaleY(0);
            transition: transform 0.3s ease;
            border-radius: 2px 0 0 2px;
        }

        .route-item:hover {
            border-color: var(--route-primary);
            transform: translateY(-2px);
            box-shadow: var(--route-shadow-hover);
        }

        .route-item:hover::before {
            transform: scaleY(1);
        }

        .route-item.selected {
            border-color: var(--route-primary);
            background: rgba(37, 99, 235, 0.05);
            box-shadow: var(--route-shadow-hover);
        }

        .route-item.selected::before {
            transform: scaleY(1);
        }

        .route-item-header {
            display: flex;
            justify-content: space-between;
            align-items: flex-start;
            margin-bottom: 0.75rem;
        }

        .route-item-actions {
            display: flex;
            align-items: center;
            gap: 0.5rem;
        }

        .btn-route-info {
            background: none;
            border: none;
            color: var(--route-primary);
            cursor: pointer;
            padding: 0.25rem;
            border-radius: 4px;
            transition: var(--route-transition);
            opacity: 0.7;
        }

        .btn-route-info:hover {
            background: rgba(37, 99, 235, 0.1);
            opacity: 1;
            transform: scale(1.1);
        }

        .route-checkbox {
            position: absolute;
            top: 1rem;
            right: 1rem;
            width: 18px;
            height: 18px;
            cursor: pointer;
        }

        .route-item-title {
            font-weight: 700;
            color: var(--route-dark);
            margin: 0;
            font-size: 1rem;
            line-height: 1.3;
            padding-right: 2rem;
        }

        .route-type-badge {
            display: inline-flex;
            align-items: center;
            gap: 0.25rem;
            padding: 0.25rem 0.75rem;
            border-radius: 15px;
            font-size: 0.75rem;
            font-weight: 600;
            margin-bottom: 0.5rem;
        }

        .route-type-walking { background: #dcfce7; color: #166534; }
        .route-type-hiking { background: #fef3c7; color: #92400e; }
        .route-type-cycling { background: #dbeafe; color: #1e40af; }
        .route-type-driving { background: #fce7f3; color: #be185d; }

        .route-stats {
            display: grid;
            grid-template-columns: repeat(2, 1fr);
            gap: 0.5rem;
            margin: 0.75rem 0;
        }

        .route-stat {
            display: flex;
            align-items: center;
            gap: 0.5rem;
            font-size: 0.8rem;
            color: var(--route-secondary);
        }

        .route-stat-icon {
            width: 16px;
            text-align: center;
            color: var(--route-primary);
        }

        .difficulty-stars {
            color: #fbbf24;
            font-size: 0.9rem;
        }

        .route-description {
            font-size: 0.85rem;
            color: var(--route-secondary);
            line-height: 1.4;
            margin-bottom: 0.75rem;
            display: -webkit-box;
            -webkit-line-clamp: 2;
            -webkit-box-orient: vertical;
            overflow: hidden;
        }

        /* Workspace */
        .route-workspace {
            grid-area: workspace;
            background: white;
            border-radius: var(--route-radius-lg);
            box-shadow: var(--route-shadow);
            display: flex;
            flex-direction: column;
            overflow: hidden;
        }

        .workspace-header {
            background: linear-gradient(135deg, var(--route-secondary) 0%, #475569 100%);
            color: white;
            padding: 1.5rem;
            display: flex;
            justify-content: space-between;
            align-items: center;
        }

        .workspace-title {
            margin: 0;
            font-size: 1.2rem;
            font-weight: 700;
        }

        .workspace-actions {
            display: flex;
            gap: 0.5rem;
        }

        .btn-workspace {
            padding: 0.5rem 1rem;
            border: 2px solid rgba(255, 255, 255, 0.3);
            background: transparent;
            color: white;
            border-radius: 20px;
            font-size: 0.85rem;
            cursor: pointer;
            transition: var(--route-transition);
        }

        .btn-workspace:hover {
            background: rgba(255, 255, 255, 0.1);
            border-color: rgba(255, 255, 255, 0.5);
        }

        .btn-workspace.btn-danger {
            border-color: rgba(220, 38, 38, 0.5);
            color: #dc2626;
        }

        .btn-workspace.btn-danger:hover {
            background: rgba(220, 38, 38, 0.1);
            border-color: #dc2626;
        }

        .workspace-content {
            flex: 1;
            overflow-y: auto;
            padding: 1.5rem;
        }

        .empty-workspace {
            display: flex;
            flex-direction: column;
            align-items: center;
            justify-content: center;
            height: 100%;
            color: var(--route-secondary);
            text-align: center;
        }

        .empty-workspace i {
            font-size: 4rem;
            margin-bottom: 1rem;
            opacity: 0.5;
        }

        /* Map View */
        .route-map-view {
            grid-area: map;
            background: white;
            border-radius: var(--route-radius-lg);
            box-shadow: var(--route-shadow);
            display: flex;
            flex-direction: column;
            overflow: hidden;
        }

        .map-header {
            background: linear-gradient(135deg, var(--route-success) 0%, #047857 100%);
            color: white;
            padding: 1rem 1.5rem;
            display: flex;
            justify-content: space-between;
            align-items: center;
        }

        .map-title {
            margin: 0;
            font-size: 1.1rem;
            font-weight: 700;
        }

        .map-controls {
            display: flex;
            gap: 0.5rem;
        }

        .btn-map {
            padding: 0.25rem 0.5rem;
            border: 2px solid rgba(255, 255, 255, 0.3);
            background: transparent;
            color: white;
            border-radius: 15px;
            font-size: 0.75rem;
            cursor: pointer;
            transition: var(--route-transition);
        }

        .btn-map:hover {
            background: rgba(255, 255, 255, 0.1);
        }

        #routeMap {
            flex: 1;
            min-height: 400px;
        }

        /* Elevation Chart Container */
        .route-elevation-container {
            background: white;
            border-top: 1px solid var(--route-border);
            padding: 1rem;
        }

        /* Map Fullscreen */
        .route-map-view.fullscreen {
            position: fixed;
            top: 0;
            left: 0;
            width: 100vw;
            height: 100vh;
            z-index: 9999;
            border-radius: 0;
        }

        body.map-fullscreen {
            overflow: hidden;
        }

        .route-map-view.fullscreen #routeMap {
            min-height: calc(100vh - 60px); /* Header yüksekliği çıkarılmış */
        }

        /* Custom POI Map Markers */
        .custom-poi-marker {
            background: transparent !important;
            border: none !important;
        }

        .poi-marker-container {
            width: 35px;
            height: 35px;
            border-radius: 50% 50% 50% 0;
            display: flex;
            align-items: center;
            justify-content: center;
            color: white;
            font-size: 16px;
            box-shadow: 0 3px 10px rgba(0, 0, 0, 0.4);
            border: 3px solid white;
            transition: transform 0.2s ease;
            position: relative;
            transform: rotate(-45deg);
        }

        .poi-marker-container i {
            transform: rotate(45deg);
            z-index: 2;
        }

        .poi-order-number {
            position: absolute;
            bottom: -8px;
            right: -8px;
            background: rgba(0, 0, 0, 0.8);
            color: white;
            border-radius: 50%;
            width: 18px;
            height: 18px;
            display: flex;
            align-items: center;
            justify-content: center;
            font-size: 10px;
            font-weight: bold;
            transform: rotate(45deg);
            border: 2px solid white;
        }

        .poi-marker-container:hover {
            transform: rotate(-45deg) scale(1.1);
            z-index: 1000;
        }

        /* POI Popup Styles */
        .poi-popup {
            min-width: 200px;
            font-family: 'Segoe UI', Tahoma, Geneva, Verdana, sans-serif;
        }

        .poi-popup-header {
            display: flex;
            align-items: center;
            gap: 0.5rem;
            margin-bottom: 0.5rem;
            font-size: 1rem;
            font-weight: 600;
        }

        .poi-popup-category {
            color: #666;
            font-size: 0.85rem;
            margin-bottom: 0.5rem;
            font-style: italic;
        }

        .poi-popup-description {
            color: #444;
            font-size: 0.9rem;
            line-height: 1.4;
            margin-bottom: 0.5rem;
        }

        .poi-popup-order {
            color: #666;
            font-size: 0.8rem;
            font-weight: 600;
        }

        /* Route Details Popup Styles */
        .route-detail-popup {
            padding: 0;
        }

        .route-detail-popup .route-detail-header {
            display: flex;
            justify-content: space-between;
            align-items: center;
            margin-bottom: 1.5rem;
            padding-bottom: 1rem;
            border-bottom: 1px solid var(--route-border);
        }

        .route-detail-popup .route-description-full {
            margin-bottom: 1.5rem;
        }

        .route-detail-popup .route-description-full h6 {
            color: var(--route-primary);
            margin-bottom: 0.75rem;
            font-weight: 600;
        }

        .route-detail-popup .route-statistics h6 {
            color: var(--route-primary);
            margin-bottom: 1rem;
            font-weight: 600;
        }

        .stats-grid-popup {
            display: grid;
            grid-template-columns: repeat(2, 1fr);
            gap: 1rem;
            margin-bottom: 1.5rem;
        }

        .stat-card-popup {
            display: flex;
            align-items: center;
            padding: 1rem;
            background: var(--route-light);
            border-radius: var(--route-radius);
            border: 1px solid var(--route-border);
        }

        .stat-card-popup .stat-icon {
            margin-right: 0.75rem;
            width: 2.5rem;
            height: 2.5rem;
            display: flex;
            align-items: center;
            justify-content: center;
            background: var(--route-primary);
            color: white;
            border-radius: 50%;
            font-size: 1rem;
        }

        .stat-card-popup .stat-info {
            flex: 1;
        }

        .stat-card-popup .stat-value {
            font-size: 1.25rem;
            font-weight: 700;
            color: var(--route-primary);
            line-height: 1;
        }

        .stat-card-popup .stat-label {
            font-size: 0.8rem;
            color: var(--route-secondary);
            margin-top: 0.25rem;
        }

        .route-detail-popup .route-tags-section h6 {
            color: var(--route-primary);
            margin-bottom: 0.75rem;
            font-weight: 600;
        }

        .route-detail-popup .route-metadata h6 {
            color: var(--route-primary);
            margin-bottom: 0.75rem;
            font-weight: 600;
        }

        .metadata-grid-popup {
            display: grid;
            gap: 0.5rem;
        }

        .metadata-grid-popup .metadata-item {
            display: flex;
            justify-content: space-between;
            padding: 0.5rem 0;
            border-bottom: 1px solid var(--route-border);
        }

        .metadata-grid-popup .metadata-item:last-child {
            border-bottom: none;
        }

        /* POI Order Badge */
        .poi-order-badge {
            display: inline-block;
            background: var(--route-primary);
            color: white;
            border-radius: 50%;
            width: 20px;
            height: 20px;
            text-align: center;
            line-height: 20px;
            font-size: 0.7rem;
            font-weight: bold;
            margin-right: 0.5rem;
        }

        /* Responsive Design */
        @media (max-width: 1200px) {
            .route-management-container {
                grid-template-areas: 
                    "header header"
                    "sidebar workspace"
                    "map map";
                grid-template-columns: 350px 1fr;
                grid-template-rows: auto 1fr 450px;
            }
            
            .resize-handle {
                display: none; /* Hide splitter on smaller screens */
            }
        }

        @media (max-width: 768px) {
            .route-management-container {
                grid-template-areas: 
                    "header"
                    "sidebar"
                    "workspace"
                    "map";
                grid-template-columns: 1fr;
                grid-template-rows: auto auto 1fr 300px;
                padding: 0.5rem;
                gap: 0.5rem;
            }

            .route-header {
                padding: 1rem;
            }

            .route-header h1 {
                font-size: 1.2rem;
            }

            .main-navigation {
                flex-direction: column;
                gap: 0.5rem;
            }

            .header-actions {
                flex-direction: column;
                gap: 0.5rem;
            }
        }

        /* Loading States */
        .loading-spinner {
            display: flex;
            justify-content: center;
            align-items: center;
            padding: 2rem;
        }

        .spinner {
            width: 40px;
            height: 40px;
            border: 4px solid var(--route-border);
            border-top: 4px solid var(--route-primary);
            border-radius: 50%;
            animation: spin 1s linear infinite;
        }

        @keyframes spin {
            0% { transform: rotate(0deg); }
            100% { transform: rotate(360deg); }
        }

        /* Notifications */
        .notification {
            position: fixed;
            top: 20px;
            right: 20px;
            z-index: 9999;
            min-width: 300px;
            padding: 1rem;
            border-radius: var(--route-radius);
            box-shadow: var(--route-shadow-hover);
            animation: slideIn 0.3s ease;
        }

        .notification-success {
            background: var(--route-success);
            color: white;
        }

        .notification-error {
            background: var(--route-danger);
            color: white;
        }

        .notification-info {
            background: var(--route-info);
            color: white;
        }

        @keyframes slideIn {
            from {
                transform: translateX(100%);
                opacity: 0;
            }
            to {
                transform: translateX(0);
                opacity: 1;
            }
        }
    </style>
</head>
<body>
    <div class="route-management-container" id="routeContainer">
        <!-- Resizable Splitter -->
        <div class="resize-handle" id="resizeHandle"></div>
        
        <!-- Header -->
        <header class="route-header">
            <h1>
                <i class="fas fa-route"></i>
                Rota Yönetimi
            </h1>
            <nav class="main-navigation">
                <a href="poi_manager_enhanced.html">
                    <i class="fas fa-map-marker-alt me-1"></i>
                    POI Yönetimi
                </a>
                <a href="route_manager_enhanced.html" class="active">
                    <i class="fas fa-route me-1"></i>
                    Rota Yönetimi
                </a>
                <a href="file_import_manager.html">
                    <i class="fas fa-file-import me-1"></i>
                    Dosya Import
                </a>
            </nav>
            <div class="header-actions">
                <button class="btn btn-primary" onclick="createAndEditRoute()">
                    <i class="fas fa-plus me-1"></i>
                    Yeni Rota
                </button>
                <button class="btn btn-outline-secondary" onclick="refreshRoutes()">
                    <i class="fas fa-sync-alt me-1"></i>
                    Yenile
                </button>
                <button class="btn btn-outline-warning" onclick="clearMapRoutes()" title="Haritadaki tüm rotaları temizle">
                    <i class="fas fa-eraser me-1"></i>
                    Haritayı Temizle
                </button>
            </div>
        </header>

        <!-- Sidebar -->
        <aside class="route-sidebar">
            <div class="sidebar-header">
                <h3>
                    <i class="fas fa-list me-2"></i>
                    Rota Listesi
                </h3>
            </div>

            <!-- Search and Filters -->
            <div class="sidebar-controls">
                <div class="search-container">
                    <i class="fas fa-search search-icon"></i>
                    <input type="text" class="search-input" id="routeSearch" 
                           placeholder="Rota ara..." oninput="handleSearch()">
                </div>

                <div class="filter-controls">
                    <div class="filter-group">
                        <label class="filter-label">
                            <i class="fas fa-filter"></i>
                            Rota Türü
                        </label>
                        <select class="filter-select" id="typeFilter" onchange="applyFilters()">
                            <option value="">Tüm Türler</option>
                            <option value="walking">🚶 Yürüyüş</option>
                            <option value="hiking">🥾 Doğa Yürüyüşü</option>
                            <option value="cycling">🚴 Bisiklet</option>
                            <option value="driving">🚗 Araba</option>
                        </select>
                    </div>

                    <div class="filter-group">
                        <label class="filter-label">
                            <i class="fas fa-star"></i>
                            Zorluk Seviyesi
                        </label>
                        <select class="filter-select" id="difficultyFilter" onchange="applyFilters()">
                            <option value="">Tüm Seviyeler</option>
                            <option value="1">⭐ Çok Kolay</option>
                            <option value="2">⭐⭐ Kolay</option>
                            <option value="3">⭐⭐⭐ Orta</option>
                            <option value="4">⭐⭐⭐⭐ Zor</option>
                            <option value="5">⭐⭐⭐⭐⭐ Çok Zor</option>
                        </select>
                    </div>

                    <div class="filter-group">
                        <label class="filter-label">
                            <i class="fas fa-clock"></i>
                            Maksimum Süre
                        </label>
                        <select class="filter-select" id="durationFilter" onchange="applyFilters()">
                            <option value="">Süre Sınırı Yok</option>
                            <option value="30">30 dakika</option>
                            <option value="60">1 saat</option>
                            <option value="120">2 saat</option>
                            <option value="240">4 saat</option>
                            <option value="480">8 saat</option>
                        </select>
                    </div>

                    <div class="filter-group">
                        <label class="filter-label">
                            <i class="fas fa-sort"></i>
                            Sıralama
                        </label>
                        <select class="filter-select" id="sortFilter" onchange="applyFilters()">
                            <option value="name_asc">İsim (A-Z)</option>
                            <option value="name_desc">İsim (Z-A)</option>
                            <option value="created_desc">En Yeni</option>
                            <option value="created_asc">En Eski</option>
                            <option value="difficulty_asc">Kolay → Zor</option>
                            <option value="difficulty_desc">Zor → Kolay</option>
                            <option value="duration_asc">Kısa → Uzun</option>
                            <option value="duration_desc">Uzun → Kısa</option>
                        </select>
                    </div>
                </div>
            </div>

            <!-- Bulk Actions -->
            <div class="bulk-actions" id="bulkActions">
                <div class="bulk-actions-header">
                    <span class="bulk-count" id="bulkCount">0 rota seçildi</span>
                    <button class="btn-bulk btn-bulk-clear" onclick="clearSelection()">
                        <i class="fas fa-times"></i>
                    </button>
                </div>
                <div class="bulk-buttons">
                    <button class="btn-bulk btn-bulk-export" onclick="exportSelected()">
                        <i class="fas fa-download me-1"></i>
                        Dışa Aktar
                    </button>
                    <button class="btn-bulk btn-bulk-edit" onclick="bulkEdit()">
                        <i class="fas fa-edit me-1"></i>
                        Toplu Düzenle
                    </button>
                    <button class="btn-bulk btn-bulk-delete" onclick="deleteSelected()">
                        <i class="fas fa-trash me-1"></i>
                        Sil
                    </button>
                </div>
            </div>

            <!-- Route List -->
            <div class="route-list-container" id="routeListContainer">
                <div class="loading-spinner">
                    <div class="spinner"></div>
                </div>
            </div>
        </aside>

        <!-- Workspace -->
        <main class="route-workspace">
            <div class="workspace-header">
                <h3 class="workspace-title" id="workspaceTitle">Rota Detayları</h3>
                <div class="workspace-actions" id="workspaceActions" style="display: none;">
                    <button class="btn-workspace" onclick="editCurrentRoute()">
                        <i class="fas fa-edit me-1"></i>
                        Düzenle
                    </button>
                    <button class="btn-workspace" onclick="duplicateCurrentRoute()">
                        <i class="fas fa-copy me-1"></i>
                        Kopyala
                    </button>
                    <button class="btn-workspace" onclick="exportCurrentRoute()">
                        <i class="fas fa-download me-1"></i>
                        Dışa Aktar
                    </button>
                    <button class="btn-workspace btn-danger" onclick="deleteCurrentRoute()">
                        <i class="fas fa-trash me-1"></i>
                        Sil
                    </button>
                    <button class="btn-workspace" onclick="clearRouteSelection()" title="Rota seçimini temizle">
                        <i class="fas fa-times me-1"></i>
                        Seçimi Temizle
                    </button>
                </div>
            </div>
            <div class="workspace-content" id="workspaceContent">
                <div class="empty-workspace">
                    <i class="fas fa-route"></i>
                    <h4>Rota Seçin</h4>
                    <p>Detayları görüntülemek için sol taraftan bir rota seçin</p>
                </div>
            </div>
        </main>

        <!-- Map View -->
        <section class="route-map-view">
            <div class="map-header">
                <h3 class="map-title" id="mapTitle">
                    <i class="fas fa-map me-2"></i>
                    Harita Görünümü
                </h3>
                <div class="map-controls">
                    <button class="btn-map" onclick="toggleMapLayer('satellite')" title="Uydu Görünümü">
                        <i class="fas fa-satellite"></i>
                    </button>
                    <button class="btn-map" onclick="toggleMapLayer('terrain')" title="Arazi Görünümü">
                        <i class="fas fa-mountain"></i>
                    </button>
                    <button class="btn-map" onclick="fitMapToRoutes()" title="Rotalara Odaklan">
                        <i class="fas fa-expand-arrows-alt"></i>
                    </button>
                    <button class="btn-map" onclick="toggleMapFullscreen()" title="Tam Ekran" id="fullscreenBtn">
                        <i class="fas fa-expand"></i>
                    </button>
                </div>
            </div>
            <div id="routeMap"></div>
            <!-- Elevation Chart Container -->
            <div class="route-elevation-container">
                <div id="routeElevationChartContainer" class="elevation-chart-hidden"></div>
            </div>
        </section>
    </div>

    <!-- Scripts -->
    <script src="https://cdn.jsdelivr.net/npm/bootstrap@5.3.0/dist/js/bootstrap.bundle.min.js"></script>
    <script src="https://unpkg.com/leaflet@1.9.4/dist/leaflet.js" integrity="sha256-20nQCchB9co0qIjJZRGuk2/Z9VM+kNiyxNV1lvTlZBo=" crossorigin=""></script>  
    <script src="static/js/rate-limiter.js"></script>
    <script src="static/js/elevation-chart.js"></script>
    <script src="static/js/api-client.js"></script>
    <script src="static/js/navigation-manager.js"></script>
  <script>
        // Rate limiting bilgilendirme mesajı
        if (window.rateLimiter) {
            console.log('✅ Rate limiting aktif - API çağrıları sınırlandırılacak');
        }

        // Tüm rotaları haritadan kaldır
        function clearAllRoutesFromMap() {
            Object.values(routeLayers).forEach(layer => {
                try {
                    map.removeLayer(layer);
                } catch (e) {
                    console.warn('Layer removal error:', e);
                }
            });
            routeLayers = {};
            console.log('Tüm rotalar haritadan kaldırıldı');

            if (window.routeElevationChart) {
                window.routeElevationChart.hideChart();
            }
        }

        // POI'lerden dinamik rota oluştur
        async function createRouteFromPOIs(route, color) {
            const rid = getRouteId(route);
            console.log('POI\'lerden rota oluşturuluyor:', route.name);
            
            try {
                // Rotanın POI'lerini al
                const response = await rateLimitedFetch(`${apiBase}/admin/routes/${rid}/pois`, {
                    credentials: 'include'
                });
                
                if (response.ok) {
                    const data = await response.json();
                    const pois = data.pois || data.results || [];
                    
                    if (pois.length > 0) {
                        // POI koordinatlarını al
                        const latlngs = pois
                            .filter(poi => poi.latitude && poi.longitude)
                            .map(poi => [parseFloat(poi.latitude), parseFloat(poi.longitude)]);
                        
                        if (latlngs.length > 1) {
                            // POI'ler arasında rota çiz
                            const layer = L.polyline(latlngs, {
                                color: color,
                                weight: 4,
                                opacity: 0.8,
                                dashArray: '8,4' // POI-based rotayı ayırt etmek için
                            }).addTo(map);
                            
                            routeLayers[rid] = layer;
                            
                            // POI marker'larını da ekle
                            pois.forEach((poi, index) => {
                                if (poi.latitude && poi.longitude) {
                                    const marker = L.marker([parseFloat(poi.latitude), parseFloat(poi.longitude)])
                                        .bindPopup(`
                                            <strong>${poi.name || 'POI'}</strong><br>
                                            <small>Sıra: ${index + 1}</small>
                                        `);
                                    poiMarkersLayer.addLayer(marker);
                                }
                            });
                            
                            // Haritayı rotaya odakla
                            map.fitBounds(layer.getBounds(), { padding: [50, 50] });

                            console.log('✅ POI-based rota oluşturuldu:', pois.length, 'POI');
                            showNotification(`${pois.length} POI ile dinamik rota oluşturuldu`, 'success');

                            // Load elevation profile for POI-based route
                            if (window.routeElevationChart) {
<<<<<<< HEAD
                                if (route.elevation_profile && route.elevation_profile.points) {
                                    await window.routeElevationChart.loadElevationProfile(route.elevation_profile);
                                } else {
                                    await window.routeElevationChart.loadRouteElevation({
                                        pois: pois
                                            .filter(poi => poi.latitude && poi.longitude)
                                            .map(poi => ({
                                                name: poi.name,
                                                latitude: parseFloat(poi.latitude),
                                                longitude: parseFloat(poi.longitude)
                                            }))
                                    });
                                }
=======
                                await window.routeElevationChart.loadRouteElevation({
                                    pois: pois
                                        .filter(poi => poi.latitude && poi.longitude)
                                        .map(poi => ({
                                            name: poi.name,
                                            latitude: parseFloat(poi.latitude),
                                            longitude: parseFloat(poi.longitude)
                                        }))
                                });
>>>>>>> 75bb9870
                            }
                        } else {
                            console.warn('Yeterli POI koordinatı yok');
                            showNotification('Bu rotada yeterli POI koordinatı bulunamadı', 'warning');
                        }
                    } else {
                        console.warn('Rota POI\'si bulunamadı');
                        showNotification('Bu rotaya ait POI bulunamadı', 'warning');
                    }
                } else {
                    console.warn('POI\'ler alınamadı:', response.status);
                }
            } catch (error) {
                console.error('POI-based rota oluşturma hatası:', error);
                showNotification('Dinamik rota oluşturulamadı', 'error');
            }
        }

        // Tek bir rotayı haritaya ekle
        async function showSingleRouteOnMap(route) {
            const rid = getRouteId(route);
            if (!rid) {
                console.warn('Route ID bulunamadı:', route);
                return;
            }

            try {
                // Önce mevcut geometriyi kontrol et
                let geometry = route.geometry;
                
                // Geometri yoksa veya string ise API'den al
                if (!geometry || typeof geometry === 'string') {
                    console.log(`Rota ${rid} için geometri API'den alınıyor...`);
                    
                    try {
                        const response = await rateLimitedFetch(`${apiBase}/routes/${rid}/geometry`, { 
                            credentials: 'include' 
                        });
                        
                        if (response.ok) {
                            const data = await response.json();
                            if (data.success && data.geometry) {
                                geometry = data.geometry;
                                console.log(`Geometri başarıyla alındı:`, geometry);
                            } else {
                                console.warn('API geometri döndürmedi:', data);
                            }
                        } else {
                            console.warn(`Geometri API hatası: ${response.status} ${response.statusText}`);
                        }
                    } catch (apiError) {
                        console.warn('Geometri API çağrısı başarısız:', apiError);
                    }
                }

                // Hibrit geometri işleme - hem statik hem dinamik rota desteği
                if (geometry) {
                    console.log('Ham geometri verisi:', geometry);
                    
                    // String ise parse et
                    if (typeof geometry === 'string') {
                        try {
                            geometry = JSON.parse(geometry);
                        } catch (e) {
                            console.warn('Geometry JSON parse hatası:', e);
                            return;
                        }
                    }

                    // Rota rengini belirle
                    const color = ROUTE_TYPES[route.route_type]?.color || '#2563eb';
                    let layer = null;
                    
                    // YAKLAŞIM 1: Statik LineString geometrisi (klasik)
                    if (geometry.type === 'LineString' && geometry.coordinates && geometry.coordinates.length > 0) {
                        console.log('📍 Statik LineString geometrisi kullanılıyor');
                        const latlngs = geometry.coordinates.map(coord => [coord[1], coord[0]]);
                        layer = L.polyline(latlngs, {
                            color: color,
                            weight: 4,
                            opacity: 0.8
                        });
                    }
                    // YAKLAŞIM 2: API response formatı (nested geometry)
                    else if (geometry.geometry && geometry.geometry.type === 'LineString') {
                        console.log('📍 Nested LineString geometrisi kullanılıyor');
                        const coords = geometry.geometry.coordinates;
                        if (coords && coords.length > 0) {
                            const latlngs = coords.map(coord => [coord[1], coord[0]]);
                            layer = L.polyline(latlngs, {
                                color: color,
                                weight: 4,
                                opacity: 0.8
                            });
                        }
                    }
                    // YAKLAŞIM 3: POI-based dinamik rota (waypoints)
                    else if (geometry.waypoints && Array.isArray(geometry.waypoints) && geometry.waypoints.length > 0) {
                        console.log('📍 POI-based waypoints kullanılıyor');
                        const latlngs = geometry.waypoints.map(wp => [wp.lat || wp.latitude, wp.lng || wp.longitude]);
                        if (latlngs.length > 1) {
                            // Waypoints arasında düz çizgi çek (basit yaklaşım)
                            layer = L.polyline(latlngs, {
                                color: color,
                                weight: 4,
                                opacity: 0.8,
                                dashArray: '5,5' // Dinamik rotayı ayırt etmek için kesikli çizgi
                            });
                        }
                    }
                    // YAKLAŞIM 4: Rota POI'lerinden dinamik rota oluştur
                    else {
                        console.log('📍 Rota POI\'lerinden dinamik rota oluşturuluyor');
                        await createRouteFromPOIs(route, color);
                        return; // createRouteFromPOIs kendi layer'ını oluşturacak
                    }

                    // Layer oluşturulduysa haritaya ekle
                    if (layer) {
                        layer.addTo(map);
                        routeLayers[rid] = layer;

                        // Haritayı rotaya odakla
                        map.fitBounds(layer.getBounds(), { padding: [50, 50] });

<<<<<<< HEAD
                        // Load elevation profile from route or available geometry data
                        if (window.routeElevationChart) {
                            if (route.elevation_profile && route.elevation_profile.points) {
                                await window.routeElevationChart.loadElevationProfile(route.elevation_profile);
                            } else if (geometry.type === 'LineString' && geometry.coordinates) {
=======
                        // Load elevation profile based on available geometry data
                        if (window.routeElevationChart) {
                            if (geometry.type === 'LineString' && geometry.coordinates) {
>>>>>>> 75bb9870
                                await window.routeElevationChart.loadRouteElevation({
                                    geometry: geometry
                                });
                            } else if (geometry.geometry && geometry.geometry.type === 'LineString') {
                                await window.routeElevationChart.loadRouteElevation({
                                    geometry: geometry.geometry
                                });
                            } else if (geometry.waypoints && Array.isArray(geometry.waypoints) && geometry.waypoints.length > 0) {
                                await window.routeElevationChart.loadRouteElevation({
                                    pois: geometry.waypoints.map(wp => ({
                                        latitude: wp.lat || wp.latitude,
                                        longitude: wp.lng || wp.longitude,
                                        name: wp.name || ''
                                    }))
                                });
                            }
                        }

                        console.log('✅ Rota haritaya eklendi:', route.name);
                    } else {
                        console.warn('Hiçbir geometri formatı işlenemedi:', geometry);
                        showNotification('Rota geometrisi işlenemedi', 'warning');
                    }
                } else {
                    console.warn('Rota geometrisi bulunamadı:', route.name);
                    showNotification('Bu rotanın geometrisi bulunamadı', 'warning');
                }
            } catch (error) {
                console.error('Rota yükleme hatası:', error);
                showNotification('Rota yüklenirken hata oluştu: ' + error.message, 'error');
            }
        }

        // Global variables
        const apiBase = '/api';
        let allRoutes = [];
        let filteredRoutes = [];
        let selectedRoutes = new Set();
        let currentRoute = null;
        let map = null;
        let routeLayers = {};
        let poiMarkersLayer = null;
        let searchTimeout = null;
        let associatedPoiIdSet = new Set();
        let associatedPoiOrderedIds = [];
        let allPoisForAssociation = [];
        let csrfToken = null;
        
        // Rate limiting için
        let lastLoadTime = 0;
        const minLoadInterval = 2000; // 2 saniye minimum aralık
        let loadingInProgress = false;

        // --- Helpers: ID and parsing ---
        function getRouteId(route) {
            return route?.id ?? route?._id ?? route?.route_id ?? null;
        }

        function getPoiId(poi) {
            // Try different ID field names in order of preference
            return poi?.id ?? poi?._id ?? poi?.poi_id ?? null;
        }

        // Route type configurations
        const ROUTE_TYPES = {
            'walking': { name: 'Yürüyüş', icon: '🚶', color: '#059669' },
            'hiking': { name: 'Doğa Yürüyüşü', icon: '🥾', color: '#d97706' },
            'cycling': { name: 'Bisiklet', icon: '🚴', color: '#2563eb' },
            'driving': { name: 'Araba', icon: '🚗', color: '#dc2626' }
        };

        // POI Category configurations
        const POI_CATEGORIES = {
            'kulturel_miras': { name: '🏛️ Kültürel Miras', icon: 'landmark', color: '#8B4513' },
            'dogal_miras': { name: '🌿 Doğal Miras', icon: 'mountain', color: '#228B22' },
            'yasayan_kultur': { name: '🎨 Yaşayan Kültür', icon: 'palette', color: '#9932CC' },
            'gastronomi': { name: '🍽️ Gastronomi', icon: 'utensils', color: '#DC143C' },
            'konaklama_hizmet': { name: '🏨 Konaklama & Hizmetler', icon: 'bed', color: '#4169E1' },
            'macera_spor': { name: '🏃 Macera & Spor', icon: 'hiking', color: '#FF6347' },
            'seyir_noktalari': { name: '📷 Seyir Noktaları', icon: 'camera', color: '#ff9500' }
        };

        // Initialize application
        document.addEventListener('DOMContentLoaded', function() {
            initializeMap();
            loadRoutes();
            setupEventListeners();
            setupResizableMap();
            // Fetch CSRF token for admin POSTs
            fetch('/auth/csrf-token', { credentials: 'include' })
                .then(r => r.ok ? r.json() : null)
                .then(d => { if (d?.csrf_token) csrfToken = d.csrf_token; })
                .catch(() => {});
        });

        // Cleanup on page unload
        window.addEventListener('beforeunload', function() {
            if (window.routeElevationChart) {
                window.routeElevationChart.destroy();
                window.routeElevationChart = null;
            }
        });

        // Fetch and attach geometry for routes if missing
        async function attachGeometriesToRoutes(routes) {
            try {
                const tasks = routes.map(async (r) => {
                    try {
                        const rid = getRouteId(r);
                        if (!rid || r.geometry) return;
                        const res = await fetch(`${apiBase}/routes/${rid}/geometry`, { credentials: 'include' });
                        if (!res.ok) {
                            if (res.status === 404) {
                                // Silently ignore 404s for routes without geometry
                                return;
                            }
                            console.warn(`Failed to fetch geometry for route ${rid}: ${res.status}`);
                            return;
                        }
                        const g = await res.json();
                        if (g && g.geometry) {
                            let geo = g.geometry;
                            if (typeof geo === 'string') {
                                try { geo = JSON.parse(geo); } catch(e) { /* ignore */ }
                            }
                            r.geometry = geo || r.geometry;
                            if (g.total_distance != null) r.total_distance = g.total_distance;
                            if (g.estimated_duration != null) r.estimated_duration = g.estimated_duration;
                        }
                    } catch(e) { /* ignore per route */ }
                });
                await Promise.all(tasks);
            } catch (e) {
                console.warn('attachGeometriesToRoutes failed:', e);
            }
        }

        // Initialize Leaflet map
        function initializeMap() {
            console.log('Initializing map...');
            const mapContainer = document.getElementById('routeMap');
            console.log('Map container:', mapContainer, 'Visible:', mapContainer ? mapContainer.offsetHeight : 'N/A');
            
            map = L.map('routeMap').setView([38.7312, 34.4547], 10);
            console.log('Map object created:', map);
            
            L.tileLayer('https://{s}.tile.openstreetmap.org/{z}/{x}/{y}.png', {
                attribution: '© OpenStreetMap contributors'
            }).addTo(map);
            // Layer for POI markers of the selected route
            poiMarkersLayer = L.layerGroup().addTo(map);

            // Initialize elevation chart
            if (window.ElevationChart) {
                window.routeElevationChart = new ElevationChart('routeElevationChartContainer', map);
            }
            
            // Force map size invalidation after a short delay
            setTimeout(() => {
                if (map) {
                    map.invalidateSize();
                    console.log('Map size invalidated');
                }
            }, 100);

            // Add map click handler
            map.on('click', function(e) {
                // Handle map interactions
            });
        }

        // Setup event listeners
        function setupEventListeners() {
            // Search input with debouncing
            document.getElementById('routeSearch').addEventListener('input', handleSearch);
            
            // Filter change handlers
            document.getElementById('typeFilter').addEventListener('change', applyFilters);
            document.getElementById('difficultyFilter').addEventListener('change', applyFilters);
            document.getElementById('durationFilter').addEventListener('change', applyFilters);
            document.getElementById('sortFilter').addEventListener('change', applyFilters);
        }

        // Load routes from API
        async function loadRoutes() {
            // Rate limiting kontrolü - Geliştirme için devre dışı
            // const now = Date.now();
            // if (loadingInProgress || (now - lastLoadTime) < minLoadInterval) {
            //     console.log('Rota yükleme rate limit nedeniyle atlandı');
            //     return;
            // }
            
            // loadingInProgress = true;  // Geliştirme için devre dışı
            // lastLoadTime = now;
            
            try {
                showLoading();
                const response = await rateLimitedFetch(`${apiBase}/admin/routes`, { credentials: 'include' });
                const data = await response.json();
                
                if (response.ok) {
                    if (Array.isArray(data)) {
                        allRoutes = data;
                    } else if (Array.isArray(data.routes)) {
                        allRoutes = data.routes;
                    } else if (Array.isArray(data.results)) {
                        allRoutes = data.results;
                    } else {
                        // Fallback: try to consolidate values if grouped
                        allRoutes = [];
                        Object.values(data || {}).forEach(val => {
                            if (Array.isArray(val)) allRoutes = allRoutes.concat(val);
                        });
                    }
                    console.log('Loaded routes:', allRoutes.map(r => ({id: getRouteId(r), name: r.name})));
                    filteredRoutes = [...allRoutes];
                    console.log('Filtered routes:', filteredRoutes.map(r => ({id: getRouteId(r), name: r.name})));
                    displayRoutes();
                    // Rotaları otomatik olarak haritaya yükleme - devre dışı bırakıldı
                    // await attachGeometriesToRoutes(filteredRoutes);
                    // updateMapRoutes();
                    
                    // Auto-focus sadece seçili rota varsa
                    // setTimeout(() => {
                    //     if (Object.keys(routeLayers).length > 0) {
                    //         fitMapToRoutes();
                    //     }
                    // }, 1000);
                } else {
                    throw new Error(data.error || 'Rotalar yüklenemedi');
                }
            } catch (error) {
                console.error('Routes load error:', error);
                showError('Rotalar yüklenirken hata oluştu: ' + error.message);
            } finally {
                loadingInProgress = false;
            }
        }

        // Display routes in sidebar
        function displayRoutes() {
            const container = document.getElementById('routeListContainer');
            
            if (filteredRoutes.length === 0) {
                container.innerHTML = `
                    <div class="empty-workspace">
                        <i class="fas fa-route"></i>
                        <h5>Rota bulunamadı</h5>
                        <p>Arama kriterlerinizi değiştirin veya yeni rota oluşturun</p>
                    </div>
                `;
                return;
            }

            container.innerHTML = filteredRoutes.map(route => {
                const rid = getRouteId(route);
                return `
                <div class="route-item ${selectedRoutes.has(rid) ? 'selected' : ''}" 
                     data-route-id="${rid}" role="button" tabindex="0" onclick="selectRoute(${rid}); return false;"
                     ondblclick="showRouteDetailsPopup(${rid}); return false;">
                    <input type="checkbox" class="route-checkbox" 
                           ${selectedRoutes.has(rid) ? 'checked' : ''}
                           onclick="toggleRouteSelection(event, ${rid}); return false;">
                    
                    <div class="route-item-header">
                        <h4 class="route-item-title">${escapeHtml(route.name)}</h4>
                        <div class="route-item-actions">
                            ${(!route.geometry || (route.geometry && !route.geometry.geometry && !route.geometry.type)) ? '<span class="badge bg-warning" title="Harita geometrisi yok">Geometri Yok</span>' : ''}
                            <button class="btn-route-info" onclick="showRouteDetailsPopup(${rid}); event.stopPropagation(); return false;" title="Rota Detayları">
                                <i class="fas fa-info-circle"></i>
                            </button>
                        </div>
                    </div>
                    
                    <div class="route-type-badge route-type-${route.route_type}">
                        ${ROUTE_TYPES[route.route_type]?.icon || '🗺️'} 
                        ${ROUTE_TYPES[route.route_type]?.name || route.route_type}
                    </div>
                    
                    <div class="route-description">
                        ${escapeHtml(route.description || 'Açıklama bulunmuyor')}
                    </div>
                    
                    <div class="route-stats">
                        <div class="route-stat">
                            <i class="fas fa-clock route-stat-icon"></i>
                            <span>${route.estimated_duration || 0} dk</span>
                        </div>
                        <div class="route-stat">
                            <i class="fas fa-route route-stat-icon"></i>
                            <span>${(route.total_distance || 0).toFixed(2)} km</span>
                        </div>
                        <div class="route-stat">
                            <i class="fas fa-mountain route-stat-icon"></i>
                            <span>${route.elevation_gain || 0} m</span>
                        </div>
                        <div class="route-stat">
                            <i class="fas fa-star route-stat-icon"></i>
                            <span class="difficulty-stars">${getDifficultyStars(route.difficulty_level)}</span>
                        </div>
                    </div>
                    
                    ${route.is_circular ? '<div class="badge bg-info">Dairesel</div>' : ''}
                    ${route.tags ? `<div class="route-tags">${route.tags}</div>` : ''}
                </div>`;
            }).join('');

            updateBulkActions();
        }

        // Handle search with debouncing
        function handleSearch() {
            clearTimeout(searchTimeout);
            searchTimeout = setTimeout(() => {
                applyFilters();
            }, 800); // Arama için daha uzun bekleme süresi
        }

        // Apply all filters
        async function applyFilters() {
            const searchTerm = document.getElementById('routeSearch').value.toLowerCase();
            const typeFilter = document.getElementById('typeFilter').value;
            const difficultyFilter = document.getElementById('difficultyFilter').value;
            const durationFilter = document.getElementById('durationFilter').value;
            const sortFilter = document.getElementById('sortFilter').value;

            // Filter routes
            filteredRoutes = allRoutes.filter(route => {
                // Search filter
                if (searchTerm && !route.name.toLowerCase().includes(searchTerm) && 
                    !route.description?.toLowerCase().includes(searchTerm) &&
                    !route.tags?.toLowerCase().includes(searchTerm)) {
                    return false;
                }

                // Type filter
                if (typeFilter && route.route_type !== typeFilter) {
                    return false;
                }

                // Difficulty filter
                if (difficultyFilter && route.difficulty_level != difficultyFilter) {
                    return false;
                }

                // Duration filter
                if (durationFilter && route.estimated_duration > parseInt(durationFilter)) {
                    return false;
                }

                return true;
            });

        // --- Helpers: ID and parsing ---
        function getRouteId(route) {
            return route?.id ?? route?._id ?? route?.route_id ?? null;
        }

        function getPoiId(poi) {
            // Try different ID field names in order of preference
            return poi?.id ?? poi?._id ?? poi?.poi_id ?? null;
        }

            // Sort routes
            filteredRoutes.sort((a, b) => {
                switch (sortFilter) {
                    case 'name_asc':
                        return a.name.localeCompare(b.name);
                    case 'name_desc':
                        return b.name.localeCompare(a.name);
                    case 'created_desc':
                        return new Date(b.created_at) - new Date(a.created_at);
                    case 'created_asc':
                        return new Date(a.created_at) - new Date(b.created_at);
                    case 'difficulty_asc':
                        return a.difficulty_level - b.difficulty_level;
                    case 'difficulty_desc':
                        return b.difficulty_level - a.difficulty_level;
                    case 'duration_asc':
                        return (a.estimated_duration || 0) - (b.estimated_duration || 0);
                    case 'duration_desc':
                        return (b.estimated_duration || 0) - (a.estimated_duration || 0);
                    default:
                        return 0;
                }
            });

            displayRoutes();
            // Filtreleme sırasında da otomatik harita güncelleme devre dışı
            // await attachGeometriesToRoutes(filteredRoutes);
            
            // Sadece seçili rota varsa haritayı güncelle
            // if (!currentRoute) {
            //     updateMapRoutes();
            // }
        }

        // Select a route
        function selectRoute(routeId) {
            currentRoute = allRoutes.find(r => getRouteId(r) === routeId);
            if (currentRoute) {
                // Update UI selection
                document.querySelectorAll('.route-item').forEach(item => {
                    item.classList.remove('selected');
                });
                const selectedElement = document.querySelector(`[data-route-id="${routeId}"]`);
                if (selectedElement) {
                    selectedElement.classList.add('selected');
                }

                // Display route details in workspace
                displayRouteDetails(currentRoute);

                // Highlight and focus on the selected route
                highlightAndFocusRoute(currentRoute);
            }
        }

        // Toggle route selection for bulk operations
        function toggleRouteSelection(event, routeId) {
            event.stopPropagation();
            
            if (selectedRoutes.has(routeId)) {
                selectedRoutes.delete(routeId);
            } else {
                selectedRoutes.add(routeId);
            }
            
            updateBulkActions();
            displayRoutes();
            // When checkboxes change, redraw map for selected set
            updateMapRoutes();
        }

        // Update bulk actions visibility and count
        function updateBulkActions() {
            const bulkActions = document.getElementById('bulkActions');
            const bulkCount = document.getElementById('bulkCount');
            
            if (selectedRoutes.size > 0) {
                bulkActions.classList.add('show');
                bulkCount.textContent = `${selectedRoutes.size} rota seçildi`;
            } else {
                bulkActions.classList.remove('show');
            }
        }

        // Clear selection
        function clearSelection() {
            selectedRoutes.clear();
            updateBulkActions();
            displayRoutes();
        }

        // Clear route selection and show all routes
        function clearRouteSelection() {
            currentRoute = null;
            
            // Update map title
            updateMapTitle();
            
            // Remove UI selection
            document.querySelectorAll('.route-item').forEach(item => {
                item.classList.remove('selected');
            });
            
            // Reset all route styles to normal
            Object.entries(routeLayers).forEach(([id, layer]) => {
                const routeData = allRoutes.find(r => String(getRouteId(r)) === String(id));
                if (routeData) {
                    const color = ROUTE_TYPES[routeData.route_type]?.color || '#2563eb';
                    layer.setStyle({
                        color: color,
                        weight: 3,
                        opacity: 0.7
                    });
                }
            });
            
            // Clear POI markers
            if (poiMarkersLayer) {
                poiMarkersLayer.clearLayers();
            }
            
            // Show empty workspace
            document.getElementById('workspaceContent').innerHTML = `
                <div class="empty-workspace">
                    <i class="fas fa-route"></i>
                    <h4>Rota Seçin</h4>
                    <p>Detayları görüntülemek için sol taraftan bir rota seçin</p>
                </div>
            `;
            
            // Hide workspace actions
            document.getElementById('workspaceActions').style.display = 'none';
            
            // Fit map to all routes
            fitMapToRoutes();
        }

        // Display route details in workspace
        function displayRouteDetails(route) {
            const workspaceTitle = document.getElementById('workspaceTitle');
            const workspaceActions = document.getElementById('workspaceActions');
            const workspaceContent = document.getElementById('workspaceContent');

            workspaceTitle.textContent = route.name;
            workspaceActions.style.display = 'flex';

            workspaceContent.innerHTML = `
                <div class="route-detail-view">
                    <div class="route-detail-header">
                        <div class="route-type-badge route-type-${route.route_type}">
                            ${ROUTE_TYPES[route.route_type]?.icon || '🗺️'} 
                            ${ROUTE_TYPES[route.route_type]?.name || route.route_type}
                        </div>
                        <div class="difficulty-display">
                            <span class="difficulty-stars">${getDifficultyStars(route.difficulty_level)}</span>
                            <span class="difficulty-text">Zorluk: ${route.difficulty_level}/5</span>
                        </div>
                    </div>

                    <div class="route-description-full">
                        <h5><i class="fas fa-info-circle me-2"></i>Açıklama</h5>
                        <p>${escapeHtml(route.description || 'Açıklama bulunmuyor')}</p>
                    </div>

                    <div class="route-statistics">
                        <h5><i class="fas fa-chart-bar me-2"></i>İstatistikler</h5>
                        <div class="stats-grid">
                            <div class="stat-card">
                                <div class="stat-icon">
                                    <i class="fas fa-clock"></i>
                                </div>
                                <div class="stat-info">
                                    <div class="stat-value">${route.estimated_duration || 0}</div>
                                    <div class="stat-label">Dakika</div>
                                </div>
                            </div>
                            <div class="stat-card">
                                <div class="stat-icon">
                                    <i class="fas fa-route"></i>
                                </div>
                                <div class="stat-info">
                                    <div class="stat-value">${(route.total_distance || 0).toFixed(2)}</div>
                                    <div class="stat-label">Kilometre</div>
                                </div>
                            </div>
                            <div class="stat-card">
                                <div class="stat-icon">
                                    <i class="fas fa-mountain"></i>
                                </div>
                                <div class="stat-info">
                                    <div class="stat-value">${route.elevation_gain || 0}</div>
                                    <div class="stat-label">Yükselti (m)</div>
                                </div>
                            </div>
                            <div class="stat-card">
                                <div class="stat-icon">
                                    <i class="fas fa-map-marker-alt"></i>
                                </div>
                                <div class="stat-info">
                                    <div class="stat-value">${route.poi_count || 0}</div>
                                    <div class="stat-label">POI Sayısı</div>
                                </div>
                            </div>
                        </div>
                    </div>

                    ${route.tags ? `
                        <div class="route-tags-section">
                            <h5><i class="fas fa-tags me-2"></i>Etiketler</h5>
                            <div class="tags-container">
                                ${route.tags.split(',').map(tag => 
                                    `<span class="tag-chip">${escapeHtml(tag.trim())}</span>`
                                ).join('')}
                            </div>
                        </div>
                    ` : ''}

                    <div class="route-metadata">
                        <h5><i class="fas fa-info me-2"></i>Metadata</h5>
                        <div class="metadata-grid">
                            <div class="metadata-item">
                                <strong>Oluşturulma:</strong>
                                <span>${formatDate(route.created_at)}</span>
                            </div>
                            <div class="metadata-item">
                                <strong>Güncellenme:</strong>
                                <span>${formatDate(route.updated_at)}</span>
                            </div>
                            <div class="metadata-item">
                                <strong>Dairesel Rota:</strong>
                                <span>${route.is_circular ? 'Evet' : 'Hayır'}</span>
                            </div>
                            ${route.import_source ? `
                                <div class="metadata-item">
                                    <strong>Import Kaynağı:</strong>
                                    <span>${escapeHtml(route.import_source)}</span>
                                </div>
                            ` : ''}
                        </div>
                    </div>
                </div>
            `;

            // Add CSS for route detail view
            addRouteDetailStyles();
            
            // Load elevation chart for route manager
            if (window.ElevationChart && route) {
                setTimeout(async () => {
                    if (!window.routeElevationChart) {
                        window.routeElevationChart = new ElevationChart('routeElevationChartContainer', map);
                    }

<<<<<<< HEAD
                    if (route.elevation_profile && route.elevation_profile.points) {
                        await window.routeElevationChart.loadElevationProfile(route.elevation_profile);
                    } else if (route.geometry) {
=======
                    if (route.geometry) {
>>>>>>> 75bb9870
                        await window.routeElevationChart.loadRouteElevation({
                            geometry: route.geometry
                        });
                    } else if (route.pois && route.pois.length > 0) {
                        await window.routeElevationChart.loadRouteElevation({
                            pois: route.pois.map(poi => ({
                                name: poi.name,
                                latitude: poi.latitude || poi.lat,
                                longitude: poi.longitude || poi.lng || poi.lon
                            }))
                        });
                    }
                }, 500);
            }
        }

        // Show route details in a popup modal
        function showRouteDetailsPopup(routeId) {
            const route = allRoutes.find(r => getRouteId(r) === routeId);
            if (!route) {
                console.error('Route not found:', routeId);
                return;
            }

            const modalHtml = `
                <div class="modal fade" id="routeDetailsModal" tabindex="-1">
                    <div class="modal-dialog modal-lg">
                        <div class="modal-content">
                            <div class="modal-header">
                                <h5 class="modal-title">
                                    <i class="fas fa-route me-2"></i>
                                    Rota Detayları - ${escapeHtml(route.name)}
                                </h5>
                                <button type="button" class="btn-close" data-bs-dismiss="modal"></button>
                            </div>
                            <div class="modal-body">
                                <div class="route-detail-popup">
                                    <div class="route-detail-header">
                                        <div class="route-type-badge route-type-${route.route_type}">
                                            ${ROUTE_TYPES[route.route_type]?.icon || '🗺️'} 
                                            ${ROUTE_TYPES[route.route_type]?.name || route.route_type}
                                        </div>
                                        <div class="difficulty-display">
                                            <span class="difficulty-stars">${getDifficultyStars(route.difficulty_level)}</span>
                                            <span class="difficulty-text">Zorluk: ${route.difficulty_level}/5</span>
                                        </div>
                                    </div>

                                    <div class="route-description-full">
                                        <h6><i class="fas fa-info-circle me-2"></i>Açıklama</h6>
                                        <p>${escapeHtml(route.description || 'Açıklama bulunmuyor')}</p>
                                    </div>

                                    <div class="route-statistics">
                                        <h6><i class="fas fa-chart-bar me-2"></i>İstatistikler</h6>
                                        <div class="stats-grid-popup">
                                            <div class="stat-card-popup">
                                                <div class="stat-icon">
                                                    <i class="fas fa-clock"></i>
                                                </div>
                                                <div class="stat-info">
                                                    <div class="stat-value">${route.estimated_duration || 0}</div>
                                                    <div class="stat-label">Dakika</div>
                                                </div>
                                            </div>
                                            <div class="stat-card-popup">
                                                <div class="stat-icon">
                                                    <i class="fas fa-route"></i>
                                                </div>
                                                <div class="stat-info">
                                                    <div class="stat-value">${(route.total_distance || 0).toFixed(2)}</div>
                                                    <div class="stat-label">Kilometre</div>
                                                </div>
                                            </div>
                                            <div class="stat-card-popup">
                                                <div class="stat-icon">
                                                    <i class="fas fa-mountain"></i>
                                                </div>
                                                <div class="stat-info">
                                                    <div class="stat-value">${route.elevation_gain || 0}</div>
                                                    <div class="stat-label">Yükselti (m)</div>
                                                </div>
                                            </div>
                                            <div class="stat-card-popup">
                                                <div class="stat-icon">
                                                    <i class="fas fa-map-marker-alt"></i>
                                                </div>
                                                <div class="stat-info">
                                                    <div class="stat-value">${route.poi_count || 0}</div>
                                                    <div class="stat-label">POI Sayısı</div>
                                                </div>
                                            </div>
                                        </div>
                                    </div>

                                    ${route.tags ? `
                                        <div class="route-tags-section">
                                            <h6><i class="fas fa-tags me-2"></i>Etiketler</h6>
                                            <div class="tags-container">
                                                ${route.tags.split(',').map(tag => 
                                                    `<span class="tag-chip">${escapeHtml(tag.trim())}</span>`
                                                ).join('')}
                                            </div>
                                        </div>
                                    ` : ''}

                                    <div class="route-metadata">
                                        <h6><i class="fas fa-info me-2"></i>Metadata</h6>
                                        <div class="metadata-grid-popup">
                                            <div class="metadata-item">
                                                <strong>Oluşturulma:</strong>
                                                <span>${formatDate(route.created_at)}</span>
                                            </div>
                                            <div class="metadata-item">
                                                <strong>Güncellenme:</strong>
                                                <span>${formatDate(route.updated_at)}</span>
                                            </div>
                                            <div class="metadata-item">
                                                <strong>Dairesel Rota:</strong>
                                                <span>${route.is_circular ? 'Evet' : 'Hayır'}</span>
                                            </div>
                                            ${route.import_source ? `
                                                <div class="metadata-item">
                                                    <strong>Import Kaynağı:</strong>
                                                    <span>${escapeHtml(route.import_source)}</span>
                                                </div>
                                            ` : ''}
                                        </div>
                                    </div>
                                </div>
                            </div>
                            <div class="modal-footer">
                                <button type="button" class="btn btn-primary" onclick="selectRouteFromPopup(${routeId})">
                                    <i class="fas fa-eye me-1"></i>Rotayı Seç ve Görüntüle
                                </button>
                                <button type="button" class="btn btn-secondary" data-bs-dismiss="modal">Kapat</button>
                            </div>
                        </div>
                    </div>
                </div>
            `;

            // Remove existing modal if any
            const existingModal = document.getElementById('routeDetailsModal');
            if (existingModal) {
                existingModal.remove();
            }

            // Add modal to body
            document.body.insertAdjacentHTML('beforeend', modalHtml);

            // Show modal
            const modal = new bootstrap.Modal(document.getElementById('routeDetailsModal'));
            modal.show();
        }

        // Select route from popup and close modal
        function selectRouteFromPopup(routeId) {
            // Close modal
            const modal = bootstrap.Modal.getInstance(document.getElementById('routeDetailsModal'));
            if (modal) modal.hide();
            
            // Select the route
            selectRoute(routeId);
        }

        // Add styles for route detail view
        function addRouteDetailStyles() {
            if (document.getElementById('routeDetailStyles')) return;

            const style = document.createElement('style');
            style.id = 'routeDetailStyles';
            style.textContent = `
                .route-detail-view {
                    padding: 0;
                }

                .route-detail-header {
                    display: flex;
                    justify-content: space-between;
                    align-items: center;
                    margin-bottom: 1.5rem;
                    padding-bottom: 1rem;
                    border-bottom: 2px solid var(--route-border);
                }

                .difficulty-display {
                    text-align: right;
                }

                .difficulty-text {
                    display: block;
                    font-size: 0.85rem;
                    color: var(--route-secondary);
                    margin-top: 0.25rem;
                }

                .route-description-full {
                    margin-bottom: 1.5rem;
                }

                .route-description-full h5 {
                    color: var(--route-dark);
                    margin-bottom: 0.75rem;
                }

                .route-description-full p {
                    color: var(--route-secondary);
                    line-height: 1.6;
                }

                .stats-grid {
                    display: grid;
                    grid-template-columns: repeat(auto-fit, minmax(150px, 1fr));
                    gap: 1rem;
                    margin-bottom: 1.5rem;
                }

                .stat-card {
                    background: var(--route-light);
                    border-radius: var(--route-radius);
                    padding: 1rem;
                    display: flex;
                    align-items: center;
                    gap: 0.75rem;
                    border: 2px solid var(--route-border);
                    transition: var(--route-transition);
                }

                .stat-card:hover {
                    border-color: var(--route-primary);
                    transform: translateY(-2px);
                }

                .stat-icon {
                    width: 40px;
                    height: 40px;
                    background: var(--route-primary);
                    color: white;
                    border-radius: 50%;
                    display: flex;
                    align-items: center;
                    justify-content: center;
                    font-size: 1.1rem;
                }

                .stat-value {
                    font-size: 1.25rem;
                    font-weight: 700;
                    color: var(--route-dark);
                }

                .stat-label {
                    font-size: 0.8rem;
                    color: var(--route-secondary);
                }

                .route-tags-section {
                    margin-bottom: 1.5rem;
                }

                .route-tags-section h5 {
                    color: var(--route-dark);
                    margin-bottom: 0.75rem;
                }

                .tags-container {
                    display: flex;
                    flex-wrap: wrap;
                    gap: 0.5rem;
                }

                .tag-chip {
                    background: var(--route-primary);
                    color: white;
                    padding: 0.25rem 0.75rem;
                    border-radius: 15px;
                    font-size: 0.8rem;
                    font-weight: 500;
                }

                .route-metadata h5 {
                    color: var(--route-dark);
                    margin-bottom: 0.75rem;
                }

                .metadata-grid {
                    display: grid;
                    gap: 0.5rem;
                }

                .metadata-item {
                    display: flex;
                    justify-content: space-between;
                    padding: 0.5rem;
                    background: var(--route-light);
                    border-radius: var(--route-radius);
                    border: 1px solid var(--route-border);
                }

                .metadata-item strong {
                    color: var(--route-dark);
                }

                .metadata-item span {
                    color: var(--route-secondary);
                }
            `;
            document.head.appendChild(style);
        }

        // Update map with filtered routes
        async function updateMapRoutes() {
            console.log('=== updateMapRoutes called ===');
            console.log('filteredRoutes count:', filteredRoutes.length);
            console.log('map object:', map);
            console.log('routeLayers before clear:', Object.keys(routeLayers));
            
            // Clear existing route layers
            Object.values(routeLayers).forEach(layer => {
                map.removeLayer(layer);
            });
            routeLayers = {};
            console.log('Route layers cleared');

            // Determine which routes to draw (reverted to drawing all filtered routes)
            const drawingRoutes = filteredRoutes;
            console.log('Drawing filteredRoutes:', drawingRoutes.map(r => getRouteId(r)));

            // Add chosen routes to map
            for (const route of drawingRoutes) {
                console.log('Processing route:', route.name, 'ID:', getRouteId(route));
                const color = ROUTE_TYPES[route.route_type]?.color || '#2563eb';
                let layer = null;
                try {
                    if (route.geometry) {
                        let geo = route.geometry;
                        console.log('Original geometry for route', route.name, ':', geo);
                        if (typeof geo === 'string') {
                            try { geo = JSON.parse(geo); } catch (e) { console.warn('geometry not JSON string:', e); }
                        }
                        
                        // Handle nested geometry structure from API
                        if (geo && geo.geometry && geo.geometry.type && geo.geometry.coordinates) {
                            geo = geo.geometry; // Extract the actual GeoJSON
                        }
                        
                        console.log('Parsed geometry:', geo);
                        if (geo && typeof geo === 'object' && !Array.isArray(geo) && geo.type && geo.coordinates) {
                            // Valid GeoJSON object
                            console.log('Attempting L.geoJSON with valid GeoJSON:', geo);
                            layer = L.geoJSON(geo, { style: { color, weight: 3, opacity: 0.7 } });
                            console.log('L.geoJSON layer created:', layer ? 'SUCCESS' : 'FAILED');
                            
                            if (layer) {
                                layer.bindPopup(`
                                    <strong>${escapeHtml(route.name)}</strong><br>
                                    ${ROUTE_TYPES[route.route_type]?.name || route.route_type}<br>
                                    ${route.estimated_duration || 0} dakika
                                `);
                                
                                const rid = getRouteId(route);
                                routeLayers[rid] = layer;
                                layer.addTo(map);
                                console.log('Static geometry layer added for route:', route.name, 'ID:', rid);
                            }
                        } else if (Array.isArray(geo)) {
                            // Assume array of [lng, lat] or [lat, lng]
                            const latlngs = geo.map(p => {
                                if (Array.isArray(p)) {
                                    const a = Number(p[0]);
                                    const b = Number(p[1]);
                                    if (!isNaN(a) && !isNaN(b)) {
                                        if (a >= -180 && a <= 180 && b >= -90 && b <= 90) {
                                            return [b, a];
                                        }
                                        return [a, b];
                                    }
                                }
                                return [p.lat || p.latitude, p.lng || p.longitude];
                            });
                            layer = L.polyline(latlngs, { color, weight: 3, opacity: 0.7 });
                        }
                    } else {
                        console.log('No geometry found for route:', route.name, 'trying POI fallback directly...');
                        // Try POI fallback immediately for routes without geometry
                        const rid = getRouteId(route);
                        if (rid) {
                            try {
                                const rd = await fetch(`${apiBase}/admin/routes/${rid}`, { credentials: 'include' });
                                if (rd.ok) {
                                    const rj = await rd.json();
                                    console.log('Direct POI route detail response:', rj);
                                    const pois = Array.isArray(rj?.pois) ? rj.pois : [];
                                    console.log('Direct POI found for route:', pois.length);
                                    if (pois.length >= 2) {
                                        const latlngs = pois
                                            .sort((a, b) => (a.order_in_route || 0) - (b.order_in_route || 0))
                                            .map(p => [Number(p.lat || p.latitude), Number(p.lon || p.longitude)])
                                            .filter(arr => Number.isFinite(arr[0]) && Number.isFinite(arr[1]));
                                        console.log('Direct POI valid coordinates:', latlngs);
                                        if (latlngs.length >= 2) {
                                            // Use smart routing API to get real road network route
                                            try {
                                                const waypoints = pois
                                                    .sort((a, b) => (a.order_in_route || 0) - (b.order_in_route || 0))
                                                    .map(p => ({
                                                        lat: Number(p.lat || p.latitude),
                                                        lng: Number(p.lon || p.longitude),
                                                        name: p.name
                                                    }))
                                                    .filter(wp => Number.isFinite(wp.lat) && Number.isFinite(wp.lng));
                                                    
                                                console.log('Creating smart route with waypoints:', waypoints);
                                                
                                                const routeResponse = await fetch('/api/route/smart', {
                                                    method: 'POST',
                                                    headers: { 'Content-Type': 'application/json' },
                                                    credentials: 'include',
                                                    body: JSON.stringify({ waypoints })
                                                });
                                                
                                                if (routeResponse.ok) {
                                    const routeData = await routeResponse.json();
                                    console.log('Smart route response:', routeData);
                                    console.log('Route data structure:', Object.keys(routeData));
                                    console.log('Route.route structure:', routeData.route ? Object.keys(routeData.route) : 'no route key');
                                    
                                    // Check ALL possible response structures
                                    let allCoords = [];
                                    
                                    // Prefer route.segments[].coordinates [{lat,lng}, ...]
                                    if (routeData.route && Array.isArray(routeData.route.segments) && routeData.route.segments.length > 0) {
                                        routeData.route.segments.forEach(seg => {
                                            if (Array.isArray(seg?.coordinates) && seg.coordinates.length > 0) {
                                                seg.coordinates.forEach(pt => {
                                                    const lat = Number(pt.lat);
                                                    const lng = Number(pt.lng);
                                                    if (Number.isFinite(lat) && Number.isFinite(lng)) allCoords.push([lat, lng]);
                                                });
                                            }
                                        });
                                        console.log('Using route.segments.coordinates:', allCoords.length);
                                    } else if (routeData.route && routeData.route.geometry && Array.isArray(routeData.route.geometry)) {
                                        allCoords = routeData.route.geometry;
                                        console.log('Using route.geometry:', allCoords.length);
                                    } else if (routeData.route && routeData.route.coordinates && Array.isArray(routeData.route.coordinates)) {
                                        allCoords = routeData.route.coordinates;
                                        console.log('Using route.coordinates:', allCoords.length);
                                    } else if (routeData.segments && Array.isArray(routeData.segments)) {
                                        routeData.segments.forEach(segment => {
                                            if (Array.isArray(segment)) allCoords.push(...segment);
                                        });
                                        console.log('Using segments:', allCoords.length);
                                    } else if (routeData.route && routeData.route.segments && Array.isArray(routeData.route.segments)) {
                                        routeData.route.segments.forEach(segment => {
                                            if (Array.isArray(segment)) allCoords.push(...segment);
                                        });
                                        console.log('Using route.segments (array arrays):', allCoords.length);
                                    } else {
                                        console.log('No recognized route format found, trying fallback to waypoints');
                                        // Fallback: use original waypoints
                                        allCoords = waypoints.map(wp => [wp.lat, wp.lng]);
                                    }
                                    
                                    if (allCoords.length >= 2) {
                                        layer = L.polyline(allCoords, { color, weight: 4, opacity: 0.8 });
                                        layer.bindPopup(`
                                            <strong>${escapeHtml(route.name)}</strong><br>
                                            ${ROUTE_TYPES[route.route_type]?.name || route.route_type}<br>
                                            ${Math.round(routeData.total_distance || 0)} km<br>
                                            ${Math.round(routeData.estimated_time || 0)} dakika<br>
                                            <small>Yol ağından hesaplandı</small>
                                        `);
                                        routeLayers[rid] = layer;
                                        layer.addTo(map);
                                        console.log('Smart route added for:', route.name);
                                    }
                                } else {
                                    throw new Error('Smart route API failed');
                                }
                                            } catch (smartRouteError) {
                                                console.warn('Smart route failed, falling back to simple polyline:', smartRouteError);
                                                // Fallback to simple polyline
                                                layer = L.polyline(latlngs, { color, weight: 4, opacity: 0.8 });
                                                layer.bindPopup(`
                                                    <strong>${escapeHtml(route.name)}</strong><br>
                                                    ${ROUTE_TYPES[route.route_type]?.name || route.route_type}<br>
                                                    ${route.estimated_duration || 0} dakika<br>
                                                    <small>Düz çizgi (yol ağı bulunamadı)</small>
                                                `);
                                                routeLayers[rid] = layer;
                                                layer.addTo(map);
                                                console.log('Fallback polyline added for route:', route.name);
                                            }
                                        }
                                    }
                                }
                            } catch (e) {
                                console.warn('Direct POI fallback failed:', e);
                            }
                        }
                        
                        // Original geometry fetch fallback
                        // Try lazy fetch of geometry and retry once
                        try {
                            const rid = getRouteId(route);
                            if (rid) {
                                console.log('Fetching geometry for route ID:', rid);
                                const res = await fetch(`${apiBase}/routes/${rid}/geometry`, { credentials: 'include' });
                                if (res.ok) {
                                    const g = await res.json();
                                    console.log('Geometry response:', g);
                                    if (g && g.geometry) {
                                        let geo = g.geometry;
                                        if (typeof geo === 'string') {
                                            try { geo = JSON.parse(geo); } catch(e) {}
                                        }
                                        route.geometry = geo;
                                        // Retry build
                                        if (geo && typeof geo === 'object') {
                                            layer = L.geoJSON(geo, { style: { color, weight: 3, opacity: 0.7 } });
                                        }
                                        if (layer) {
                                            layer.bindPopup(`
                                                <strong>${escapeHtml(route.name)}</strong><br>
                                                ${ROUTE_TYPES[route.route_type]?.name || route.route_type}<br>
                                                ${route.estimated_duration || 0} dakika
                                            `);
                                } else if (res.status === 404) {
                                    console.warn(`Route ${rid} geometry not found (404) - skipping map display`);
                                    // Route has no geometry, skip adding to map but don't show error
                                    continue;
                                } else {
                                    console.error(`Failed to fetch geometry for route ${rid}: ${res.status}`);
                                    continue;
                                            const rid2 = getRouteId(route);
                                            routeLayers[rid2] = layer;
                                            layer.addTo(map);
                                        }
                                    }
                                }
                            }
                        } catch (e) {
                            console.warn('Lazy geometry fetch failed:', e);
                        }
                    }
                } catch (error) {
                    console.warn('Route geometry parse error:', error);
                    console.log('ERROR CAUGHT! Now trying POI fallback for route:', route.name);
                    const rid = getRouteId(route);
                    console.log('Route ID for POI fallback:', rid);
                    if (rid) {
                        console.log('Geometry failed, trying POI fallback for route:', route.name);
                        try {
                            const rd = await fetch(`${apiBase}/admin/routes/${rid}`, { credentials: 'include' });
                            if (rd.ok) {
                                const rj = await rd.json();
                                console.log('Route detail response:', rj);
                                const pois = Array.isArray(rj?.pois) ? rj.pois : [];
                                console.log('Found POIs for route:', pois.length);
                                if (pois.length >= 2) {
                                    const latlngs = pois
                                        .sort((a, b) => (a.order_in_route || 0) - (b.order_in_route || 0))
                                        .map(p => [Number(p.lat || p.latitude), Number(p.lon || p.longitude)])
                                        .filter(arr => Number.isFinite(arr[0]) && Number.isFinite(arr[1]));
                                    console.log('Valid coordinates:', latlngs);
                                    if (latlngs.length >= 2) {
                                        // Smart routing for error fallback
                                        try {
                                            const waypoints = pois
                                                .sort((a, b) => (a.order_in_route || 0) - (b.order_in_route || 0))
                                                .map(p => ({
                                                    lat: Number(p.lat || p.latitude),
                                                    lng: Number(p.lon || p.longitude),
                                                    name: p.name
                                                }))
                                                .filter(wp => Number.isFinite(wp.lat) && Number.isFinite(wp.lng));
                                                
                                            const routeResponse = await fetch('/api/route/smart', {
                                                method: 'POST',
                                                headers: { 'Content-Type': 'application/json' },
                                                credentials: 'include',
                                                body: JSON.stringify({ waypoints })
                                            });
                                            
                                            if (routeResponse.ok) {
                                                const routeData = await routeResponse.json();
                                                if (routeData.route && Array.isArray(routeData.route.segments)) {
                                                    const coords = [];
                                                    routeData.route.segments.forEach(seg => {
                                                        if (Array.isArray(seg?.coordinates)) {
                                                            seg.coordinates.forEach(pt => {
                                                                const lat = Number(pt.lat);
                                                                const lng = Number(pt.lng);
                                                                if (Number.isFinite(lat) && Number.isFinite(lng)) coords.push([lat, lng]);
                                                            });
                                                        }
                                                    });
                                                    if (coords.length >= 2) {
                                                        layer = L.polyline(coords, { color, weight: 4, opacity: 0.8 });
                                                        layer.bindPopup(`
                                                            <strong>${escapeHtml(route.name)}</strong><br>
                                                            ${ROUTE_TYPES[route.route_type]?.name || route.route_type}<br>
                                                            <small>Yol ağından hesaplandı</small>
                                                        `);
                                                        routeLayers[rid] = layer;
                                                        layer.addTo(map);
                                                        console.log('Smart route added from error fallback:', route.name);
                                                    }
                                                }
                                            } else {
                                                throw new Error('Smart route failed');
                                            }
                                        } catch (smartError) {
                                            console.warn('Smart routing failed in error fallback, using simple polyline:', smartError);
                                            layer = L.polyline(latlngs, { color, weight: 4, opacity: 0.8 });
                                            layer.bindPopup(`
                                                <strong>${escapeHtml(route.name)}</strong><br>
                                                ${ROUTE_TYPES[route.route_type]?.name || route.route_type}<br>
                                                ${route.estimated_duration || 0} dakika<br>
                                                <small>Düz çizgi (yol ağı bulunamadı)</small>
                                            `);
                                            routeLayers[rid] = layer;
                                            layer.addTo(map);
                                            console.log('Final fallback polyline for route:', route.name);
                                        }
                                    }
                                }
                            }
                        } catch (e) {
                            console.warn('POI fallback failed:', e);
                        }
                    }
                }
            }

            // Fit map to show all drawn routes
            console.log('Total route layers added:', Object.keys(routeLayers).length);
            if (Object.keys(routeLayers).length > 0) {
                const group = new L.featureGroup(Object.values(routeLayers));
                map.fitBounds(group.getBounds(), { padding: [20, 20] });
                console.log('Map fitted to route bounds');
            } else {
                console.log('No route layers to display, invalidating map size');
                setTimeout(() => { try { map.invalidateSize(); } catch(e) {} }, 100);
            }
        }

        // Update map title based on selected route
        function updateMapTitle(route = null) {
            const mapTitle = document.getElementById('mapTitle');
            if (route) {
                mapTitle.innerHTML = `
                    <i class="fas fa-map me-2"></i>
                    <span style="color: ${ROUTE_TYPES[route.route_type]?.color || '#2563eb'}">
                        ${escapeHtml(route.name)}
                    </span>
                `;
            } else {
                mapTitle.innerHTML = `
                    <i class="fas fa-map me-2"></i>
                    Harita Görünümü
                `;
            }
        }

        // Highlight and focus on selected route - sadece seçili rotayı göster
        async function highlightAndFocusRoute(route) {
            console.log('Highlighting and focusing on route:', route.name);
            
            const rid = getRouteId(route);
            if (!rid) {
                console.warn('No route ID found');
                return;
            }

            // Update map title
            updateMapTitle(route);

            // Önce tüm rotaları haritadan kaldır
            clearAllRoutesFromMap();
            
            // Sadece seçili rotayı haritaya ekle
            await showSingleRouteOnMap(route);
            
            // Seçili rotanın POI'lerini yükle ve göster
            setTimeout(async () => {
                await loadAndDisplayRoutePOIs(rid);
            }, 100);
        }

        // Load and display POI markers for a specific route
        async function loadAndDisplayRoutePOIs(routeId) {
            if (!poiMarkersLayer) return;
            
            // Clear existing POI markers
            poiMarkersLayer.clearLayers();
            
            try {
                const routeDetailResp = await fetch(`${apiBase}/admin/routes/${routeId}`, { credentials: 'include' });
                
                if (routeDetailResp.ok) {
                    const routeDetail = await routeDetailResp.json();
                    const pois = Array.isArray(routeDetail?.pois) ? routeDetail.pois : [];
                    
                    if (pois.length > 0) {
                        console.log('Adding POI markers for route:', pois.length);
                        
                        // Sort POIs by order
                        const sortedPois = pois.sort((a, b) => (a.order_in_route || 0) - (b.order_in_route || 0));
                        
                        // Add POI markers with category icons
                        sortedPois.forEach((poi, index) => {
                            const lat = Number(poi.lat || poi.latitude);
                            const lng = Number(poi.lon || poi.longitude);
                            
                            if (Number.isFinite(lat) && Number.isFinite(lng)) {
                                // Get category info for custom icon
                                const category = POI_CATEGORIES[poi.category] || { 
                                    icon: 'map-marker-alt', 
                                    color: '#2563eb',
                                    name: poi.category || 'Kategori yok'
                                };

                                // Create custom POI icon
                                const customIcon = L.divIcon({
                                    className: 'custom-poi-marker',
                                    html: `
                                        <div class="poi-marker-container" style="background-color: ${category.color}">
                                            <i class="fas fa-${category.icon}"></i>
                                            <div class="poi-order-number">${poi.order_in_route || index + 1}</div>
                                        </div>
                                    `,
                                    iconSize: [35, 35],
                                    iconAnchor: [17, 35],
                                    popupAnchor: [0, -35]
                                });

                                const marker = L.marker([lat, lng], {
                                    icon: customIcon,
                                    title: poi.name || `POI ${index + 1}`
                                });
                                
                                marker.bindPopup(`
                                    <div class="poi-popup">
                                        <div class="poi-popup-header">
                                            <i class="fas fa-${category.icon}" style="color: ${category.color}"></i>
                                            <strong>${escapeHtml(poi.name || 'POI')}</strong>
                                        </div>
                                        <div class="poi-popup-category">${category.name}</div>
                                        ${poi.description ? `<div class="poi-popup-description">${escapeHtml(poi.description.substring(0, 100))}${poi.description.length > 100 ? '...' : ''}</div>` : ''}
                                        <div class="poi-popup-order">Sıra: ${poi.order_in_route || index + 1}</div>
                                    </div>
                                `);
                                
                                poiMarkersLayer.addLayer(marker);
                            }
                        });
                    }
                }
            } catch (error) {
                console.error('Error loading route POIs:', error);
            }
        }

        // Show selected route on map with focus
        async function showSelectedRouteOnMap(route) {
            console.log('=== showSelectedRouteOnMap called ===');
            console.log('Selected route:', route.name, 'ID:', getRouteId(route));
            
            const rid = getRouteId(route);
            if (!rid) {
                console.warn('No route ID found');
                return;
            }

            // Clear existing route layers to show only selected route
            Object.values(routeLayers).forEach(layer => {
                try { map.removeLayer(layer); } catch (e) {}
            });
            routeLayers = {};

            // Clear POI markers
            if (poiMarkersLayer) {
                poiMarkersLayer.clearLayers();
            }

            let routeLayer = null;
            const color = ROUTE_TYPES[route.route_type]?.color || '#2563eb';

            try {
                // First try to use existing geometry
                if (route.geometry) {
                    let geo = route.geometry;
                    if (typeof geo === 'string') {
                        try { geo = JSON.parse(geo); } catch(e) { console.warn('geometry not JSON:', e); }
                    }
                    
                    if (geo && typeof geo === 'object' && geo.type && geo.coordinates) {
                        routeLayer = L.geoJSON(geo, { 
                            style: { color, weight: 4, opacity: 0.9 } 
                        });
                        console.log('Route created from existing geometry');
                    }
                }

                // If no geometry, try to build from POIs
                if (!routeLayer) {
                    console.log('No geometry found, trying POI-based route');
                    const routeDetailResp = await fetch(`${apiBase}/admin/routes/${rid}`, { credentials: 'include' });
                    
                    if (routeDetailResp.ok) {
                        const routeDetail = await routeDetailResp.json();
                        const pois = Array.isArray(routeDetail?.pois) ? routeDetail.pois : [];
                        console.log('Found POIs for route:', pois.length);

                        if (pois.length >= 2) {
                            // Sort POIs by order
                            const sortedPois = pois.sort((a, b) => (a.order_in_route || 0) - (b.order_in_route || 0));
                            
                            // Create waypoints for smart routing
                            const waypoints = sortedPois
                                .map(p => ({
                                    lat: Number(p.lat || p.latitude),
                                    lng: Number(p.lon || p.longitude),
                                    name: p.name
                                }))
                                .filter(wp => Number.isFinite(wp.lat) && Number.isFinite(wp.lng));

                            console.log('Waypoints for smart routing:', waypoints.length);

                            if (waypoints.length >= 2) {
                                try {
                                    // Try smart routing first
                                    const routeResponse = await fetch('/api/route/smart', {
                                        method: 'POST',
                                        headers: { 'Content-Type': 'application/json' },
                                        credentials: 'include',
                                        body: JSON.stringify({ waypoints })
                                    });

                                    if (routeResponse.ok) {
                                        const routeData = await routeResponse.json();
                                        console.log('Smart route response:', routeData);

                                        let allCoords = [];
                                        
                                        // Extract coordinates from smart route response
                                        if (routeData.route && Array.isArray(routeData.route.segments)) {
                                            routeData.route.segments.forEach(seg => {
                                                if (Array.isArray(seg?.coordinates)) {
                                                    seg.coordinates.forEach(pt => {
                                                        const lat = Number(pt.lat);
                                                        const lng = Number(pt.lng);
                                                        if (Number.isFinite(lat) && Number.isFinite(lng)) {
                                                            allCoords.push([lat, lng]);
                                                        }
                                                    });
                                                }
                                            });
                                        }

                                        if (allCoords.length >= 2) {
                                            routeLayer = L.polyline(allCoords, { 
                                                color, weight: 4, opacity: 0.9 
                                            });
                                            console.log('Smart route layer created');
                                        }
                                    }
                                } catch (smartError) {
                                    console.warn('Smart routing failed:', smartError);
                                }

                                // Fallback to simple polyline if smart routing failed
                                if (!routeLayer) {
                                    const simpleCoords = waypoints.map(wp => [wp.lat, wp.lng]);
                                    routeLayer = L.polyline(simpleCoords, { 
                                        color, weight: 4, opacity: 0.9 
                                    });
                                    console.log('Fallback polyline created');
                                }
                            }

                            // Add POI markers with category icons
                            sortedPois.forEach((poi, index) => {
                                const lat = Number(poi.lat || poi.latitude);
                                const lng = Number(poi.lon || poi.longitude);
                                
                                if (Number.isFinite(lat) && Number.isFinite(lng)) {
                                    // Get category info for custom icon
                                    const category = POI_CATEGORIES[poi.category] || { 
                                        icon: 'map-marker-alt', 
                                        color: '#2563eb',
                                        name: poi.category || 'Kategori yok'
                                    };

                                    // Create custom POI icon
                                    const customIcon = L.divIcon({
                                        className: 'custom-poi-marker',
                                        html: `
                                            <div class="poi-marker-container" style="background-color: ${category.color}">
                                                <i class="fas fa-${category.icon}"></i>
                                                <div class="poi-order-number">${poi.order_in_route || index + 1}</div>
                                            </div>
                                        `,
                                        iconSize: [35, 35],
                                        iconAnchor: [17, 35],
                                        popupAnchor: [0, -35]
                                    });

                                    const marker = L.marker([lat, lng], {
                                        icon: customIcon,
                                        title: poi.name || `POI ${index + 1}`
                                    });
                                    
                                    marker.bindPopup(`
                                        <div class="poi-popup">
                                            <div class="poi-popup-header">
                                                <i class="fas fa-${category.icon}" style="color: ${category.color}"></i>
                                                <strong>${escapeHtml(poi.name || 'POI')}</strong>
                                            </div>
                                            <div class="poi-popup-category">${category.name}</div>
                                            ${poi.description ? `<div class="poi-popup-description">${escapeHtml(poi.description.substring(0, 100))}${poi.description.length > 100 ? '...' : ''}</div>` : ''}
                                            <div class="poi-popup-order">Sıra: ${poi.order_in_route || index + 1}</div>
                                        </div>
                                    `);
                                    
                                    poiMarkersLayer.addLayer(marker);
                                }
                            });
                        }
                    }
                }

                // Add route layer to map if created
                if (routeLayer) {
                    routeLayer.bindPopup(`
                        <strong>${escapeHtml(route.name)}</strong><br>
                        ${ROUTE_TYPES[route.route_type]?.name || route.route_type}<br>
                        ${route.estimated_duration || 0} dakika
                    `);
                    
                    routeLayers[rid] = routeLayer;
                    routeLayer.addTo(map);
                    console.log('Route layer added to map');

                    // Fit map to route and POIs
                    try {
                        const layers = [routeLayer];
                        if (poiMarkersLayer.getLayers().length > 0) {
                            layers.push(poiMarkersLayer);
                        }
                        const group = new L.featureGroup(layers);
                        map.fitBounds(group.getBounds(), { padding: [50, 50] });
                        console.log('Map fitted to route bounds');
                    } catch (e) {
                        console.warn('Failed to fit bounds:', e);
                    }
                } else {
                    console.warn('Could not create route layer');
                    showNotification('Rota haritada görüntülenemedi', 'warning');
                }

            } catch (error) {
                console.error('Error showing route on map:', error);
                showNotification('Rota görüntülenirken hata oluştu', 'error');
            }
        }

        // Render POI markers for a route on the map
        async function renderRoutePoisOnMap(routeId) {
            if (!poiMarkersLayer) return;
            try { poiMarkersLayer.clearLayers(); } catch (e) {}

            try {
                const resp = await fetch(`${apiBase}/admin/routes/${routeId}/pois`, { credentials: 'include' });
                if (!resp.ok) return;
                const data = await resp.json();
                const pois = Array.isArray(data?.pois) ? data.pois : (Array.isArray(data) ? data : []);
                // Sort by order_in_route if available
                pois.sort((a, b) => (a.order_in_route || 0) - (b.order_in_route || 0));
                pois.forEach((p, idx) => {
                    const lat = Number(p.lat || p.latitude);
                    const lng = Number(p.lon || p.longitude);
                    if (!Number.isFinite(lat) || !Number.isFinite(lng)) return;
                    const marker = L.marker([lat, lng], {
                        title: p.name || `POI ${idx + 1}`
                    });
                    marker.bindPopup(`
                        <strong>${escapeHtml(p.name || 'POI')}</strong><br/>
                        ${p.category ? escapeHtml(p.category) : ''}<br/>
                        <small>Sıra: ${p.order_in_route || idx + 1}</small>
                    `);
                    poiMarkersLayer.addLayer(marker);
                });
            } catch (e) {
                console.warn('renderRoutePoisOnMap failed:', e);
            }
        }

        // Utility functions
        function getDifficultyStars(level) {
            return '⭐'.repeat(level || 0) + '☆'.repeat(5 - (level || 0));
        }

        function escapeHtml(text) {
            const div = document.createElement('div');
            div.textContent = text;
            return div.innerHTML;
        }

        function formatDate(dateString) {
            if (!dateString) return 'Bilinmiyor';
            return new Date(dateString).toLocaleDateString('tr-TR', {
                year: 'numeric',
                month: 'long',
                day: 'numeric',
                hour: '2-digit',
                minute: '2-digit'
            });
        }

        function showLoading() {
            document.getElementById('routeListContainer').innerHTML = `
                <div class="loading-spinner">
                    <div class="spinner"></div>
                </div>
            `;
        }

        function showError(message) {
            showNotification(message, 'error');
        }

        function showNotification(message, type = 'info') {
            const notification = document.createElement('div');
            notification.className = `notification notification-${type}`;
            notification.innerHTML = `
                <div class="d-flex justify-content-between align-items-center">
                    <span>${message}</span>
                    <button type="button" class="btn-close btn-close-white" onclick="this.parentElement.parentElement.remove()"></button>
                </div>
            `;
            
            document.body.appendChild(notification);
            
            setTimeout(() => {
                if (notification.parentNode) {
                    notification.remove();
                }
            }, 5000);
        }

        // Resizable Map Functionality
        function setupResizableMap() {
            const resizeHandle = document.getElementById('resizeHandle');
            const container = document.getElementById('routeContainer');
            let isResizing = false;
            let startX = 0;
            let startMapWidth = 600;

            resizeHandle.addEventListener('mousedown', (e) => {
                isResizing = true;
                startX = e.clientX;
                startMapWidth = getCurrentMapWidth();
                resizeHandle.classList.add('dragging');
                document.body.style.cursor = 'col-resize';
                document.body.style.userSelect = 'none';
                e.preventDefault();
            });

            document.addEventListener('mousemove', (e) => {
                if (!isResizing) return;

                const deltaX = startX - e.clientX; // Reversed because we're moving from right
                const newMapWidth = Math.max(400, Math.min(800, startMapWidth + deltaX));
                
                // Update grid template columns
                container.style.gridTemplateColumns = `380px 1fr ${newMapWidth}px`;
                
                // Update resize handle position
                resizeHandle.style.right = `${newMapWidth + 20}px`;
                
                // Invalidate map size
                if (map) {
                    setTimeout(() => map.invalidateSize(), 10);
                }
            });

            document.addEventListener('mouseup', () => {
                if (isResizing) {
                    isResizing = false;
                    resizeHandle.classList.remove('dragging');
                    document.body.style.cursor = '';
                    document.body.style.userSelect = '';
                    
                    // Final map size invalidation
                    if (map) {
                        setTimeout(() => map.invalidateSize(), 100);
                    }
                }
            });

            // Get current map width from computed styles
            function getCurrentMapWidth() {
                const computedStyle = window.getComputedStyle(container);
                const columns = computedStyle.gridTemplateColumns.split(' ');
                const mapColumn = columns[2];
                return parseInt(mapColumn) || 600;
            }
        }

        // Action handlers
        function refreshRoutes() {
            // Rate limiting kontrolü - Geliştirme için devre dışı
            // const now = Date.now();
            // if ((now - lastLoadTime) < minLoadInterval) {
            //     showNotification('Çok sık yenileme yapıyorsunuz, lütfen bekleyin', 'warning');
            //     return;
            // }
            loadRoutes();
        }

        function clearMapRoutes() {
            clearAllRoutesFromMap();
            // POI marker'larını da temizle
            if (poiMarkersLayer) {
                poiMarkersLayer.clearLayers();
            }
            // Seçili rotayı sıfırla
            currentRoute = null;
            // UI'dan seçimi kaldır
            document.querySelectorAll('.route-item').forEach(item => {
                item.classList.remove('selected');
            });
            // Workspace'i gizle
            hideWorkspace();
            showNotification('Harita temizlendi', 'success');
        }

        async function createAndEditRoute() {
            const routeData = {
                name: 'Yeni Rota',
                description: '',

                route_type: 'walking',
                difficulty_level: 1,
                is_active: true
            };

            try {
                const response = await fetch(`${apiBase}/admin/routes`, {

                    method: 'POST',
                    credentials: 'include',
                    headers: {
                        'Content-Type': 'application/json',
                        'X-CSRF-Token': window.csrfToken || ''
                    },
                    body: JSON.stringify(routeData)
                });

                if (response.ok) {
                    const result = await response.json();
                    await loadRoutes();
                    selectRoute(result.id);
                    editCurrentRoute();
                    showNotification('✅ Yeni rota oluşturuldu', 'success');
                } else {
                    const error = await response.json();
                    showNotification(`❌ Rota oluşturulamadı: ${error.message || 'Bilinmeyen hata'}`, 'error');
                }
            } catch (error) {
                console.error('Error creating route:', error);
                showNotification('❌ Rota oluşturulurken hata oluştu', 'error');
            }
        }

        // Map fullscreen functionality
        function toggleMapFullscreen() {
            const mapView = document.querySelector('.route-map-view');
            const fullscreenBtn = document.getElementById('fullscreenBtn');
            const icon = fullscreenBtn.querySelector('i');
            
            if (mapView.classList.contains('fullscreen')) {
                // Exit fullscreen
                mapView.classList.remove('fullscreen');
                document.body.classList.remove('map-fullscreen');
                icon.className = 'fas fa-expand';
                fullscreenBtn.title = 'Tam Ekran';
            } else {
                // Enter fullscreen
                mapView.classList.add('fullscreen');
                document.body.classList.add('map-fullscreen');
                icon.className = 'fas fa-compress';
                fullscreenBtn.title = 'Tam Ekrandan Çık';
            }
            
            // Invalidate map size after transition
            setTimeout(() => {
                if (map) map.invalidateSize();
            }, 300);
        }

        // Map layer toggle functions
        function toggleMapLayer(layerType) {
            showNotification(`${layerType} katmanı özelliği yakında eklenecek`, 'info');
        }

        function fitMapToRoutes() {
            if (map && Object.keys(routeLayers).length > 0) {
                // If there's a selected route, focus on it; otherwise show all routes
                if (currentRoute && routeLayers[getRouteId(currentRoute)]) {
                    const selectedLayer = routeLayers[getRouteId(currentRoute)];
                    const layers = [selectedLayer];
                    
                    // Include POI markers if they exist
                    if (poiMarkersLayer && poiMarkersLayer.getLayers().length > 0) {
                        layers.push(poiMarkersLayer);
                    }
                    
                    const group = new L.featureGroup(layers);
                    map.fitBounds(group.getBounds(), { 
                        padding: [30, 30],
                        maxZoom: 14,
                        animate: true,
                        duration: 0.8
                    });
                    showNotification(`${currentRoute.name} rotasına odaklanıldı`, 'info');
                } else {
                    // Show all routes
                    const group = new L.featureGroup(Object.values(routeLayers));
                    map.fitBounds(group.getBounds(), { 
                        padding: [20, 20],
                        animate: true,
                        duration: 0.8
                    });
                    showNotification('Tüm rotalara odaklanıldı', 'info');
                }
            } else {
                showNotification('Görüntülenecek rota bulunamadı', 'warning');
            }
        }

        function editCurrentRoute() {
            if (currentRoute) {
                displayRouteEditForm(currentRoute);
            }
        }

        // Display route editing form in workspace
        function displayRouteEditForm(route) {
            const workspaceTitle = document.getElementById('workspaceTitle');
            const workspaceActions = document.getElementById('workspaceActions');
            const workspaceContent = document.getElementById('workspaceContent');

            workspaceTitle.textContent = `${route.name} - Düzenleme`;
            workspaceActions.innerHTML = `
                <button class="btn-workspace" onclick="saveRouteChanges()">
                    <i class="fas fa-save me-1"></i>
                    Kaydet
                </button>
                <button class="btn-workspace" onclick="cancelRouteEdit()">
                    <i class="fas fa-times me-1"></i>
                    İptal
                </button>
            `;

            workspaceContent.innerHTML = `
                <div class="route-edit-form">
                    <form id="routeEditForm">
                        <div class="form-section">
                            <h5><i class="fas fa-info-circle me-2"></i>Temel Bilgiler</h5>
                            <div class="form-grid">
                                <div class="form-group">
                                    <label for="editRouteName">Rota Adı *</label>
                                    <input type="text" id="editRouteName" class="form-control" 
                                           value="${escapeHtml(route.name)}" required>
                                </div>
                                <div class="form-group">
                                    <label for="editRouteType">Rota Türü *</label>
                                    <select id="editRouteType" class="form-control" required>
                                        <option value="walking" ${route.route_type === 'walking' ? 'selected' : ''}>🚶 Yürüyüş</option>
                                        <option value="hiking" ${route.route_type === 'hiking' ? 'selected' : ''}>🥾 Doğa Yürüyüşü</option>
                                        <option value="cycling" ${route.route_type === 'cycling' ? 'selected' : ''}>🚴 Bisiklet</option>
                                        <option value="driving" ${route.route_type === 'driving' ? 'selected' : ''}>🚗 Araba</option>
                                    </select>
                                </div>
                            </div>
                            
                            <div class="form-group">
                                <label for="editRouteDescription">Açıklama</label>
                                <textarea id="editRouteDescription" class="form-control" rows="3">${escapeHtml(route.description || '')}</textarea>
                            </div>
                        </div>

                        <div class="form-section">
                            <h5><i class="fas fa-chart-bar me-2"></i>Rota Özellikleri</h5>
                            <div class="form-grid">
                                <div class="form-group">
                                    <label for="editDifficulty">Zorluk Seviyesi</label>
                                    <select id="editDifficulty" class="form-control">
                                        <option value="1" ${route.difficulty_level === 1 ? 'selected' : ''}>⭐ Çok Kolay</option>
                                        <option value="2" ${route.difficulty_level === 2 ? 'selected' : ''}>⭐⭐ Kolay</option>
                                        <option value="3" ${route.difficulty_level === 3 ? 'selected' : ''}>⭐⭐⭐ Orta</option>
                                        <option value="4" ${route.difficulty_level === 4 ? 'selected' : ''}>⭐⭐⭐⭐ Zor</option>
                                        <option value="5" ${route.difficulty_level === 5 ? 'selected' : ''}>⭐⭐⭐⭐⭐ Çok Zor</option>
                                    </select>
                                </div>
                                <div class="form-group">
                                    <label for="editDuration">Tahmini Süre (dakika)</label>
                                    <input type="number" id="editDuration" class="form-control" 
                                           value="${route.estimated_duration || ''}" min="1">
                                </div>
                                <div class="form-group">
                                    <label for="editDistance">Mesafe (km)</label>
                                    <input type="number" id="editDistance" class="form-control" 
                                           value="${route.total_distance || ''}" step="0.1" min="0">
                                </div>
                                <div class="form-group">
                                    <label for="editElevation">Yükselti Kazancı (m)</label>
                                    <input type="number" id="editElevation" class="form-control" 
                                           value="${route.elevation_gain || ''}" min="0">
                                </div>
                            </div>
                            
                            <div class="form-group">
                                <label for="editTags">Etiketler (virgülle ayırın)</label>
                                <input type="text" id="editTags" class="form-control" 
                                       value="${escapeHtml(route.tags || '')}" 
                                       placeholder="tarihi, doğa, macera">
                            </div>
                            
                            <div class="form-group">
                                <div class="form-check">
                                    <input type="checkbox" id="editIsCircular" class="form-check-input" 
                                           ${route.is_circular ? 'checked' : ''}>
                                    <label for="editIsCircular" class="form-check-label">
                                        Dairesel Rota (Başlangıç = Bitiş)
                                    </label>
                                </div>
                            </div>
                        </div>

                        <div class="form-section">
                            <h5><i class="fas fa-map-marker-alt me-2"></i>POI İlişkilendirme</h5>
                            <div class="poi-association-container">
                <div class="poi-search-section" onsubmit="return false;">
                                    <div class="search-container">
                                        <i class="fas fa-search search-icon"></i>
                                        <input type="text" class="search-input" id="poiSearchInput" 
                                               placeholder="POI ara..." oninput="searchPOIs()">
                                    </div>
                                    <div class="btn-group" role="group">
                                        <button type="button" class="btn btn-outline-primary" onclick="findNearbyPOIs()">
                                            <i class="fas fa-search-location me-1"></i>
                                            Yakın POI'leri Bul
                                        </button>
                                        <button type="button" class="btn btn-outline-success" onclick="autoAssociateNearbyPOIs()">
                                            <i class="fas fa-magic me-1"></i>
                                            Otomatik Ekle
                                        </button>
                                        <button type="button" class="btn btn-outline-info btn-sm" onclick="testNearbyFeature()">
                                            <i class="fas fa-bug me-1"></i>
                                            Test
                                        </button>
                                    </div>
                                </div>
                                
                                <div class="poi-lists-container">
                                    <div class="available-pois">
                                        <h6>Mevcut POI'ler</h6>
                                        <div id="availablePOIsList" class="poi-list">
                                            <div class="loading-spinner">
                                                <div class="spinner"></div>
                                            </div>
                                        </div>
                                    </div>
                                    
                                    <div class="associated-pois">
                                        <h6>İlişkilendirilmiş POI'ler</h6>
                                        <div id="associatedPOIsList" class="poi-list">
                                            <!-- Associated POIs will be loaded here -->
                                        </div>
                                    </div>
                                </div>
                                <div class="mt-3">
                                    <button type="button" class="btn btn-primary" onclick="buildAndSaveRouteFromAssociatedPOIs()">
                                        <i class="fas fa-route me-1"></i>Rota Hesapla
                                    </button>
                                </div>
                            </div>
                        </div>

                        <div class="form-section">
                            <h5><i class="fas fa-download me-2"></i>Dışa Aktarma Seçenekleri</h5>
                            <div class="export-options">
                                <button type="button" class="btn btn-outline-info" onclick="exportRouteAsGPX(${getRouteId(route)})">
                                    <i class="fas fa-file-code me-1"></i>
                                    GPX Olarak İndir
                                </button>
                                <button type="button" class="btn btn-outline-info" onclick="exportRouteAsKML(${getRouteId(route)})">
                                    <i class="fas fa-globe me-1"></i>
                                    KML Olarak İndir
                                </button>
                                <button type="button" class="btn btn-outline-info" onclick="exportRouteAsJSON(${getRouteId(route)})">
                                    <i class="fas fa-code me-1"></i>
                                    JSON Olarak İndir
                                </button>
                                <button type="button" class="btn btn-outline-secondary" onclick="printRouteDetails(${getRouteId(route)})">
                                    <i class="fas fa-print me-1"></i>
                                    Yazdır
                                </button>
                            </div>
                        </div>
                    </form>
                </div>
            `;

            // Add CSS for edit form
            addRouteEditFormStyles();
            
            // Load POIs for association
            loadPOIsForAssociation(getRouteId(route));
        }

        // Add styles for route edit form
        function addRouteEditFormStyles() {
            if (document.getElementById('routeEditFormStyles')) return;

            const style = document.createElement('style');
            style.id = 'routeEditFormStyles';
            style.textContent = `
                .route-edit-form {
                    padding: 0;
                }

                .form-section {
                    margin-bottom: 2rem;
                    padding-bottom: 1.5rem;
                    border-bottom: 2px solid var(--route-border);
                }

                .form-section:last-child {
                    border-bottom: none;
                }

                .form-section h5 {
                    color: var(--route-dark);
                    margin-bottom: 1rem;
                    font-weight: 600;
                }

                .form-grid {
                    display: grid;
                    grid-template-columns: repeat(auto-fit, minmax(200px, 1fr));
                    gap: 1rem;
                    margin-bottom: 1rem;
                }

                .form-group {
                    display: flex;
                    flex-direction: column;
                    gap: 0.5rem;
                }

                .form-group label {
                    font-weight: 600;
                    color: var(--route-dark);
                    font-size: 0.9rem;
                }

                .form-control {
                    padding: 0.75rem;
                    border: 2px solid var(--route-border);
                    border-radius: var(--route-radius);
                    font-size: 0.9rem;
                    transition: var(--route-transition);
                }

                .form-control:focus {
                    outline: none;
                    border-color: var(--route-primary);
                    box-shadow: 0 0 0 3px rgba(37, 99, 235, 0.1);
                }

                .form-check {
                    display: flex;
                    align-items: center;
                    gap: 0.5rem;
                    margin-top: 0.5rem;
                }

                .form-check-input {
                    width: 18px;
                    height: 18px;
                }

                .poi-association-container {
                    background: var(--route-light);
                    border-radius: var(--route-radius);
                    padding: 1rem;
                    border: 2px solid var(--route-border);
                }

                .poi-search-section {
                    display: flex;
                    gap: 1rem;
                    align-items: center;
                    margin-bottom: 1rem;
                }

                .poi-search-section .search-container {
                    flex: 1;
                }

                .poi-lists-container {
                    display: grid;
                    grid-template-columns: 1fr 1fr;
                    gap: 1rem;
                }

                .available-pois, .associated-pois {
                    background: white;
                    border-radius: var(--route-radius);
                    padding: 1rem;
                    border: 2px solid var(--route-border);
                }

                .available-pois h6, .associated-pois h6 {
                    margin-bottom: 0.75rem;
                    color: var(--route-dark);
                    font-weight: 600;
                }

                .poi-list {
                    max-height: 200px;
                    overflow-y: auto;
                }

                .poi-item-small {
                    background: var(--route-light);
                    border: 1px solid var(--route-border);
                    border-radius: var(--route-radius);
                    padding: 0.75rem;
                    margin-bottom: 0.5rem;
                    cursor: pointer;
                    transition: var(--route-transition);
                    display: flex;
                    justify-content: space-between;
                    align-items: center;
                }

                .poi-item-small:hover {
                    border-color: var(--route-primary);
                    background: white;
                }

                .poi-item-info {
                    flex: 1;
                }

                .poi-item-name {
                    font-weight: 600;
                    color: var(--route-dark);
                    font-size: 0.9rem;
                }

                .poi-item-category {
                    font-size: 0.8rem;
                    color: var(--route-secondary);
                }

                .poi-item-actions {
                    display: flex;
                    gap: 0.25rem;
                }

                .btn-poi-action {
                    padding: 0.25rem 0.5rem;
                    border: none;
                    border-radius: 15px;
                    font-size: 0.75rem;
                    cursor: pointer;
                    transition: var(--route-transition);
                }

                .btn-add-poi {
                    background: var(--route-success);
                    color: white;
                }

                .btn-remove-poi {
                    background: var(--route-danger);
                    color: white;
                }

                .poi-order-badge {
                    display: inline-block;
                    background: var(--route-primary);
                    color: white;
                    border-radius: 50%;
                    width: 20px;
                    height: 20px;
                    text-align: center;
                    line-height: 20px;
                    font-size: 0.7rem;
                    font-weight: bold;
                    margin-right: 0.5rem;
                }

                .export-options {
                    display: flex;
                    flex-wrap: wrap;
                    gap: 0.75rem;
                }

                .export-options .btn {
                    padding: 0.5rem 1rem;
                    border-radius: 20px;
                    font-size: 0.85rem;
                    font-weight: 500;
                }

                @media (max-width: 768px) {
                    .form-grid {
                        grid-template-columns: 1fr;
                    }

                    .poi-lists-container {
                        grid-template-columns: 1fr;
                    }

                    .poi-search-section {
                        flex-direction: column;
                        align-items: stretch;
                    }

                    .export-options {
                        flex-direction: column;
                    }
                }
            `;
            document.head.appendChild(style);
        }

        // Load POIs for association
        async function loadPOIsForAssociation(routeId) {
            console.log('Loading POIs for association with route:', routeId);
            
            try {
                // Show loading state
                const availableContainer = document.getElementById('availablePOIsList');
                const associatedContainer = document.getElementById('associatedPOIsList');
                
                if (availableContainer) {
                    availableContainer.innerHTML = '<div class="loading-spinner"><div class="spinner"></div></div>';
                }
                if (associatedContainer) {
                    associatedContainer.innerHTML = '<div class="loading-spinner"><div class="spinner"></div></div>';
                }

                // Load all POIs
                const poisResponse = await fetch(`${apiBase}/pois`, { credentials: 'include' });
                let allPOIs = [];
                
                if (poisResponse.ok) {
                    const raw = await poisResponse.json();
                    console.log('All POIs response:', raw);
                    
                    if (Array.isArray(raw)) {
                        allPOIs = raw;
                    } else if (Array.isArray(raw.pois)) {
                        allPOIs = raw.pois;
                    } else if (Array.isArray(raw.results)) {
                        allPOIs = raw.results;
                    } else {
                        // Handle categorized POIs
                        Object.values(raw || {}).forEach(v => { 
                            if (Array.isArray(v)) allPOIs = allPOIs.concat(v); 
                        });
                    }
                    console.log('Processed all POIs:', allPOIs.length);
                    allPoisForAssociation = allPOIs.slice();
                } else {
                    console.error('Failed to load POIs:', poisResponse.status);
                    throw new Error('POI\'ler yüklenemedi');
                }
                
                // Load route detail with associated POIs
                const routeDetailResp = await fetch(`${apiBase}/admin/routes/${routeId}`, { credentials: 'include' });
                let associatedPOIs = [];
                
                if (routeDetailResp.ok) {
                    const routeDetail = await routeDetailResp.json();
                    console.log('Route detail response:', routeDetail);
                    
                    if (Array.isArray(routeDetail?.pois)) {
                        associatedPOIs = routeDetail.pois;
                    }
                    console.log('Associated POIs from route:', associatedPOIs.length);
                } else {
                    console.error('Failed to load route detail:', routeDetailResp.status);
                }
                
                // Process associated POIs and update global state
                const assocList = associatedPOIs.slice();
                assocList.sort((a, b) => (a.order_in_route || 0) - (b.order_in_route || 0));
                
                associatedPoiOrderedIds = assocList
                    .map(p => {
                        // Handle different POI ID formats
                        const id = getPoiId(p) || (p.poi ? getPoiId(p.poi) : null);
                        return id ? parseInt(id) : null;
                    })
                    .filter(id => id != null && Number.isFinite(id));
                
                associatedPoiIdSet = new Set(associatedPoiOrderedIds);
                
                console.log('Associated POI IDs (ordered):', associatedPoiOrderedIds);
                console.log('Associated POI ID set:', Array.from(associatedPoiIdSet));
                
                // Separate available and associated POIs
                const associatedPOIIds = new Set(associatedPoiOrderedIds);
                const availablePOIs = allPOIs.filter(poi => {
                    const poiId = parseInt(getPoiId(poi));
                    return Number.isFinite(poiId) && !associatedPOIIds.has(poiId);
                });
                
                // Get associated POI objects in correct order
                const orderedAssociatedPOIs = associatedPoiOrderedIds
                    .map(id => allPOIs.find(poi => parseInt(getPoiId(poi)) === id))
                    .filter(poi => poi != null);
                
                console.log('Available POIs:', availablePOIs.length);
                console.log('Ordered associated POIs:', orderedAssociatedPOIs.length);
                
                // Display POI lists
                displayAvailablePOIs(availablePOIs);
                displayAssociatedPOIs(orderedAssociatedPOIs);
                
            } catch (error) {
                console.error('Error loading POIs for association:', error);
                showNotification("POI'ler yüklenirken hata oluştu: " + error.message, 'error');
                
                // Show error state
                const availableContainer = document.getElementById('availablePOIsList');
                const associatedContainer = document.getElementById('associatedPOIsList');
                
                if (availableContainer) {
                    availableContainer.innerHTML = '<p class="text-danger">POI\'ler yüklenemedi</p>';
                }
                if (associatedContainer) {
                    associatedContainer.innerHTML = '<p class="text-danger">İlişkili POI\'ler yüklenemedi</p>';
                }
            }
        }

        // Display available POIs
        function displayAvailablePOIs(pois) {
            const container = document.getElementById('availablePOIsList');
            
            console.log('Displaying', pois.length, 'available POIs');
            
            if (!container) {
                console.warn('Available POIs container not found');
                return;
            }
            
            if (pois.length === 0) {
                console.log('No available POIs to display, showing empty message');
                container.innerHTML = '<p class="text-muted">İlişkilendirilecek POI bulunamadı</p>';
                return;
            }

            console.log('Displaying available POIs:', pois.length);

            container.innerHTML = pois.map(poi => {
                const poiId = getPoiId(poi);
                if (!poiId) {
                    console.warn('POI without ID:', poi);
                    return '';
                }
                
                // Get category info for icon
                const category = POI_CATEGORIES[poi.category] || { 
                    icon: 'map-marker-alt', 
                    color: '#2563eb',
                    name: poi.category || 'Kategori yok'
                };

                return `
                    <div class="poi-item-small" data-poi-id="${poiId}">
                        <div class="poi-item-info">
                            <div class="poi-item-name">
                                <i class="fas fa-${category.icon}" style="color: ${category.color}; margin-right: 0.5rem;"></i>
                                ${escapeHtml(poi.name || 'İsimsiz POI')}
                            </div>
                            <div class="poi-item-category">${category.name}</div>
                        </div>
                        <div class="poi-item-actions">
                            <button type="button" class="btn-poi-action btn-add-poi" onclick="associatePOI(${poiId})" title="POI'yi rotaya ekle">
                                <i class="fas fa-plus"></i>
                            </button>
                        </div>
                    </div>
                `;
            }).filter(html => html).join('');
            
            console.log('Available POIs displayed successfully');
        }

        // Display associated POIs
        function displayAssociatedPOIs(pois) {
            const container = document.getElementById('associatedPOIsList');
            
            console.log('Displaying', pois.length, 'associated POIs');
            
            if (!container) {
                console.warn('Associated POIs container not found');
                return;
            }
            
            if (pois.length === 0) {
                console.log('No POIs to display, showing empty message');
                container.innerHTML = '<p class="text-muted">İlişkilendirilmiş POI bulunmuyor</p>';
                return;
            }

            console.log('Displaying associated POIs:', pois.length);

            container.innerHTML = pois.map((poi, idx) => {
                const poiId = getPoiId(poi);
                if (!poiId) {
                    console.warn('Associated POI without ID:', poi);
                    return '';
                }
                
                // Get category info for icon
                const category = POI_CATEGORIES[poi.category] || { 
                    icon: 'map-marker-alt', 
                    color: '#2563eb',
                    name: poi.category || 'Kategori yok'
                };

                return `
                    <div class="poi-item-small" data-poi-id="${poiId}">
                        <div class="poi-item-info">
                            <div class="poi-item-name">
                                <span class="poi-order-badge">${idx + 1}</span>
                                <i class="fas fa-${category.icon}" style="color: ${category.color}; margin-right: 0.5rem;"></i>
                                ${escapeHtml(poi.name || 'İsimsiz POI')}
                            </div>
                            <div class="poi-item-category">${category.name}</div>
                        </div>
                        <div class="poi-item-actions">
                            <button type="button" class="btn-poi-action btn-remove-poi" onclick="disassociatePOI(${poiId})" title="POI'yi rotadan çıkar">
                                <i class="fas fa-times"></i>
                            </button>
                            ${idx > 0 ? `<button type="button" class="btn-poi-action" title="Yukarı taşı" onclick="reorderAssociatedPOI(${poiId}, -1)"><i class="fas fa-arrow-up"></i></button>` : ''}
                            ${idx < pois.length - 1 ? `<button type="button" class="btn-poi-action" title="Aşağı taşı" onclick="reorderAssociatedPOI(${poiId}, 1)"><i class="fas fa-arrow-down"></i></button>` : ''}
                        </div>
                    </div>
                `;
            }).filter(html => html).join('');
            
            console.log('Associated POIs displayed successfully');
        }

        // Search POIs
        function searchPOIs() {
            const searchTerm = document.getElementById('poiSearchInput').value.toLowerCase();
            const availableItems = document.querySelectorAll('#availablePOIsList .poi-item-small');
            const associatedItems = document.querySelectorAll('#associatedPOIsList .poi-item-small');
            
            [...availableItems, ...associatedItems].forEach(item => {
                const name = item.querySelector('.poi-item-name').textContent.toLowerCase();
                const category = item.querySelector('.poi-item-category').textContent.toLowerCase();
                
                if (name.includes(searchTerm) || category.includes(searchTerm)) {
                    item.style.display = 'flex';
                } else {
                    item.style.display = 'none';
                }
            });
        }

        // Associate POI with route
        async function associatePOI(poiId) {
            if (!currentRoute) {
                showNotification('Önce bir rota seçin', 'warning');
                return;
            }
            
            try {
                console.log('Associating POI:', poiId, 'with route:', getRouteId(currentRoute));
                
                const headers = { 'Content-Type': 'application/json' };
                if (csrfToken) headers['X-CSRFToken'] = csrfToken;
                
                const idInt = parseInt(poiId);
                if (!Number.isFinite(idInt)) {
                    console.error('Invalid POI ID:', poiId);
                    showNotification('Geçersiz POI ID', 'error');
                    return;
                }
                
                // Add to current set and preserve order
                if (!associatedPoiIdSet.has(idInt)) {
                    associatedPoiOrderedIds.push(idInt);
                    associatedPoiIdSet.add(idInt);
                    console.log('Added POI to local set. New order:', associatedPoiOrderedIds);
                } else {
                    console.log('POI already in set, skipping local add');
                }
                
                // Send updated POI list to backend
                const payloadPois = associatedPoiOrderedIds.map((id, idx) => ({ 
                    poi_id: id, 
                    order_in_route: idx + 1 
                }));
                
                console.log('Sending POI payload:', payloadPois);
                
                const url = `${apiBase}/admin/routes/${getRouteId(currentRoute)}/pois`;
                console.log('API URL:', url);
                
                const requestBody = { 
                    csrf_token: csrfToken || '', 
                    pois: payloadPois 
                };
                console.log('Request body:', requestBody);
                
                const response = await fetch(url, {
                    method: 'POST',
                    headers,
                    credentials: 'include',
                    body: JSON.stringify(requestBody)
                });
                
                console.log('Response status:', response.status);
                console.log('Response headers:', Object.fromEntries(response.headers.entries()));
                
                if (response.ok) {
                    const result = await response.json();
                    console.log('POI association response:', result);
                    showNotification('POI başarıyla ilişkilendirildi', 'success');
                    
                    // Reload POI lists to reflect changes
                    console.log('Reloading POI lists...');
                    await loadPOIsForAssociation(getRouteId(currentRoute));
                    
                    // Update route visualization on map
                    console.log('Updating route visualization...');
                    await showSelectedRouteOnMap(currentRoute);
                } else {
                    const responseText = await response.text();
                    console.error('POI association failed:', response.status, responseText);
                    
                    let errorData = {};
                    try {
                        errorData = JSON.parse(responseText);
                    } catch (e) {
                        errorData = { error: responseText };
                    }
                    
                    throw new Error(errorData.error || 'POI ilişkilendirilemedi');
                }
            } catch (error) {
                console.error('POI association error:', error);
                showNotification('POI ilişkilendirilirken hata oluştu: ' + error.message, 'error');
                
                // Revert local changes on error
                const idInt = parseInt(poiId);
                if (associatedPoiIdSet.has(idInt)) {
                    associatedPoiOrderedIds = associatedPoiOrderedIds.filter(id => id !== idInt);
                    associatedPoiIdSet.delete(idInt);
                    console.log('Reverted local changes. New order:', associatedPoiOrderedIds);
                }
            }
        }

        // Disassociate POI from route
        async function disassociatePOI(poiId) {
            if (!currentRoute) {
                showNotification('Önce bir rota seçin', 'warning');
                return;
            }
            
            try {
                console.log('Disassociating POI:', poiId, 'from route:', getRouteId(currentRoute));
                
                const headers = { 'Content-Type': 'application/json' };
                if (csrfToken) headers['X-CSRFToken'] = csrfToken;
                
                const idInt = parseInt(poiId);
                if (!Number.isFinite(idInt)) {
                    showNotification('Geçersiz POI ID', 'error');
                    return;
                }
                
                // Store original state for rollback
                const originalOrderedIds = [...associatedPoiOrderedIds];
                const originalIdSet = new Set(associatedPoiIdSet);
                
                // Remove from both ordered list and set
                associatedPoiOrderedIds = associatedPoiOrderedIds.filter(id => id !== idInt);
                associatedPoiIdSet.delete(idInt);
                
                console.log('Removed POI from local set. New order:', associatedPoiOrderedIds);
                
                // Send updated POI list to backend
                const payloadPois = associatedPoiOrderedIds.map((id, idx) => ({ 
                    poi_id: id, 
                    order_in_route: idx + 1 
                }));
                
                console.log('Sending updated POI payload:', payloadPois);
                
                const response = await fetch(`${apiBase}/admin/routes/${getRouteId(currentRoute)}/pois`, {
                    method: 'POST',
                    headers,
                    credentials: 'include',
                    body: JSON.stringify({ 
                        csrf_token: csrfToken || '', 
                        pois: payloadPois 
                    })
                });
                
                if (response.ok) {
                    const result = await response.json();
                    console.log('POI disassociation response:', result);
                    showNotification('POI başarıyla kaldırıldı', 'success');
                    
                    // Reload POI lists to reflect changes
                    await loadPOIsForAssociation(getRouteId(currentRoute));
                    
                    // Update route visualization on map
                    await showSelectedRouteOnMap(currentRoute);
                } else {
                    const errorData = await response.json().catch(() => ({}));
                    console.error('POI disassociation failed:', response.status, errorData);
                    throw new Error(errorData.error || 'POI kaldırılamadı');
                }
            } catch (error) {
                console.error('POI disassociation error:', error);
                showNotification('POI kaldırılırken hata oluştu: ' + error.message, 'error');
                
                // Revert local changes on error
                const idInt = parseInt(poiId);
                if (!associatedPoiIdSet.has(idInt)) {
                    associatedPoiOrderedIds.push(idInt);
                    associatedPoiIdSet.add(idInt);
                }
            }
        }



        // Reorder associated POI
        async function reorderAssociatedPOI(poiId, delta) {
            if (!currentRoute) {
                showNotification('Önce bir rota seçin', 'warning');
                return;
            }
            
            console.log('Reordering POI:', poiId, 'delta:', delta);
            
            const idInt = parseInt(poiId);
            const ids = associatedPoiOrderedIds.slice();
            const idx = ids.indexOf(idInt);
            
            if (idx < 0) {
                console.warn('POI not found in ordered list:', poiId);
                return;
            }
            
            const swapIdx = idx + delta;
            if (swapIdx < 0 || swapIdx >= ids.length) {
                console.warn('Invalid swap index:', swapIdx);
                return;
            }
            
            // Swap positions
            [ids[idx], ids[swapIdx]] = [ids[swapIdx], ids[idx]];
            
            // Update global state
            associatedPoiOrderedIds = ids;
            associatedPoiIdSet = new Set(ids);
            
            console.log('New POI order:', associatedPoiOrderedIds);
            
            try {
                // Persist new order to backend
                const headers = { 'Content-Type': 'application/json' };
                if (csrfToken) headers['X-CSRFToken'] = csrfToken;
                
                const payloadPois = ids.map((id, i) => ({ 
                    poi_id: id, 
                    order_in_route: i + 1 
                }));
                
                const response = await fetch(`${apiBase}/admin/routes/${getRouteId(currentRoute)}/pois`, {
                    method: 'POST', 
                    headers, 
                    credentials: 'include',
                    body: JSON.stringify({ 
                        csrf_token: csrfToken || '', 
                        pois: payloadPois 
                    })
                });
                
                if (response.ok) {
                    showNotification('POI sıralaması güncellendi', 'success');
                    
                    // Reload POI lists to show new order
                    await loadPOIsForAssociation(getRouteId(currentRoute));
                    
                    // Update route visualization on map
                    await showSelectedRouteOnMap(currentRoute);
                } else {
                    const errorData = await response.json().catch(() => ({}));
                    console.error('Reorder failed:', response.status, errorData);
                    throw new Error(errorData.error || 'Sıralama kaydedilemedi');
                }
            } catch (error) {
                console.error('POI reorder error:', error);
                showNotification('Sıralama hatası: ' + error.message, 'error');
                
                // Revert local changes on error
                const originalIdx = ids.indexOf(idInt);
                if (originalIdx >= 0) {
                    [ids[originalIdx], ids[swapIdx]] = [ids[swapIdx], ids[originalIdx]];
                    associatedPoiOrderedIds = ids;
                    associatedPoiIdSet = new Set(ids);
                }
            }
        }

        // Build and save route from associated POIs (geometry + stats)
        async function buildAndSaveRouteFromAssociatedPOIs() {
            if (!currentRoute) return;
            const ids = Array.from(associatedPoiIdSet);
            if (ids.length < 2) { showNotification('Rota için en az 2 POI seçin', 'warning'); return; }
            try {
                // Build ordered waypoint list
                const ordered = ids
                    .map(id => (allPoisForAssociation || []).find(p => getPoiId(p) === id))
                    .filter(Boolean);
                const waypoints = ordered.map((p, i) => ({
                    lat: p.latitude || p.lat,
                    lng: p.longitude || p.lng,
                    name: p.name,
                    order: i + 1
                }));

                let segments = [];
                let totalMeters = 0;
                let estimatedSeconds = 0;

                try {
                    // Request smart route so we follow the actual road network
                    const smartResp = await fetch('/api/route/smart', {
                        method: 'POST',
                        headers: { 'Content-Type': 'application/json' },
                        credentials: 'include',
                        body: JSON.stringify({ waypoints })
                    });

                    if (!smartResp.ok) throw new Error('smart route failed');
                    const routeData = await smartResp.json();

                    // Extract segments and stats from smart route response
                    const segs = routeData?.route?.segments || [];
                    segments = segs.map(seg => ({ coordinates: seg.coordinates || seg }));
                    totalMeters = Math.round((routeData.route?.total_distance || routeData.total_distance || 0) * 1000);
                    estimatedSeconds = Math.round((routeData.route?.estimated_time || routeData.estimated_time || 0) * 60);
                } catch (smartErr) {
                    console.warn('Smart routing failed, falling back to straight lines:', smartErr);

                    // Fallback: simple straight-line polyline
                    const coords = waypoints.map(wp => ({ lat: wp.lat, lng: wp.lng }));
                    segments = [{ coordinates: coords }];

                    // Haversine distance calculation
                    const R = 6371000;
                    const toRad = d => d * Math.PI / 180;
                    for (let i = 1; i < coords.length; i++) {
                        const a = coords[i - 1], b = coords[i];
                        const dLat = toRad(b.lat - a.lat);
                        const dLon = toRad(b.lng - a.lng);
                        const lat1 = toRad(a.lat), lat2 = toRad(b.lat);
                        const h = Math.sin(dLat/2)**2 + Math.cos(lat1)*Math.cos(lat2)*Math.sin(dLon/2)**2;
                        totalMeters += 2 * R * Math.asin(Math.sqrt(h));
                    }
                    estimatedSeconds = Math.round(totalMeters / 1.2); // ~1.2 m/s walking speed
                }

                // Save geometry to backend
                const headers = { 'Content-Type': 'application/json' };
                if (csrfToken) headers['X-CSRFToken'] = csrfToken;
                const resp = await fetch(`${apiBase}/admin/routes/${currentRoute.id}/geometry`, {
                    method: 'POST',
                    headers,
                    credentials: 'include',
                    body: JSON.stringify({
                        geometry: segments,
                        total_distance: totalMeters,
                        estimated_time: estimatedSeconds,
                        waypoints
                    })
                });
                if (!resp.ok) throw new Error('Geometri kaydedilemedi');

                showNotification('Rota geometri kaydedildi', 'success');
                await loadRoutes();
                // Önizleme için vurgula
                await showSelectedRouteOnMap(allRoutes.find(r => getRouteId(r) === getRouteId(currentRoute)) || currentRoute);
            } catch (e) {
                console.error('Build route error:', e);
                showNotification('Rota oluşturma/kaydetme hatası', 'error');
            }
        }

        // Preview on map without saving
        function previewRouteFromAssociatedPOIs() {
            const ids = Array.from(associatedPoiIdSet);
            if (ids.length < 2) { showNotification('Önizleme için en az 2 POI seçin', 'warning'); return; }
            const ordered = ids.map(id => (allPoisForAssociation || []).find(p => getPoiId(p) === id)).filter(Boolean);
            const latlngs = ordered.map(p => [p.latitude || p.lat, p.longitude || p.lng]);
            if (!map) return;
            // Remove old preview if exists
            if (routeLayers['__preview__']) {
                try { map.removeLayer(routeLayers['__preview__']); } catch(e) {}
            }
            const layer = L.polyline(latlngs, { color: '#10b981', weight: 4, opacity: 0.9, dashArray: '6,4' }).addTo(map);
            routeLayers['__preview__'] = layer;
            map.fitBounds(layer.getBounds(), { padding: [30, 30] });
        }

        // Find nearby POIs for route
        async function findNearbyPOIs() {
            console.log('🔍 findNearbyPOIs çağrıldı');
            console.log('currentRoute:', currentRoute);
            
            if (!currentRoute) {
                console.warn('❌ currentRoute null');
                showNotification('Önce bir rota seçin', 'warning');
                return;
            }
            
            console.log('✅ currentRoute mevcut, ID:', currentRoute.id);
            
            // Rate limiting kontrolü - Geliştirme için devre dışı
            // const now = Date.now();
            // if ((now - lastLoadTime) < minLoadInterval) {
            //     console.log('POI arama rate limit nedeniyle atlandı');
            //     showNotification('Çok sık istek gönderiyorsunuz, lütfen bekleyin', 'warning');
            //     return;
            // }
            
            try {
                showNotification('Yakın POI\'ler aranıyor...', 'info');
                
                const response = await fetch(`${apiBase}/routes/${currentRoute.id}/nearby-pois`, {
                    credentials: 'include'
                });
                
                const data = await response.json();
                
                if (response.ok && data.success) {
                    const nearbyPois = data.nearby_pois || [];
                    const effectiveMax = (data.parameters && data.parameters.max_distance_meters) ? data.parameters.max_distance_meters : undefined;
                    if (nearbyPois.length > 0) {
                        showNotification(`${nearbyPois.length} yakın POI bulundu ${effectiveMax ? `(${effectiveMax}m)` : ''}`, 'success');
                        displayNearbyPOIsModal(nearbyPois, effectiveMax || '');
                    } else {
                        showNotification('Rota yakınında POI bulunamadı', 'info');
                    }
                } else {
                    throw new Error(data.error || 'Yakın POI\'ler bulunamadı');
                }
            } catch (error) {
                console.error('Nearby POI search error:', error);
                showError('Yakın POI\'ler aranırken hata oluştu: ' + error.message);
            }
        }

        // Auto-associate nearby POIs
        async function autoAssociateNearbyPOIs() {
            console.log('🚀 autoAssociateNearbyPOIs çağrıldı');
            console.log('currentRoute:', currentRoute);
            
            if (!currentRoute) {
                console.warn('❌ currentRoute null');
                showNotification('Önce bir rota seçin', 'warning');
                return;
            }
            
            console.log('✅ currentRoute mevcut, ID:', currentRoute.id);
            
            // Rate limiting kontrolü - Geliştirme için devre dışı
            // const now = Date.now();
            // if ((now - lastLoadTime) < minLoadInterval) {
            //     console.log('Otomatik POI ekleme rate limit nedeniyle atlandı');
            //     showNotification('Çok sık istek gönderiyorsunuz, lütfen bekleyin', 'warning');
            //     return;
            // }
            
            try {
                showNotification('Yakın POI\'ler otomatik ekleniyor...', 'info');
                
                const requestData = {
                    auto_confirm: true
                };
                
                const response = await fetch(`${apiBase}/routes/${currentRoute.id}/auto-associate-pois`, {
                    method: 'POST',
                    headers: {
                        'Content-Type': 'application/json'
                    },
                    credentials: 'include',
                    body: JSON.stringify(requestData)
                });
                
                const data = await response.json();
                
                if (response.ok && data.success) {
                    const associatedCount = data.associated_count || 0;
                    if (associatedCount > 0) {
                        showNotification(`${associatedCount} POI otomatik olarak rotaya eklendi`, 'success');
                        // Refresh POI lists
                        await loadPOIsForAssociation(currentRoute.id);
                        // Refresh route display
                        await loadAndDisplayRoutePOIs(currentRoute.id);
                    } else {
                        showNotification('Eklenecek yakın POI bulunamadı', 'info');
                    }
                } else {
                    throw new Error(data.error || 'Otomatik POI ekleme başarısız');
                }
            } catch (error) {
                console.error('Auto-associate POI error:', error);
                showError('Otomatik POI ekleme hatası: ' + error.message);
            }
        }

        // Display nearby POIs in a modal
        function displayNearbyPOIsModal(nearbyPois, maxDistance) {
            const modalHtml = `
                <div class="modal fade" id="nearbyPoisModal" tabindex="-1">
                    <div class="modal-dialog modal-lg">
                        <div class="modal-content">
                            <div class="modal-header">
                                <h5 class="modal-title">
                                    <i class="fas fa-map-marker-alt me-2"></i>
                                    Yakın POI'ler (${maxDistance}m içinde)
                                </h5>
                                <button type="button" class="btn-close" data-bs-dismiss="modal"></button>
                            </div>
                            <div class="modal-body">
                                <div class="row">
                                    ${nearbyPois.map(poi => `
                                        <div class="col-md-6 mb-3">
                                            <div class="card h-100">
                                                <div class="card-body">
                                                    <h6 class="card-title">
                                                        <i class="fas fa-map-pin me-1"></i>
                                                        ${poi.name}
                                                    </h6>
                                                    <p class="card-text small text-muted mb-2">
                                                        ${poi.description || 'Açıklama yok'}
                                                    </p>
                                                    <div class="d-flex justify-content-between align-items-center">
                                                        <span class="badge bg-primary">${poi.category}</span>
                                                        <span class="text-muted small">
                                                            ${Math.round(poi.distance_meters)}m
                                                        </span>
                                                    </div>
                                                </div>
                                                <div class="card-footer">
                                                    <button class="btn btn-success btn-sm w-100" 
                                                            onclick="associatePOI(${poi.id}); bootstrap.Modal.getInstance(document.getElementById('nearbyPoisModal')).hide();">
                                                        <i class="fas fa-plus me-1"></i>
                                                        Rotaya Ekle
                                                    </button>
                                                </div>
                                            </div>
                                        </div>
                                    `).join('')}
                                </div>
                            </div>
                            <div class="modal-footer">
                                <button type="button" class="btn btn-secondary" data-bs-dismiss="modal">Kapat</button>
                                <button type="button" class="btn btn-success" onclick="addAllNearbyPOIs([${nearbyPois.map(p => p.id).join(',')}])">
                                    <i class="fas fa-plus-circle me-1"></i>
                                    Tümünü Ekle
                                </button>
                            </div>
                        </div>
                    </div>
                </div>
            `;
            
            // Remove existing modal if any
            const existingModal = document.getElementById('nearbyPoisModal');
            if (existingModal) {
                existingModal.remove();
            }
            
            // Add modal to body
            document.body.insertAdjacentHTML('beforeend', modalHtml);
            
            // Show modal
            const modal = new bootstrap.Modal(document.getElementById('nearbyPoisModal'));
            modal.show();
        }

        // Add all nearby POIs to route
        async function addAllNearbyPOIs(poiIds) {
            if (!currentRoute || !poiIds.length) return;
            
            try {
                showNotification(`${poiIds.length} POI rotaya ekleniyor...`, 'info');
                
                let addedCount = 0;
                for (const poiId of poiIds) {
                    try {
                        await associatePOI(poiId);
                        addedCount++;
                    } catch (error) {
                        console.warn(`POI ${poiId} eklenemedi:`, error);
                    }
                }
                
                if (addedCount > 0) {
                    showNotification(`${addedCount} POI başarıyla eklendi`, 'success');
                    // Close modal
                    const modal = bootstrap.Modal.getInstance(document.getElementById('nearbyPoisModal'));
                    if (modal) modal.hide();
                } else {
                    showNotification('Hiçbir POI eklenemedi', 'warning');
                }
                
            } catch (error) {
                console.error('Bulk POI add error:', error);
                showError('POI\'ler eklenirken hata oluştu');
            }
        }

        // Test function for debugging
        function testNearbyFeature() {
            console.log('🧪 TEST: Yakın POI özelliği test ediliyor');
            console.log('currentRoute:', currentRoute);
            console.log('apiBase:', apiBase);
            
            if (!currentRoute) {
                alert('❌ currentRoute null! Önce bir rota seçin.');
                return;
            }
            
            alert(`✅ Test başarılı!\nSeçili rota: ${currentRoute.name}\nID: ${currentRoute.id}\nAPI Base: ${apiBase}`);
            
            // Test API call
            fetch(`${apiBase}/routes/${currentRoute.id}/nearby-pois`, {
                credentials: 'include'
            })
            .then(response => response.json())
            .then(data => {
                console.log('🔍 API Test Sonucu:', data);
                if (data.success) {
                    const eff = data.parameters && data.parameters.max_distance_meters ? ` (radar: ${data.parameters.max_distance_meters}m)` : '';
                    alert(`🎉 API Test Başarılı!\n${data.total_found} POI bulundu${eff}.`);
                } else {
                    alert(`❌ API Test Başarısız!\nHata: ${data.error}`);
                }
            })
            .catch(error => {
                console.error('API Test Hatası:', error);
                alert(`❌ API Test Hatası!\n${error.message}`);
            });
        }

        // Save route changes (with CSRF)
        async function saveRouteChanges() {
            if (!currentRoute) return;
            
            try {
                const formData = {
                    name: document.getElementById('editRouteName').value,
                    description: document.getElementById('editRouteDescription').value,
                    route_type: document.getElementById('editRouteType').value,
                    difficulty_level: parseInt(document.getElementById('editDifficulty').value),
                    estimated_duration: parseInt(document.getElementById('editDuration').value) || null,
                    total_distance: parseFloat(document.getElementById('editDistance').value) || null,
                    elevation_gain: parseInt(document.getElementById('editElevation').value) || null,
                    tags: document.getElementById('editTags').value,
                    is_circular: document.getElementById('editIsCircular').checked
                };
                
                const headers = { 'Content-Type': 'application/json' };
                if (csrfToken) headers['X-CSRFToken'] = csrfToken;
                const response = await fetch(`${apiBase}/admin/routes/${currentRoute.id}`, {
                    method: 'PUT',
                    headers,
                    credentials: 'include',
                    body: JSON.stringify(formData)
                });
                
                if (response.ok) {
                    showNotification('Rota başarıyla güncellendi', 'success');
                    
                    // Update current route data
                    Object.assign(currentRoute, formData);
                    
                    // Refresh routes list
                    await loadRoutes();
                    
                    // Return to detail view
                    displayRouteDetails(currentRoute);
                } else {
                    let message = 'Rota güncellenemedi';
                    try { const errorData = await response.json(); if (errorData?.error) message = errorData.error; } catch(e) {}
                    throw new Error(message);
                }
            } catch (error) {
                console.error('Route update error:', error);
                showError('Rota güncellenirken hata oluştu: ' + error.message);
            }
        }

        // Cancel route edit
        function cancelRouteEdit() {
            if (currentRoute) {
                displayRouteDetails(currentRoute);
            }
        }

        // Export functions
        async function exportRouteAsGPX(routeId) {
            try {
                const response = await fetch(`${apiBase}/routes/${routeId}/export/gpx`);
                if (response.ok) {
                    const blob = await response.blob();
                    downloadFile(blob, `route_${routeId}.gpx`, 'application/gpx+xml');
                } else {
                    throw new Error('GPX export failed');
                }
            } catch (error) {
                console.error('GPX export error:', error);
                showError('GPX dışa aktarımında hata oluştu');
            }
        }

        async function exportRouteAsKML(routeId) {
            try {
                const response = await fetch(`${apiBase}/routes/${routeId}/export/kml`);
                if (response.ok) {
                    const blob = await response.blob();
                    downloadFile(blob, `route_${routeId}.kml`, 'application/vnd.google-earth.kml+xml');
                } else {
                    throw new Error('KML export failed');
                }
            } catch (error) {
                console.error('KML export error:', error);
                showError('KML dışa aktarımında hata oluştu');
            }
        }

        async function exportRouteAsJSON(routeId) {
            try {
                const response = await fetch(`${apiBase}/routes/${routeId}/export/json`);
                if (response.ok) {
                    const blob = await response.blob();
                    downloadFile(blob, `route_${routeId}.json`, 'application/json');
                } else {
                    throw new Error('JSON export failed');
                }
            } catch (error) {
                console.error('JSON export error:', error);
                showError('JSON dışa aktarımında hata oluştu');
            }
        }

        function printRouteDetails(routeId) {
            const route = allRoutes.find(r => r.id === routeId);
            if (!route) return;
            
            const printWindow = window.open('', '_blank');
            printWindow.document.write(`
                <html>
                <head>
                    <title>${escapeHtml(route.name)} - Rota Detayları</title>
                    <style>
                        body { font-family: Arial, sans-serif; margin: 20px; }
                        h1 { color: #2563eb; }
                        .stats { display: grid; grid-template-columns: repeat(2, 1fr); gap: 10px; margin: 20px 0; }
                        .stat { padding: 10px; background: #f8fafc; border-radius: 8px; }
                        .stat-label { font-weight: bold; }
                    </style>
                </head>
                <body>
                    <h1>${escapeHtml(route.name)}</h1>
                    <p><strong>Tür:</strong> ${ROUTE_TYPES[route.route_type]?.name || route.route_type}</p>
                    <p><strong>Açıklama:</strong> ${escapeHtml(route.description || 'Açıklama bulunmuyor')}</p>
                    
                    <div class="stats">
                        <div class="stat">
                            <div class="stat-label">Süre</div>
                            <div>${route.estimated_duration || 0} dakika</div>
                        </div>
                        <div class="stat">
                            <div class="stat-label">Mesafe</div>
                            <div>${(route.total_distance || 0).toFixed(2)} km</div>
                        </div>
                        <div class="stat">
                            <div class="stat-label">Yükselti</div>
                            <div>${route.elevation_gain || 0} m</div>
                        </div>
                        <div class="stat">
                            <div class="stat-label">Zorluk</div>
                            <div>${getDifficultyStars(route.difficulty_level)} (${route.difficulty_level}/5)</div>
                        </div>
                    </div>
                    
                    ${route.tags ? `<p><strong>Etiketler:</strong> ${escapeHtml(route.tags)}</p>` : ''}
                    <p><strong>Dairesel Rota:</strong> ${route.is_circular ? 'Evet' : 'Hayır'}</p>
                    <p><strong>Oluşturulma:</strong> ${formatDate(route.created_at)}</p>
                </body>
                </html>
            `);
            printWindow.document.close();
            printWindow.print();
        }

        // Utility function to download files
        function downloadFile(blob, filename, mimeType) {
            const url = window.URL.createObjectURL(new Blob([blob], { type: mimeType }));
            const link = document.createElement('a');
            link.href = url;
            link.download = filename;
            document.body.appendChild(link);
            link.click();
            document.body.removeChild(link);
            window.URL.revokeObjectURL(url);
        }

        function duplicateCurrentRoute() {
            if (currentRoute) {
                // TODO: Implement route duplication
                showNotification(`${currentRoute.name} rotası kopyalama özelliği yakında eklenecek`, 'info');
            }
        }

        function exportCurrentRoute() {
            if (currentRoute) {
                // TODO: Implement route export
                showNotification(`${currentRoute.name} rotası dışa aktarma özelliği yakında eklenecek`, 'info');
            }
        }

        async function deleteCurrentRoute() {
            if (!currentRoute) return;
            
            const routeId = getRouteId(currentRoute);
            const routeName = currentRoute.name;
            
            if (confirm(`"${routeName}" rotasını silmek istediğinizden emin misiniz?\n\nBu işlem geri alınamaz!`)) {
                try {
                    showNotification('Rota siliniyor...', 'info');
                    
                    const response = await fetch(`${apiBase}/admin/routes/${routeId}`, {
                        method: 'DELETE',
                        headers: {
                            'Content-Type': 'application/json',
                            'X-CSRF-Token': csrfToken
                        },
                        credentials: 'include',
                        body: JSON.stringify({
                            csrf_token: csrfToken
                        })
                    });
                    
                    if (response.ok) {
                        const data = await response.json();
                        if (data.success) {
                            showNotification(`"${routeName}" rotası başarıyla silindi`, 'success');
                            
                            // Remove from UI
                            allRoutes = allRoutes.filter(r => getRouteId(r) !== routeId);
                            filteredRoutes = filteredRoutes.filter(r => getRouteId(r) !== routeId);
                            
                            // Remove from map
                            if (routeLayers[routeId]) {
                                map.removeLayer(routeLayers[routeId]);
                                delete routeLayers[routeId];
                            }
                            
                            // Clear selection
                            clearSelection();
                            
                            // Update UI
                            displayRoutes();
                            updateBulkActions();
                            
                        } else {
                            showNotification(`Rota silinemedi: ${data.error}`, 'error');
                        }
                    } else if (response.status === 404) {
                        // Route already deleted
                        showNotification(`"${routeName}" rotası zaten silinmiş`, 'warning');
                        
                        // Remove from UI anyway
                        allRoutes = allRoutes.filter(r => getRouteId(r) !== routeId);
                        filteredRoutes = filteredRoutes.filter(r => getRouteId(r) !== routeId);
                        
                        // Remove from map
                        if (routeLayers[routeId]) {
                            map.removeLayer(routeLayers[routeId]);
                            delete routeLayers[routeId];
                        }
                        
                        // Clear selection
                        clearSelection();
                        
                        // Update UI
                        displayRoutes();
                        updateBulkActions();
                    } else {
                        showNotification(`HTTP hatası: ${response.status}`, 'error');
                    }
                } catch (error) {
                    console.error('Error deleting route:', error);
                    showNotification('Rota silinirken hata oluştu', 'error');
                }
            }
        }

        function exportSelected() {
            if (selectedRoutes.size > 0) {
                // TODO: Implement bulk export
                showNotification(`${selectedRoutes.size} rota dışa aktarma özelliği yakında eklenecek`, 'info');
            }
        }

        function bulkEdit() {
            if (selectedRoutes.size > 0) {
                // TODO: Implement bulk edit
                showNotification(`${selectedRoutes.size} rota toplu düzenleme özelliği yakında eklenecek`, 'info');
            }
        }

        function deleteSelected() {
            if (selectedRoutes.size > 0) {
                if (confirm(`${selectedRoutes.size} rotayı silmek istediğinizden emin misiniz?\n\nBu işlem geri alınamaz!`)) {
                    deleteSelectedRoutes();
                }
            }
        }

        async function deleteSelectedRoutes() {
            const routeIds = Array.from(selectedRoutes);
            let successCount = 0;
            let errorCount = 0;
            
            showNotification(`${routeIds.length} rota siliniyor...`, 'info');
            
            for (const routeId of routeIds) {
                try {
                    const response = await fetch(`${apiBase}/admin/routes/${routeId}`, {
                        method: 'DELETE',
                        headers: {
                            'Content-Type': 'application/json',
                            'X-CSRF-Token': csrfToken
                        },
                        credentials: 'include',
                        body: JSON.stringify({
                            csrf_token: csrfToken
                        })
                    });
                    
                    if (response.ok) {
                        const data = await response.json();
                        if (data.message && !data.error) {
                            // Success response has 'message' field
                            successCount++;
                            
                            // Remove from UI
                            allRoutes = allRoutes.filter(r => getRouteId(r) !== routeId);
                            filteredRoutes = filteredRoutes.filter(r => getRouteId(r) !== routeId);
                            
                            // Remove from map
                            if (routeLayers[routeId]) {
                                map.removeLayer(routeLayers[routeId]);
                                delete routeLayers[routeId];
                            }
                            
                            // Clear selection if this route was selected
                            if (currentRoute && getRouteId(currentRoute) === routeId) {
                                clearSelection();
                            }
                        } else {
                            errorCount++;
                            console.error(`Failed to delete route ${routeId}:`, data.error || 'Unknown error');
                        }
                    } else if (response.status === 404) {
                        // Route already deleted, treat as success
                        successCount++;
                        console.warn(`Route ${routeId} already deleted (404)`);
                        
                        // Remove from UI anyway
                        allRoutes = allRoutes.filter(r => getRouteId(r) !== routeId);
                        filteredRoutes = filteredRoutes.filter(r => getRouteId(r) !== routeId);
                        
                        // Remove from map
                        if (routeLayers[routeId]) {
                            map.removeLayer(routeLayers[routeId]);
                            delete routeLayers[routeId];
                        }
                        
                        // Clear selection if this route was selected
                        if (currentRoute && getRouteId(currentRoute) === routeId) {
                            clearSelection();
                        }
                    } else {
                        errorCount++;
                        console.error(`HTTP error deleting route ${routeId}:`, response.status);
                    }
                } catch (error) {
                    errorCount++;
                    console.error(`Error deleting route ${routeId}:`, error);
                }
            }
            
            // Clear selection
            selectedRoutes.clear();
            
            // Update UI
            displayRoutes();
            updateBulkActions();
            
            // Show result notification
            if (successCount > 0 && errorCount === 0) {
                showNotification(`${successCount} rota başarıyla silindi`, 'success');
            } else if (successCount > 0 && errorCount > 0) {
                showNotification(`${successCount} rota silindi, ${errorCount} rota silinemedi`, 'warning');
            } else {
                showNotification(`Rotalar silinemedi`, 'error');
            }
        }

        function toggleMapLayer(layerType) {
            // TODO: Implement map layer switching
            showNotification(`${layerType} katmanı özelliği yakında eklenecek`, 'info');
        }

        function fitMapToRoutes() {
            if (Object.keys(routeLayers).length > 0) {
                const group = new L.featureGroup(Object.values(routeLayers));
                map.fitBounds(group.getBounds(), { padding: [20, 20] });
            }
        }
    </script>
</body>
</html><|MERGE_RESOLUTION|>--- conflicted
+++ resolved
@@ -1249,7 +1249,6 @@
 
                             // Load elevation profile for POI-based route
                             if (window.routeElevationChart) {
-<<<<<<< HEAD
                                 if (route.elevation_profile && route.elevation_profile.points) {
                                     await window.routeElevationChart.loadElevationProfile(route.elevation_profile);
                                 } else {
@@ -1263,17 +1262,7 @@
                                             }))
                                     });
                                 }
-=======
-                                await window.routeElevationChart.loadRouteElevation({
-                                    pois: pois
-                                        .filter(poi => poi.latitude && poi.longitude)
-                                        .map(poi => ({
-                                            name: poi.name,
-                                            latitude: parseFloat(poi.latitude),
-                                            longitude: parseFloat(poi.longitude)
-                                        }))
-                                });
->>>>>>> 75bb9870
+
                             }
                         } else {
                             console.warn('Yeterli POI koordinatı yok');
@@ -1399,17 +1388,12 @@
                         // Haritayı rotaya odakla
                         map.fitBounds(layer.getBounds(), { padding: [50, 50] });
 
-<<<<<<< HEAD
                         // Load elevation profile from route or available geometry data
                         if (window.routeElevationChart) {
                             if (route.elevation_profile && route.elevation_profile.points) {
                                 await window.routeElevationChart.loadElevationProfile(route.elevation_profile);
                             } else if (geometry.type === 'LineString' && geometry.coordinates) {
-=======
-                        // Load elevation profile based on available geometry data
-                        if (window.routeElevationChart) {
-                            if (geometry.type === 'LineString' && geometry.coordinates) {
->>>>>>> 75bb9870
+
                                 await window.routeElevationChart.loadRouteElevation({
                                     geometry: geometry
                                 });
@@ -2026,13 +2010,10 @@
                         window.routeElevationChart = new ElevationChart('routeElevationChartContainer', map);
                     }
 
-<<<<<<< HEAD
                     if (route.elevation_profile && route.elevation_profile.points) {
                         await window.routeElevationChart.loadElevationProfile(route.elevation_profile);
                     } else if (route.geometry) {
-=======
-                    if (route.geometry) {
->>>>>>> 75bb9870
+
                         await window.routeElevationChart.loadRouteElevation({
                             geometry: route.geometry
                         });
