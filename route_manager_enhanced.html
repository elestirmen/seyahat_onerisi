--- conflicted
+++ resolved
@@ -1495,11 +1495,8 @@
     <script src="static/js/api-client.js"></script>
     <script src="static/js/navigation-manager.js"></script>
     <script src="static/js/route-admin-manager.js"></script>
-<<<<<<< HEAD
     <script src="https://cdn.jsdelivr.net/npm/exif-js"></script>
-=======
-    <script src="https://unpkg.com/exifreader@4.12.0/dist/exif-reader.min.js"></script>
->>>>>>> 471ed4a4
+
     <script>
         // Yönetim arayüzü için RouteAdminManager'ı başlat
         if (window.RouteAdminManager) {
@@ -1515,7 +1512,6 @@
             console.log('✅ Rate limiting aktif - API çağrıları sınırlandırılacak');
         }
 
-<<<<<<< HEAD
         let pendingExifLocation = null;
 
         document.addEventListener('change', function (e) {
@@ -1547,54 +1543,7 @@
                 } catch (exifError) {
                     console.warn('EXIF extraction failed:', exifError);
                 }
-=======
-        // Pending EXIF GPS location extracted from selected file
-        let pendingExifLocation = null;
-
-        // Convert DMS format to decimal degrees
-        function dmsToDecimal(dms, ref) {
-            if (!dms) return null;
-            const toFloat = (v) => {
-                if (typeof v === 'number') return v;
-                if (v && typeof v === 'object' && 'numerator' in v && 'denominator' in v) {
-                    return v.numerator / v.denominator;
-                }
-                return parseFloat(v) || 0;
-            };
-            const [deg, min, sec] = dms.map(toFloat);
-            let dec = deg + (min || 0) / 60 + (sec || 0) / 3600;
-            if (ref === 'S' || ref === 'W') dec = -dec;
-            return dec;
-        }
-
-        // Extract EXIF GPS data from a File object
-        async function extractExifLocation(file) {
-            pendingExifLocation = null;
-            try {
-                const buffer = await file.arrayBuffer();
-                const tags = ExifReader.load(buffer);
-                if (tags && tags.gpsLatitude && tags.gpsLongitude) {
-                    const lat = dmsToDecimal(tags.gpsLatitude.value, tags.gpsLatitudeRef?.value);
-                    const lng = dmsToDecimal(tags.gpsLongitude.value, tags.gpsLongitudeRef?.value);
-                    if (isFinite(lat) && isFinite(lng)) {
-                        pendingExifLocation = { lat, lng };
-                        console.info(`EXIF GPS bulundu: ${lat}, ${lng}`);
-                    } else {
-                        console.info('EXIF GPS parse edilemedi');
-                    }
-                } else {
-                    console.info('EXIF konum bilgisi bulunamadı');
-                }
-            } catch (err) {
-                console.info('EXIF okunamadı:', err);
-            }
-        }
-
-        // Listen for file selection before any other handlers
-        document.addEventListener('change', (e) => {
-            if (e.target && e.target.id === 'routeMediaFile' && e.target.files?.[0]) {
-                extractExifLocation(e.target.files[0]);
->>>>>>> 471ed4a4
+
             }
         }, true);
 
@@ -4014,7 +3963,6 @@
                 // Reload media
                 await loadRouteMediaForEdit(getRouteId(currentRoute));
 
-<<<<<<< HEAD
                 // For images, place marker from previously extracted EXIF GPS
                 if (mediaType === 'image') {
                     const uploadedFilename = result.media?.filename || fileToUpload.name;
@@ -4028,21 +3976,7 @@
                         pendingExifLocation = null;
                     } else {
                         console.info('📸 Fotoğraf yüklendi ancak EXIF konum bilgisi bulunamadı');
-=======
-                // For images, use EXIF GPS data if available
-                if (mediaType === 'image') {
-                    const uploadedFilename = result.media?.filename || fileToUpload.name;
-                    if (pendingExifLocation) {
-                        console.info('EXIF GPS bulundu, konum güncelleniyor', pendingExifLocation);
-                        try {
-                            await updatePhotoLocation(uploadedFilename, pendingExifLocation.lat, pendingExifLocation.lng);
-                        } catch (e) {
-                            console.warn('EXIF konumu uygulanamadı:', e);
-                        }
-                        pendingExifLocation = null;
-                    } else {
-                        console.info('EXIF konum bilgisi bulunamadı');
->>>>>>> 471ed4a4
+
                     }
                 }
 
@@ -4471,7 +4405,6 @@
                     }
                 }
 
-<<<<<<< HEAD
                 // For images, place marker from previously extracted EXIF GPS
                 if (mediaType === 'image') {
                     const uploadedFilename = result.media?.filename || fileToUpload.name;
@@ -4485,21 +4418,7 @@
                         pendingExifLocation = null;
                     } else {
                         console.info('📸 Fotoğraf yüklendi ancak EXIF konum bilgisi bulunamadı');
-=======
-                // For images, use EXIF GPS data if available
-                if (mediaType === 'image') {
-                    const uploadedFilename = result.media?.filename || fileToUpload.name;
-                    if (pendingExifLocation) {
-                        console.info('EXIF GPS bulundu, konum güncelleniyor', pendingExifLocation);
-                        try {
-                            await updatePhotoLocation(uploadedFilename, pendingExifLocation.lat, pendingExifLocation.lng);
-                        } catch (e) {
-                            console.warn('EXIF konumu uygulanamadı:', e);
-                        }
-                        pendingExifLocation = null;
-                    } else {
-                        console.info('EXIF konum bilgisi bulunamadı');
->>>>>>> 471ed4a4
+
                     }
                 }
 
