--- conflicted
+++ resolved
@@ -5100,15 +5100,11 @@
             const lat = e.latlng.lat;
             const lng = e.latlng.lng;
 
-<<<<<<< HEAD
             // ESKI: konum yerleştirme kodu setLocationFromLatLon'a taşındı
             setLocationFromLatLon(lat, lng, { zoom: 16 });
 
             // Update photo location on server
-=======
-            // ESKİ kodun içeriğini buraya taşımayın; sadece koordinatı hesaplayıp çağırın
-            setLocationFromLatLon(lat, lng, { zoom: 16 });
->>>>>>> d63cce51
+
             updatePhotoLocation(selectedPhotoForLocation, lat, lng);
 
             // Exit location selection mode
