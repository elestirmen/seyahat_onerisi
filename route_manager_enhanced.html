--- conflicted
+++ resolved
@@ -1264,13 +1264,9 @@
 
                             // Load elevation profile for POI-based route
                             if (window.routeElevationChart) {
-<<<<<<< HEAD
                                 if (routeDetails.elevation_profile && routeDetails.elevation_profile.points) {
                                     await window.routeElevationChart.loadElevationProfile(routeDetails.elevation_profile);
-=======
-                                if (route.elevation_profile && route.elevation_profile.points) {
-                                    await window.routeElevationChart.loadElevationProfile(route.elevation_profile);
->>>>>>> 38883ced
+
                                 } else {
                                     await window.routeElevationChart.loadRouteElevation({
                                         pois: pois
@@ -1282,10 +1278,7 @@
                                             }))
                                     });
                                 }
-<<<<<<< HEAD
-=======
-
->>>>>>> 38883ced
+
                             }
                         } else {
                             console.warn('Yeterli POI koordinatı yok');
@@ -1428,16 +1421,10 @@
 
                         // Load elevation profile from route or available geometry data
                         if (window.routeElevationChart) {
-<<<<<<< HEAD
                             if (routeDetails.elevation_profile && routeDetails.elevation_profile.points) {
                                 await window.routeElevationChart.loadElevationProfile(routeDetails.elevation_profile);
                             } else if (geometry.type === 'LineString' && geometry.coordinates) {
-=======
-                            if (route.elevation_profile && route.elevation_profile.points) {
-                                await window.routeElevationChart.loadElevationProfile(route.elevation_profile);
-                            } else if (geometry.type === 'LineString' && geometry.coordinates) {
-
->>>>>>> 38883ced
+
                                 await window.routeElevationChart.loadRouteElevation({
                                     geometry: geometry
                                 });
@@ -1456,11 +1443,8 @@
                             }
                         }
 
-<<<<<<< HEAD
                         console.log('✅ Rota haritaya eklendi:', routeDetails.name);
-=======
-                        console.log('✅ Rota haritaya eklendi:', route.name);
->>>>>>> 38883ced
+
                     } else {
                         console.warn('Hiçbir geometri formatı işlenemedi:', geometry);
                         showNotification('Rota geometrisi işlenemedi', 'warning');
@@ -2064,30 +2048,19 @@
 
             // Add CSS for route detail view
             addRouteDetailStyles();
-<<<<<<< HEAD
 
             // Load elevation chart for route manager
             if (window.ElevationChart && routeDetails) {
-=======
-            
-            // Load elevation chart for route manager
-            if (window.ElevationChart && route) {
->>>>>>> 38883ced
+
                 setTimeout(async () => {
                     if (!window.routeElevationChart) {
                         window.routeElevationChart = new ElevationChart('routeElevationChartContainer', map);
                     }
 
-<<<<<<< HEAD
                     if (routeDetails.elevation_profile && routeDetails.elevation_profile.points) {
                         await window.routeElevationChart.loadElevationProfile(routeDetails.elevation_profile);
                     } else if (routeDetails.geometry) {
-=======
-                    if (route.elevation_profile && route.elevation_profile.points) {
-                        await window.routeElevationChart.loadElevationProfile(route.elevation_profile);
-                    } else if (route.geometry) {
-
->>>>>>> 38883ced
+
                         await window.routeElevationChart.loadRouteElevation({
                             geometry: routeDetails.geometry
                         });
