<!DOCTYPE html>
<html lang="tr">
<head>
    <meta charset="UTF-8">
    <meta name="viewport" content="width=device-width, initial-scale=1.0">
    <title>Rota Yönetimi - Gelişmiş Panel</title>
    <link href="https://cdn.jsdelivr.net/npm/bootstrap@5.3.0/dist/css/bootstrap.min.css" rel="stylesheet">
    <link rel="stylesheet" href="https://unpkg.com/leaflet@1.9.4/dist/leaflet.css" integrity="sha256-p4NxAoJBhIIN+hmNHrzRCf9tD/miZyoHS5obTRR9BMY=" crossorigin="" />
    <link rel="stylesheet" href="https://cdnjs.cloudflare.com/ajax/libs/font-awesome/6.4.0/css/all.min.css">
    <style>
        :root {
            --route-primary: #2563eb;
            --route-secondary: #64748b;
            --route-success: #059669;
            --route-danger: #dc2626;
            --route-warning: #d97706;
            --route-info: #0891b2;
            --route-light: #f8fafc;
            --route-dark: #0f172a;
            --route-border: #e2e8f0;
            --route-shadow: 0 4px 12px rgba(0, 0, 0, 0.1);
            --route-shadow-hover: 0 8px 25px rgba(0, 0, 0, 0.15);
            --route-radius: 12px;
            --route-radius-lg: 16px;
            --route-transition: all 0.3s ease;
        }

        body {
            background: var(--route-light);
            font-family: 'Segoe UI', Tahoma, Geneva, Verdana, sans-serif;
        }

        /* Main Layout */
        .route-management-container {
            display: grid;
            grid-template-areas: 
                "header header header"
                "sidebar workspace map";
            grid-template-columns: 380px 1fr 600px;
            grid-template-rows: auto 1fr;
            height: 100vh;
            gap: 1rem;
            padding: 1rem;
            position: relative;
        }

        /* Resizable Splitter */
        .resize-handle {
            position: absolute;
            top: 80px; /* Header yüksekliği + padding */
            right: 620px; /* Map genişliği + gap */
            width: 8px;
            height: calc(100vh - 100px);
            background: linear-gradient(90deg, transparent 2px, var(--route-border) 2px, var(--route-border) 6px, transparent 6px);
            cursor: col-resize;
            z-index: 1000;
            transition: all 0.2s ease;
            border-radius: 4px;
        }

        .resize-handle:hover {
            background: linear-gradient(90deg, transparent 1px, var(--route-primary) 1px, var(--route-primary) 7px, transparent 7px);
            box-shadow: 0 0 8px rgba(37, 99, 235, 0.3);
        }

        .resize-handle.dragging {
            background: linear-gradient(90deg, transparent 1px, var(--route-primary) 1px, var(--route-primary) 7px, transparent 7px);
            box-shadow: 0 0 12px rgba(37, 99, 235, 0.5);
        }

        .resize-handle::before {
            content: '';
            position: absolute;
            top: 50%;
            left: 50%;
            transform: translate(-50%, -50%);
            width: 3px;
            height: 30px;
            background: repeating-linear-gradient(
                to bottom,
                var(--route-secondary) 0px,
                var(--route-secondary) 3px,
                transparent 3px,
                transparent 6px
            );
            opacity: 0.5;
            transition: opacity 0.2s ease;
        }

        .resize-handle:hover::before,
        .resize-handle.dragging::before {
            opacity: 1;
        }

        /* Header */
        .route-header {
            grid-area: header;
            background: white;
            border-radius: var(--route-radius-lg);
            box-shadow: var(--route-shadow);
            padding: 1rem 1.5rem;
            display: flex;
            justify-content: space-between;
            align-items: center;
        }

        .route-header h1 {
            margin: 0;
            color: var(--route-dark);
            font-size: 1.5rem;
            font-weight: 700;
            display: flex;
            align-items: center;
            gap: 0.5rem;
        }

        .main-navigation {
            display: flex;
            gap: 1rem;
        }

        .main-navigation a {
            padding: 0.5rem 1rem;
            border-radius: 25px;
            text-decoration: none;
            color: var(--route-secondary);
            font-weight: 500;
            transition: var(--route-transition);
            border: 2px solid transparent;
        }

        .main-navigation a.active {
            background: var(--route-primary);
            color: white;
            box-shadow: var(--route-shadow);
        }

        .main-navigation a:hover:not(.active) {
            background: var(--route-light);
            border-color: var(--route-border);
        }

        .header-actions {
            display: flex;
            gap: 0.75rem;
            align-items: center;
        }

        .btn-primary {
            background: var(--route-primary);
            border: none;
            border-radius: 25px;
            padding: 0.5rem 1.25rem;
            font-weight: 600;
            transition: var(--route-transition);
        }

        .btn-primary:hover {
            background: #1d4ed8;
            transform: translateY(-2px);
            box-shadow: var(--route-shadow-hover);
        }

        /* Sidebar */
        .route-sidebar {
            grid-area: sidebar;
            background: white;
            border-radius: var(--route-radius-lg);
            box-shadow: var(--route-shadow);
            display: flex;
            flex-direction: column;
            overflow: hidden;
        }

        .sidebar-header {
            background: linear-gradient(135deg, var(--route-primary) 0%, #1e40af 100%);
            color: white;
            padding: 1.5rem;
            text-align: center;
        }

        .sidebar-header h3 {
            margin: 0;
            font-size: 1.2rem;
            font-weight: 700;
        }

        .sidebar-controls {
            padding: 1rem;
            border-bottom: 1px solid var(--route-border);
            background: var(--route-light);
        }

        .search-container {
            position: relative;
            margin-bottom: 1rem;
        }

        .search-input {
            width: 100%;
            padding: 0.75rem 1rem 0.75rem 2.5rem;
            border: 2px solid var(--route-border);
            border-radius: 25px;
            font-size: 0.9rem;
            transition: var(--route-transition);
        }

        .search-input:focus {
            outline: none;
            border-color: var(--route-primary);
            box-shadow: 0 0 0 3px rgba(37, 99, 235, 0.1);
        }

        .search-icon {
            position: absolute;
            left: 1rem;
            top: 50%;
            transform: translateY(-50%);
            color: var(--route-secondary);
        }

        .filter-controls {
            display: flex;
            flex-direction: column;
            gap: 0.75rem;
        }

        .filter-group {
            display: flex;
            flex-direction: column;
            gap: 0.5rem;
        }

        .filter-label {
            font-size: 0.85rem;
            font-weight: 600;
            color: var(--route-dark);
            display: flex;
            align-items: center;
            gap: 0.5rem;
        }

        .filter-select {
            padding: 0.5rem;
            border: 2px solid var(--route-border);
            border-radius: var(--route-radius);
            font-size: 0.85rem;
            transition: var(--route-transition);
        }

        .filter-select:focus {
            outline: none;
            border-color: var(--route-primary);
            box-shadow: 0 0 0 3px rgba(37, 99, 235, 0.1);
        }

        .bulk-actions {
            padding: 1rem;
            border-bottom: 1px solid var(--route-border);
            background: #fef3c7;
            display: none;
        }

        .bulk-actions.show {
            display: block;
        }

        .bulk-actions-header {
            display: flex;
            justify-content: between;
            align-items: center;
            margin-bottom: 0.75rem;
        }

        .bulk-count {
            font-weight: 600;
            color: var(--route-warning);
        }

        .bulk-buttons {
            display: flex;
            gap: 0.5rem;
            flex-wrap: wrap;
        }

        .btn-bulk {
            padding: 0.25rem 0.75rem;
            border-radius: 15px;
            font-size: 0.8rem;
            border: none;
            cursor: pointer;
            transition: var(--route-transition);
        }

        .btn-bulk-export {
            background: var(--route-info);
            color: white;
        }

        .btn-bulk-delete {
            background: var(--route-danger);
            color: white;
        }

        .btn-bulk-edit {
            background: var(--route-warning);
            color: white;
        }

        /* Route List */
        .route-list-container {
            flex: 1;
            overflow-y: auto;
            padding: 1rem;
        }

        .route-list-container::-webkit-scrollbar {
            width: 6px;
        }

        .route-list-container::-webkit-scrollbar-track {
            background: var(--route-light);
            border-radius: 3px;
        }

        .route-list-container::-webkit-scrollbar-thumb {
            background: var(--route-border);
            border-radius: 3px;
        }

        .route-list-container::-webkit-scrollbar-thumb:hover {
            background: var(--route-secondary);
        }

        .route-item {
            background: white;
            border: 2px solid var(--route-border);
            border-radius: var(--route-radius);
            padding: 1rem;
            margin-bottom: 0.75rem;
            cursor: pointer;
            transition: var(--route-transition);
            position: relative;
        }

        .route-item::before {
            content: '';
            position: absolute;
            top: 0;
            left: 0;
            width: 4px;
            height: 100%;
            background: var(--route-primary);
            transform: scaleY(0);
            transition: transform 0.3s ease;
            border-radius: 2px 0 0 2px;
        }

        .route-item:hover {
            border-color: var(--route-primary);
            transform: translateY(-2px);
            box-shadow: var(--route-shadow-hover);
        }

        .route-item:hover::before {
            transform: scaleY(1);
        }

        .route-item.selected {
            border-color: var(--route-primary);
            background: rgba(37, 99, 235, 0.05);
            box-shadow: var(--route-shadow-hover);
        }

        .route-item.selected::before {
            transform: scaleY(1);
        }

        .route-item-header {
            display: flex;
            justify-content: space-between;
            align-items: flex-start;
            margin-bottom: 0.75rem;
        }

        .route-item-actions {
            display: flex;
            align-items: center;
            gap: 0.5rem;
        }

        .btn-route-info {
            background: none;
            border: none;
            color: var(--route-primary);
            cursor: pointer;
            padding: 0.25rem;
            border-radius: 4px;
            transition: var(--route-transition);
            opacity: 0.7;
        }

        .btn-route-info:hover {
            background: rgba(37, 99, 235, 0.1);
            opacity: 1;
            transform: scale(1.1);
        }

        .route-checkbox {
            position: absolute;
            top: 1rem;
            right: 1rem;
            width: 18px;
            height: 18px;
            cursor: pointer;
        }

        .route-item-title {
            font-weight: 700;
            color: var(--route-dark);
            margin: 0;
            font-size: 1rem;
            line-height: 1.3;
            padding-right: 2rem;
        }

        .route-type-badge {
            display: inline-flex;
            align-items: center;
            gap: 0.25rem;
            padding: 0.25rem 0.75rem;
            border-radius: 15px;
            font-size: 0.75rem;
            font-weight: 600;
            margin-bottom: 0.5rem;
        }

        .route-type-walking { background: #dcfce7; color: #166534; }
        .route-type-hiking { background: #fef3c7; color: #92400e; }
        .route-type-cycling { background: #dbeafe; color: #1e40af; }
        .route-type-driving { background: #fce7f3; color: #be185d; }

        .route-stats {
            display: grid;
            grid-template-columns: repeat(2, 1fr);
            gap: 0.5rem;
            margin: 0.75rem 0;
        }

        .route-stat {
            display: flex;
            align-items: center;
            gap: 0.5rem;
            font-size: 0.8rem;
            color: var(--route-secondary);
        }

        .route-stat-icon {
            width: 16px;
            text-align: center;
            color: var(--route-primary);
        }

        .difficulty-stars {
            color: #fbbf24;
            font-size: 0.9rem;
        }

        .route-description {
            font-size: 0.85rem;
            color: var(--route-secondary);
            line-height: 1.4;
            margin-bottom: 0.75rem;
            display: -webkit-box;
            -webkit-line-clamp: 2;
            -webkit-box-orient: vertical;
            overflow: hidden;
        }

        /* Workspace */
        .route-workspace {
            grid-area: workspace;
            background: white;
            border-radius: var(--route-radius-lg);
            box-shadow: var(--route-shadow);
            display: flex;
            flex-direction: column;
            overflow: hidden;
        }

        .workspace-header {
            background: linear-gradient(135deg, var(--route-secondary) 0%, #475569 100%);
            color: white;
            padding: 1.5rem;
            display: flex;
            justify-content: space-between;
            align-items: center;
        }

        .workspace-title {
            margin: 0;
            font-size: 1.2rem;
            font-weight: 700;
        }

        .workspace-actions {
            display: flex;
            gap: 0.5rem;
        }

        .btn-workspace {
            padding: 0.5rem 1rem;
            border: 2px solid rgba(255, 255, 255, 0.3);
            background: transparent;
            color: white;
            border-radius: 20px;
            font-size: 0.85rem;
            cursor: pointer;
            transition: var(--route-transition);
        }

        .btn-workspace:hover {
            background: rgba(255, 255, 255, 0.1);
            border-color: rgba(255, 255, 255, 0.5);
        }

        .btn-workspace.btn-danger {
            border-color: rgba(220, 38, 38, 0.5);
            color: #dc2626;
        }

        .btn-workspace.btn-danger:hover {
            background: rgba(220, 38, 38, 0.1);
            border-color: #dc2626;
        }

        .workspace-content {
            flex: 1;
            overflow-y: auto;
            padding: 1.5rem;
        }

        .empty-workspace {
            display: flex;
            flex-direction: column;
            align-items: center;
            justify-content: center;
            height: 100%;
            color: var(--route-secondary);
            text-align: center;
        }

        .empty-workspace i {
            font-size: 4rem;
            margin-bottom: 1rem;
            opacity: 0.5;
        }

        /* Map View */
        .route-map-view {
            grid-area: map;
            background: white;
            border-radius: var(--route-radius-lg);
            box-shadow: var(--route-shadow);
            display: flex;
            flex-direction: column;
            overflow: hidden;
        }

        .map-header {
            background: linear-gradient(135deg, var(--route-success) 0%, #047857 100%);
            color: white;
            padding: 1rem 1.5rem;
            display: flex;
            justify-content: space-between;
            align-items: center;
        }

        .map-title {
            margin: 0;
            font-size: 1.1rem;
            font-weight: 700;
        }

        .map-controls {
            display: flex;
            gap: 0.5rem;
        }

        .btn-map {
            padding: 0.25rem 0.5rem;
            border: 2px solid rgba(255, 255, 255, 0.3);
            background: transparent;
            color: white;
            border-radius: 15px;
            font-size: 0.75rem;
            cursor: pointer;
            transition: var(--route-transition);
        }

        .btn-map:hover {
            background: rgba(255, 255, 255, 0.1);
        }

        #routeMap {
            flex: 1;
            min-height: 400px;
        }

        /* Elevation Chart Container */
        .route-elevation-container {
            background: white;
            border-top: 1px solid var(--route-border);
            padding: 1rem;
        }

        /* Map Fullscreen */
        .route-map-view.fullscreen {
            position: fixed;
            top: 0;
            left: 0;
            width: 100vw;
            height: 100vh;
            z-index: 9999;
            border-radius: 0;
        }

        body.map-fullscreen {
            overflow: hidden;
        }

        .route-map-view.fullscreen #routeMap {
            min-height: calc(100vh - 60px); /* Header yüksekliği çıkarılmış */
        }

        /* Custom POI Map Markers */
        .custom-poi-marker {
            background: transparent !important;
            border: none !important;
        }

        .poi-marker-container {
            width: 35px;
            height: 35px;
            border-radius: 50% 50% 50% 0;
            display: flex;
            align-items: center;
            justify-content: center;
            color: white;
            font-size: 16px;
            box-shadow: 0 3px 10px rgba(0, 0, 0, 0.4);
            border: 3px solid white;
            transition: transform 0.2s ease;
            position: relative;
            transform: rotate(-45deg);
        }

        .poi-marker-container i {
            transform: rotate(45deg);
            z-index: 2;
        }

        .poi-order-number {
            position: absolute;
            bottom: -8px;
            right: -8px;
            background: rgba(0, 0, 0, 0.8);
            color: white;
            border-radius: 50%;
            width: 18px;
            height: 18px;
            display: flex;
            align-items: center;
            justify-content: center;
            font-size: 10px;
            font-weight: bold;
            transform: rotate(45deg);
            border: 2px solid white;
        }

        .poi-marker-container:hover {
            transform: rotate(-45deg) scale(1.1);
            z-index: 1000;
        }

        /* POI Popup Styles */
        .poi-popup {
            min-width: 200px;
            font-family: 'Segoe UI', Tahoma, Geneva, Verdana, sans-serif;
        }

        .poi-popup-header {
            display: flex;
            align-items: center;
            gap: 0.5rem;
            margin-bottom: 0.5rem;
            font-size: 1rem;
            font-weight: 600;
        }

        .poi-popup-category {
            color: #666;
            font-size: 0.85rem;
            margin-bottom: 0.5rem;
            font-style: italic;
        }

        .poi-popup-description {
            color: #444;
            font-size: 0.9rem;
            line-height: 1.4;
            margin-bottom: 0.5rem;
        }

        .poi-popup-order {
            color: #666;
            font-size: 0.8rem;
            font-weight: 600;
        }

        /* Route Details Popup Styles */
        .route-detail-popup {
            padding: 0;
        }

        .route-detail-popup .route-detail-header {
            display: flex;
            justify-content: space-between;
            align-items: center;
            margin-bottom: 1.5rem;
            padding-bottom: 1rem;
            border-bottom: 1px solid var(--route-border);
        }

        .route-detail-popup .route-description-full {
            margin-bottom: 1.5rem;
        }

        .route-detail-popup .route-description-full h6 {
            color: var(--route-primary);
            margin-bottom: 0.75rem;
            font-weight: 600;
        }

        .route-detail-popup .route-statistics h6 {
            color: var(--route-primary);
            margin-bottom: 1rem;
            font-weight: 600;
        }

        .stats-grid-popup {
            display: grid;
            grid-template-columns: repeat(2, 1fr);
            gap: 1rem;
            margin-bottom: 1.5rem;
        }

        .stat-card-popup {
            display: flex;
            align-items: center;
            padding: 1rem;
            background: var(--route-light);
            border-radius: var(--route-radius);
            border: 1px solid var(--route-border);
        }

        .stat-card-popup .stat-icon {
            margin-right: 0.75rem;
            width: 2.5rem;
            height: 2.5rem;
            display: flex;
            align-items: center;
            justify-content: center;
            background: var(--route-primary);
            color: white;
            border-radius: 50%;
            font-size: 1rem;
        }

        .stat-card-popup .stat-info {
            flex: 1;
        }

        .stat-card-popup .stat-value {
            font-size: 1.25rem;
            font-weight: 700;
            color: var(--route-primary);
            line-height: 1;
        }

        .stat-card-popup .stat-label {
            font-size: 0.8rem;
            color: var(--route-secondary);
            margin-top: 0.25rem;
        }

        .route-detail-popup .route-tags-section h6 {
            color: var(--route-primary);
            margin-bottom: 0.75rem;
            font-weight: 600;
        }

        .route-detail-popup .route-metadata h6 {
            color: var(--route-primary);
            margin-bottom: 0.75rem;
            font-weight: 600;
        }

        .metadata-grid-popup {
            display: grid;
            gap: 0.5rem;
        }

        .metadata-grid-popup .metadata-item {
            display: flex;
            justify-content: space-between;
            padding: 0.5rem 0;
            border-bottom: 1px solid var(--route-border);
        }

        .metadata-grid-popup .metadata-item:last-child {
            border-bottom: none;
        }

        /* POI Order Badge */
        .poi-order-badge {
            display: inline-block;
            background: var(--route-primary);
            color: white;
            border-radius: 50%;
            width: 20px;
            height: 20px;
            text-align: center;
            line-height: 20px;
            font-size: 0.7rem;
            font-weight: bold;
            margin-right: 0.5rem;
        }

        /* Responsive Design */
        @media (max-width: 1200px) {
            .route-management-container {
                grid-template-areas: 
                    "header header"
                    "sidebar workspace"
                    "map map";
                grid-template-columns: 350px 1fr;
                grid-template-rows: auto 1fr 450px;
            }
            
            .resize-handle {
                display: none; /* Hide splitter on smaller screens */
            }
        }

        @media (max-width: 768px) {
            .route-management-container {
                grid-template-areas: 
                    "header"
                    "sidebar"
                    "workspace"
                    "map";
                grid-template-columns: 1fr;
                grid-template-rows: auto auto 1fr 300px;
                padding: 0.5rem;
                gap: 0.5rem;
            }

            .route-header {
                padding: 1rem;
            }

            .route-header h1 {
                font-size: 1.2rem;
            }

            .main-navigation {
                flex-direction: column;
                gap: 0.5rem;
            }

            .header-actions {
                flex-direction: column;
                gap: 0.5rem;
            }
        }

        /* Loading States */
        .loading-spinner {
            display: flex;
            justify-content: center;
            align-items: center;
            padding: 2rem;
        }

        .spinner {
            width: 40px;
            height: 40px;
            border: 4px solid var(--route-border);
            border-top: 4px solid var(--route-primary);
            border-radius: 50%;
            animation: spin 1s linear infinite;
        }

        @keyframes spin {
            0% { transform: rotate(0deg); }
            100% { transform: rotate(360deg); }
        }

        /* Notifications */
        .notification {
            position: fixed;
            top: 20px;
            right: 20px;
            z-index: 9999;
            min-width: 300px;
            padding: 1rem;
            border-radius: var(--route-radius);
            box-shadow: var(--route-shadow-hover);
            animation: slideIn 0.3s ease;
        }

        .notification-success {
            background: var(--route-success);
            color: white;
        }

        .notification-error {
            background: var(--route-danger);
            color: white;
        }

        .notification-info {
            background: var(--route-info);
            color: white;
        }

        @keyframes slideIn {
            from {
                transform: translateX(100%);
                opacity: 0;
            }
            to {
                transform: translateX(0);
                opacity: 1;
            }
        }
    </style>
</head>
<body>
    <div class="route-management-container" id="routeContainer">
        <!-- Resizable Splitter -->
        <div class="resize-handle" id="resizeHandle"></div>
        
        <!-- Header -->
        <header class="route-header">
            <h1>
                <i class="fas fa-route"></i>
                Rota Yönetimi
            </h1>
            <nav class="main-navigation">
                <a href="poi_manager_enhanced.html">
                    <i class="fas fa-map-marker-alt me-1"></i>
                    POI Yönetimi
                </a>
                <a href="route_manager_enhanced.html" class="active">
                    <i class="fas fa-route me-1"></i>
                    Rota Yönetimi
                </a>
                <a href="file_import_manager.html">
                    <i class="fas fa-file-import me-1"></i>
                    Dosya Import
                </a>
            </nav>
            <div class="header-actions">
                <button class="btn btn-primary" onclick="createAndEditRoute()">
                    <i class="fas fa-plus me-1"></i>
                    Yeni Rota
                </button>
                <button class="btn btn-outline-secondary" onclick="refreshRoutes()">
                    <i class="fas fa-sync-alt me-1"></i>
                    Yenile
                </button>
                <button class="btn btn-outline-warning" onclick="clearMapRoutes()" title="Haritadaki tüm rotaları temizle">
                    <i class="fas fa-eraser me-1"></i>
                    Haritayı Temizle
                </button>
            </div>
        </header>

        <!-- Sidebar -->
        <aside class="route-sidebar">
            <div class="sidebar-header">
                <h3>
                    <i class="fas fa-list me-2"></i>
                    Rota Listesi
                </h3>
            </div>

            <!-- Search and Filters -->
            <div class="sidebar-controls">
                <div class="search-container">
                    <i class="fas fa-search search-icon"></i>
                    <input type="text" class="search-input" id="routeSearch" 
                           placeholder="Rota ara..." oninput="handleSearch()">
                </div>

                <div class="filter-controls">
                    <div class="filter-group">
                        <label class="filter-label">
                            <i class="fas fa-filter"></i>
                            Rota Türü
                        </label>
                        <select class="filter-select" id="typeFilter" onchange="applyFilters()">
                            <option value="">Tüm Türler</option>
                            <option value="walking">🚶 Yürüyüş</option>
                            <option value="hiking">🥾 Doğa Yürüyüşü</option>
                            <option value="cycling">🚴 Bisiklet</option>
                            <option value="driving">🚗 Araba</option>
                        </select>
                    </div>

                    <div class="filter-group">
                        <label class="filter-label">
                            <i class="fas fa-star"></i>
                            Zorluk Seviyesi
                        </label>
                        <select class="filter-select" id="difficultyFilter" onchange="applyFilters()">
                            <option value="">Tüm Seviyeler</option>
                            <option value="1">⭐ Çok Kolay</option>
                            <option value="2">⭐⭐ Kolay</option>
                            <option value="3">⭐⭐⭐ Orta</option>
                            <option value="4">⭐⭐⭐⭐ Zor</option>
                            <option value="5">⭐⭐⭐⭐⭐ Çok Zor</option>
                        </select>
                    </div>

                    <div class="filter-group">
                        <label class="filter-label">
                            <i class="fas fa-clock"></i>
                            Maksimum Süre
                        </label>
                        <select class="filter-select" id="durationFilter" onchange="applyFilters()">
                            <option value="">Süre Sınırı Yok</option>
                            <option value="30">30 dakika</option>
                            <option value="60">1 saat</option>
                            <option value="120">2 saat</option>
                            <option value="240">4 saat</option>
                            <option value="480">8 saat</option>
                        </select>
                    </div>

                    <div class="filter-group">
                        <label class="filter-label">
                            <i class="fas fa-sort"></i>
                            Sıralama
                        </label>
                        <select class="filter-select" id="sortFilter" onchange="applyFilters()">
                            <option value="name_asc">İsim (A-Z)</option>
                            <option value="name_desc">İsim (Z-A)</option>
                            <option value="created_desc">En Yeni</option>
                            <option value="created_asc">En Eski</option>
                            <option value="difficulty_asc">Kolay → Zor</option>
                            <option value="difficulty_desc">Zor → Kolay</option>
                            <option value="duration_asc">Kısa → Uzun</option>
                            <option value="duration_desc">Uzun → Kısa</option>
                        </select>
                    </div>
                </div>
            </div>

            <!-- Bulk Actions -->
            <div class="bulk-actions" id="bulkActions">
                <div class="bulk-actions-header">
                    <span class="bulk-count" id="bulkCount">0 rota seçildi</span>
                    <button class="btn-bulk btn-bulk-clear" onclick="clearSelection()">
                        <i class="fas fa-times"></i>
                    </button>
                </div>
                <div class="bulk-buttons">
                    <button class="btn-bulk btn-bulk-export" onclick="exportSelected()">
                        <i class="fas fa-download me-1"></i>
                        Dışa Aktar
                    </button>
                    <button class="btn-bulk btn-bulk-edit" onclick="bulkEdit()">
                        <i class="fas fa-edit me-1"></i>
                        Toplu Düzenle
                    </button>
                    <button class="btn-bulk btn-bulk-delete" onclick="deleteSelected()">
                        <i class="fas fa-trash me-1"></i>
                        Sil
                    </button>
                </div>
            </div>

            <!-- Route List -->
            <div class="route-list-container" id="routeListContainer">
                <div class="loading-spinner">
                    <div class="spinner"></div>
                </div>
            </div>
        </aside>

        <!-- Workspace -->
        <main class="route-workspace">
            <div class="workspace-header">
                <h3 class="workspace-title" id="workspaceTitle">Rota Detayları</h3>
                <div class="workspace-actions" id="workspaceActions" style="display: none;">
                    <button class="btn-workspace" onclick="editCurrentRoute()">
                        <i class="fas fa-edit me-1"></i>
                        Düzenle
                    </button>
                    <button class="btn-workspace" onclick="duplicateCurrentRoute()">
                        <i class="fas fa-copy me-1"></i>
                        Kopyala
                    </button>
                    <button class="btn-workspace" onclick="exportCurrentRoute()">
                        <i class="fas fa-download me-1"></i>
                        Dışa Aktar
                    </button>
                    <button class="btn-workspace btn-danger" onclick="deleteCurrentRoute()">
                        <i class="fas fa-trash me-1"></i>
                        Sil
                    </button>
                    <button class="btn-workspace" onclick="clearRouteSelection()" title="Rota seçimini temizle">
                        <i class="fas fa-times me-1"></i>
                        Seçimi Temizle
                    </button>
                </div>
            </div>
            <div class="workspace-content" id="workspaceContent">
                <div class="empty-workspace">
                    <i class="fas fa-route"></i>
                    <h4>Rota Seçin</h4>
                    <p>Detayları görüntülemek için sol taraftan bir rota seçin</p>
                </div>
            </div>
        </main>

        <!-- Map View -->
        <section class="route-map-view">
            <div class="map-header">
                <h3 class="map-title" id="mapTitle">
                    <i class="fas fa-map me-2"></i>
                    Harita Görünümü
                </h3>
                <div class="map-controls">
                    <button class="btn-map" onclick="toggleMapLayer('satellite')" title="Uydu Görünümü">
                        <i class="fas fa-satellite"></i>
                    </button>
                    <button class="btn-map" onclick="toggleMapLayer('terrain')" title="Arazi Görünümü">
                        <i class="fas fa-mountain"></i>
                    </button>
                    <button class="btn-map" onclick="fitMapToRoutes()" title="Rotalara Odaklan">
                        <i class="fas fa-expand-arrows-alt"></i>
                    </button>
                    <button class="btn-map" onclick="toggleMapFullscreen()" title="Tam Ekran" id="fullscreenBtn">
                        <i class="fas fa-expand"></i>
                    </button>
                </div>
            </div>
            <div id="routeMap"></div>
            <!-- Elevation Chart Container -->
            <div class="route-elevation-container">
                <div id="routeElevationChartContainer" class="elevation-chart-hidden"></div>
            </div>
        </section>
    </div>

    <!-- Scripts -->
    <script src="https://cdn.jsdelivr.net/npm/bootstrap@5.3.0/dist/js/bootstrap.bundle.min.js"></script>
    <script src="https://unpkg.com/leaflet@1.9.4/dist/leaflet.js" integrity="sha256-20nQCchB9co0qIjJZRGuk2/Z9VM+kNiyxNV1lvTlZBo=" crossorigin=""></script>  
    <script src="static/js/rate-limiter.js"></script>
    <script src="static/js/elevation-chart.js"></script>
    <script src="static/js/api-client.js"></script>
    <script src="static/js/navigation-manager.js"></script>
  <script>
        // Rate limiting bilgilendirme mesajı
        if (window.rateLimiter) {
            console.log('✅ Rate limiting aktif - API çağrıları sınırlandırılacak');
        }

        // Tüm rotaları haritadan kaldır
        function clearAllRoutesFromMap() {
            Object.values(routeLayers).forEach(layer => {
                try {
                    map.removeLayer(layer);
                } catch (e) {
                    console.warn('Layer removal error:', e);
                }
            });
            routeLayers = {};
            console.log('Tüm rotalar haritadan kaldırıldı');
        }

        // POI'lerden dinamik rota oluştur
        async function createRouteFromPOIs(route, color) {
            const rid = getRouteId(route);
            console.log('POI\'lerden rota oluşturuluyor:', route.name);
            
            try {
                // Rotanın POI'lerini al
                const response = await rateLimitedFetch(`${apiBase}/admin/routes/${rid}/pois`, {
                    credentials: 'include'
                });
                
                if (response.ok) {
                    const data = await response.json();
                    const pois = data.pois || data.results || [];
                    
                    if (pois.length > 0) {
                        // POI koordinatlarını al
                        const latlngs = pois
                            .filter(poi => poi.latitude && poi.longitude)
                            .map(poi => [parseFloat(poi.latitude), parseFloat(poi.longitude)]);
                        
                        if (latlngs.length > 1) {
                            // POI'ler arasında rota çiz
                            const layer = L.polyline(latlngs, {
                                color: color,
                                weight: 4,
                                opacity: 0.8,
                                dashArray: '8,4' // POI-based rotayı ayırt etmek için
                            }).addTo(map);
                            
                            routeLayers[rid] = layer;
                            
                            // POI marker'larını da ekle
                            pois.forEach((poi, index) => {
                                if (poi.latitude && poi.longitude) {
                                    const marker = L.marker([parseFloat(poi.latitude), parseFloat(poi.longitude)])
                                        .bindPopup(`
                                            <strong>${poi.name || 'POI'}</strong><br>
                                            <small>Sıra: ${index + 1}</small>
                                        `);
                                    poiMarkersLayer.addLayer(marker);
                                }
                            });
                            
                            // Haritayı rotaya odakla
                            map.fitBounds(layer.getBounds(), { padding: [50, 50] });
                            
                            console.log('✅ POI-based rota oluşturuldu:', pois.length, 'POI');
                            showNotification(`${pois.length} POI ile dinamik rota oluşturuldu`, 'success');
                        } else {
                            console.warn('Yeterli POI koordinatı yok');
                            showNotification('Bu rotada yeterli POI koordinatı bulunamadı', 'warning');
                        }
                    } else {
                        console.warn('Rota POI\'si bulunamadı');
                        showNotification('Bu rotaya ait POI bulunamadı', 'warning');
                    }
                } else {
                    console.warn('POI\'ler alınamadı:', response.status);
                }
            } catch (error) {
                console.error('POI-based rota oluşturma hatası:', error);
                showNotification('Dinamik rota oluşturulamadı', 'error');
            }
        }

        // Tek bir rotayı haritaya ekle
        async function showSingleRouteOnMap(route) {
            const rid = getRouteId(route);
            if (!rid) {
                console.warn('Route ID bulunamadı:', route);
                return;
            }

            try {
                // Önce mevcut geometriyi kontrol et
                let geometry = route.geometry;
                
                // Geometri yoksa veya string ise API'den al
                if (!geometry || typeof geometry === 'string') {
                    console.log(`Rota ${rid} için geometri API'den alınıyor...`);
                    
                    try {
                        const response = await rateLimitedFetch(`${apiBase}/routes/${rid}/geometry`, { 
                            credentials: 'include' 
                        });
                        
                        if (response.ok) {
                            const data = await response.json();
                            if (data.success && data.geometry) {
                                geometry = data.geometry;
                                console.log(`Geometri başarıyla alındı:`, geometry);
                            } else {
                                console.warn('API geometri döndürmedi:', data);
                            }
                        } else {
                            console.warn(`Geometri API hatası: ${response.status} ${response.statusText}`);
                        }
                    } catch (apiError) {
                        console.warn('Geometri API çağrısı başarısız:', apiError);
                    }
                }

                // Hibrit geometri işleme - hem statik hem dinamik rota desteği
                if (geometry) {
                    console.log('Ham geometri verisi:', geometry);
                    
                    // String ise parse et
                    if (typeof geometry === 'string') {
                        try {
                            geometry = JSON.parse(geometry);
                        } catch (e) {
                            console.warn('Geometry JSON parse hatası:', e);
                            return;
                        }
                    }

                    // Rota rengini belirle
                    const color = ROUTE_TYPES[route.route_type]?.color || '#2563eb';
                    let layer = null;
                    
                    // YAKLAŞIM 1: Statik LineString geometrisi (klasik)
                    if (geometry.type === 'LineString' && geometry.coordinates && geometry.coordinates.length > 0) {
                        console.log('📍 Statik LineString geometrisi kullanılıyor');
                        const latlngs = geometry.coordinates.map(coord => [coord[1], coord[0]]);
                        layer = L.polyline(latlngs, {
                            color: color,
                            weight: 4,
                            opacity: 0.8
                        });
                    }
                    // YAKLAŞIM 2: API response formatı (nested geometry)
                    else if (geometry.geometry && geometry.geometry.type === 'LineString') {
                        console.log('📍 Nested LineString geometrisi kullanılıyor');
                        const coords = geometry.geometry.coordinates;
                        if (coords && coords.length > 0) {
                            const latlngs = coords.map(coord => [coord[1], coord[0]]);
                            layer = L.polyline(latlngs, {
                                color: color,
                                weight: 4,
                                opacity: 0.8
                            });
                        }
                    }
                    // YAKLAŞIM 3: POI-based dinamik rota (waypoints)
                    else if (geometry.waypoints && Array.isArray(geometry.waypoints) && geometry.waypoints.length > 0) {
                        console.log('📍 POI-based waypoints kullanılıyor');
                        const latlngs = geometry.waypoints.map(wp => [wp.lat || wp.latitude, wp.lng || wp.longitude]);
                        if (latlngs.length > 1) {
                            // Waypoints arasında düz çizgi çek (basit yaklaşım)
                            layer = L.polyline(latlngs, {
                                color: color,
                                weight: 4,
                                opacity: 0.8,
                                dashArray: '5,5' // Dinamik rotayı ayırt etmek için kesikli çizgi
                            });
                        }
                    }
                    // YAKLAŞIM 4: Rota POI'lerinden dinamik rota oluştur
                    else {
                        console.log('📍 Rota POI\'lerinden dinamik rota oluşturuluyor');
                        await createRouteFromPOIs(route, color);
                        return; // createRouteFromPOIs kendi layer'ını oluşturacak
                    }

                    // Layer oluşturulduysa haritaya ekle
                    if (layer) {
                        layer.addTo(map);
                        routeLayers[rid] = layer;
                        
                        // Haritayı rotaya odakla
                        map.fitBounds(layer.getBounds(), { padding: [50, 50] });
                        
                        console.log('✅ Rota haritaya eklendi:', route.name);
                    } else {
                        console.warn('Hiçbir geometri formatı işlenemedi:', geometry);
                        showNotification('Rota geometrisi işlenemedi', 'warning');
                    }
                } else {
                    console.warn('Rota geometrisi bulunamadı:', route.name);
                    showNotification('Bu rotanın geometrisi bulunamadı', 'warning');
                }
            } catch (error) {
                console.error('Rota yükleme hatası:', error);
                showNotification('Rota yüklenirken hata oluştu: ' + error.message, 'error');
            }
        }

        // Global variables
        const apiBase = '/api';
        let allRoutes = [];
        let filteredRoutes = [];
        let selectedRoutes = new Set();
        let currentRoute = null;
        let map = null;
        let routeLayers = {};
        let poiMarkersLayer = null;
        let searchTimeout = null;
        let associatedPoiIdSet = new Set();
        let associatedPoiOrderedIds = [];
        let allPoisForAssociation = [];
        let csrfToken = null;
        
        // Rate limiting için
        let lastLoadTime = 0;
        const minLoadInterval = 2000; // 2 saniye minimum aralık
        let loadingInProgress = false;

        // --- Helpers: ID and parsing ---
        function getRouteId(route) {
            return route?.id ?? route?._id ?? route?.route_id ?? null;
        }

        function getPoiId(poi) {
            // Try different ID field names in order of preference
            return poi?.id ?? poi?._id ?? poi?.poi_id ?? null;
        }

        // Route type configurations
        const ROUTE_TYPES = {
            'walking': { name: 'Yürüyüş', icon: '🚶', color: '#059669' },
            'hiking': { name: 'Doğa Yürüyüşü', icon: '🥾', color: '#d97706' },
            'cycling': { name: 'Bisiklet', icon: '🚴', color: '#2563eb' },
            'driving': { name: 'Araba', icon: '🚗', color: '#dc2626' }
        };

        // POI Category configurations
        const POI_CATEGORIES = {
            'kulturel_miras': { name: '🏛️ Kültürel Miras', icon: 'landmark', color: '#8B4513' },
            'dogal_miras': { name: '🌿 Doğal Miras', icon: 'mountain', color: '#228B22' },
            'yasayan_kultur': { name: '🎨 Yaşayan Kültür', icon: 'palette', color: '#9932CC' },
            'gastronomi': { name: '🍽️ Gastronomi', icon: 'utensils', color: '#DC143C' },
            'konaklama_hizmet': { name: '🏨 Konaklama & Hizmetler', icon: 'bed', color: '#4169E1' },
            'macera_spor': { name: '🏃 Macera & Spor', icon: 'hiking', color: '#FF6347' },
            'seyir_noktalari': { name: '📷 Seyir Noktaları', icon: 'camera', color: '#ff9500' }
        };

        // Initialize application
        document.addEventListener('DOMContentLoaded', function() {
            initializeMap();
            loadRoutes();
            setupEventListeners();
            setupResizableMap();
            // Fetch CSRF token for admin POSTs
            fetch('/auth/csrf-token', { credentials: 'include' })
                .then(r => r.ok ? r.json() : null)
                .then(d => { if (d?.csrf_token) csrfToken = d.csrf_token; })
                .catch(() => {});
        });

        // Cleanup on page unload
        window.addEventListener('beforeunload', function() {
            if (window.routeElevationChart) {
                window.routeElevationChart.destroy();
                window.routeElevationChart = null;
            }
        });

        // Fetch and attach geometry for routes if missing
        async function attachGeometriesToRoutes(routes) {
            try {
                const tasks = routes.map(async (r) => {
                    try {
                        const rid = getRouteId(r);
                        if (!rid || r.geometry) return;
                        const res = await fetch(`${apiBase}/routes/${rid}/geometry`, { credentials: 'include' });
                        if (!res.ok) {
                            if (res.status === 404) {
                                // Silently ignore 404s for routes without geometry
                                return;
                            }
                            console.warn(`Failed to fetch geometry for route ${rid}: ${res.status}`);
                            return;
                        }
                        const g = await res.json();
                        if (g && g.geometry) {
                            let geo = g.geometry;
                            if (typeof geo === 'string') {
                                try { geo = JSON.parse(geo); } catch(e) { /* ignore */ }
                            }
                            r.geometry = geo || r.geometry;
                            if (g.total_distance != null) r.total_distance = g.total_distance;
                            if (g.estimated_duration != null) r.estimated_duration = g.estimated_duration;
                        }
                    } catch(e) { /* ignore per route */ }
                });
                await Promise.all(tasks);
            } catch (e) {
                console.warn('attachGeometriesToRoutes failed:', e);
            }
        }

        // Initialize Leaflet map
        function initializeMap() {
            console.log('Initializing map...');
            const mapContainer = document.getElementById('routeMap');
            console.log('Map container:', mapContainer, 'Visible:', mapContainer ? mapContainer.offsetHeight : 'N/A');
            
            map = L.map('routeMap').setView([38.7312, 34.4547], 10);
            console.log('Map object created:', map);
            
            L.tileLayer('https://{s}.tile.openstreetmap.org/{z}/{x}/{y}.png', {
                attribution: '© OpenStreetMap contributors'
            }).addTo(map);
            // Layer for POI markers of the selected route
            poiMarkersLayer = L.layerGroup().addTo(map);
            
            // Force map size invalidation after a short delay
            setTimeout(() => {
                if (map) {
                    map.invalidateSize();
                    console.log('Map size invalidated');
                }
            }, 100);

            // Add map click handler
            map.on('click', function(e) {
                // Handle map interactions
            });
        }

        // Setup event listeners
        function setupEventListeners() {
            // Search input with debouncing
            document.getElementById('routeSearch').addEventListener('input', handleSearch);
            
            // Filter change handlers
            document.getElementById('typeFilter').addEventListener('change', applyFilters);
            document.getElementById('difficultyFilter').addEventListener('change', applyFilters);
            document.getElementById('durationFilter').addEventListener('change', applyFilters);
            document.getElementById('sortFilter').addEventListener('change', applyFilters);
        }

        // Load routes from API
        async function loadRoutes() {
            // Rate limiting kontrolü - Geliştirme için devre dışı
            // const now = Date.now();
            // if (loadingInProgress || (now - lastLoadTime) < minLoadInterval) {
            //     console.log('Rota yükleme rate limit nedeniyle atlandı');
            //     return;
            // }
            
            // loadingInProgress = true;  // Geliştirme için devre dışı
            // lastLoadTime = now;
            
            try {
                showLoading();
                const response = await rateLimitedFetch(`${apiBase}/admin/routes`, { credentials: 'include' });
                const data = await response.json();
                
                if (response.ok) {
                    if (Array.isArray(data)) {
                        allRoutes = data;
                    } else if (Array.isArray(data.routes)) {
                        allRoutes = data.routes;
                    } else if (Array.isArray(data.results)) {
                        allRoutes = data.results;
                    } else {
                        // Fallback: try to consolidate values if grouped
                        allRoutes = [];
                        Object.values(data || {}).forEach(val => {
                            if (Array.isArray(val)) allRoutes = allRoutes.concat(val);
                        });
                    }
                    console.log('Loaded routes:', allRoutes.map(r => ({id: getRouteId(r), name: r.name})));
                    filteredRoutes = [...allRoutes];
                    console.log('Filtered routes:', filteredRoutes.map(r => ({id: getRouteId(r), name: r.name})));
                    displayRoutes();
                    // Rotaları otomatik olarak haritaya yükleme - devre dışı bırakıldı
                    // await attachGeometriesToRoutes(filteredRoutes);
                    // updateMapRoutes();
                    
                    // Auto-focus sadece seçili rota varsa
                    // setTimeout(() => {
                    //     if (Object.keys(routeLayers).length > 0) {
                    //         fitMapToRoutes();
                    //     }
                    // }, 1000);
                } else {
                    throw new Error(data.error || 'Rotalar yüklenemedi');
                }
            } catch (error) {
                console.error('Routes load error:', error);
                showError('Rotalar yüklenirken hata oluştu: ' + error.message);
            } finally {
                loadingInProgress = false;
            }
        }

        // Display routes in sidebar
        function displayRoutes() {
            const container = document.getElementById('routeListContainer');
            
            if (filteredRoutes.length === 0) {
                container.innerHTML = `
                    <div class="empty-workspace">
                        <i class="fas fa-route"></i>
                        <h5>Rota bulunamadı</h5>
                        <p>Arama kriterlerinizi değiştirin veya yeni rota oluşturun</p>
                    </div>
                `;
                return;
            }

            container.innerHTML = filteredRoutes.map(route => {
                const rid = getRouteId(route);
                return `
                <div class="route-item ${selectedRoutes.has(rid) ? 'selected' : ''}" 
                     data-route-id="${rid}" role="button" tabindex="0" onclick="selectRoute(${rid}); return false;"
                     ondblclick="showRouteDetailsPopup(${rid}); return false;">
                    <input type="checkbox" class="route-checkbox" 
                           ${selectedRoutes.has(rid) ? 'checked' : ''}
                           onclick="toggleRouteSelection(event, ${rid}); return false;">
                    
                    <div class="route-item-header">
                        <h4 class="route-item-title">${escapeHtml(route.name)}</h4>
                        <div class="route-item-actions">
                            ${(!route.geometry || (route.geometry && !route.geometry.geometry && !route.geometry.type)) ? '<span class="badge bg-warning" title="Harita geometrisi yok">Geometri Yok</span>' : ''}
                            <button class="btn-route-info" onclick="showRouteDetailsPopup(${rid}); event.stopPropagation(); return false;" title="Rota Detayları">
                                <i class="fas fa-info-circle"></i>
                            </button>
                        </div>
                    </div>
                    
                    <div class="route-type-badge route-type-${route.route_type}">
                        ${ROUTE_TYPES[route.route_type]?.icon || '🗺️'} 
                        ${ROUTE_TYPES[route.route_type]?.name || route.route_type}
                    </div>
                    
                    <div class="route-description">
                        ${escapeHtml(route.description || 'Açıklama bulunmuyor')}
                    </div>
                    
                    <div class="route-stats">
                        <div class="route-stat">
                            <i class="fas fa-clock route-stat-icon"></i>
                            <span>${route.estimated_duration || 0} dk</span>
                        </div>
                        <div class="route-stat">
                            <i class="fas fa-route route-stat-icon"></i>
                            <span>${(route.total_distance || 0).toFixed(2)} km</span>
                        </div>
                        <div class="route-stat">
                            <i class="fas fa-mountain route-stat-icon"></i>
                            <span>${route.elevation_gain || 0} m</span>
                        </div>
                        <div class="route-stat">
                            <i class="fas fa-star route-stat-icon"></i>
                            <span class="difficulty-stars">${getDifficultyStars(route.difficulty_level)}</span>
                        </div>
                    </div>
                    
                    ${route.is_circular ? '<div class="badge bg-info">Dairesel</div>' : ''}
                    ${route.tags ? `<div class="route-tags">${route.tags}</div>` : ''}
                </div>`;
            }).join('');

            updateBulkActions();
        }

        // Handle search with debouncing
        function handleSearch() {
            clearTimeout(searchTimeout);
            searchTimeout = setTimeout(() => {
                applyFilters();
            }, 800); // Arama için daha uzun bekleme süresi
        }

        // Apply all filters
        async function applyFilters() {
            const searchTerm = document.getElementById('routeSearch').value.toLowerCase();
            const typeFilter = document.getElementById('typeFilter').value;
            const difficultyFilter = document.getElementById('difficultyFilter').value;
            const durationFilter = document.getElementById('durationFilter').value;
            const sortFilter = document.getElementById('sortFilter').value;

            // Filter routes
            filteredRoutes = allRoutes.filter(route => {
                // Search filter
                if (searchTerm && !route.name.toLowerCase().includes(searchTerm) && 
                    !route.description?.toLowerCase().includes(searchTerm) &&
                    !route.tags?.toLowerCase().includes(searchTerm)) {
                    return false;
                }

                // Type filter
                if (typeFilter && route.route_type !== typeFilter) {
                    return false;
                }

                // Difficulty filter
                if (difficultyFilter && route.difficulty_level != difficultyFilter) {
                    return false;
                }

                // Duration filter
                if (durationFilter && route.estimated_duration > parseInt(durationFilter)) {
                    return false;
                }

                return true;
            });

        // --- Helpers: ID and parsing ---
        function getRouteId(route) {
            return route?.id ?? route?._id ?? route?.route_id ?? null;
        }

        function getPoiId(poi) {
            // Try different ID field names in order of preference
            return poi?.id ?? poi?._id ?? poi?.poi_id ?? null;
        }

            // Sort routes
            filteredRoutes.sort((a, b) => {
                switch (sortFilter) {
                    case 'name_asc':
                        return a.name.localeCompare(b.name);
                    case 'name_desc':
                        return b.name.localeCompare(a.name);
                    case 'created_desc':
                        return new Date(b.created_at) - new Date(a.created_at);
                    case 'created_asc':
                        return new Date(a.created_at) - new Date(b.created_at);
                    case 'difficulty_asc':
                        return a.difficulty_level - b.difficulty_level;
                    case 'difficulty_desc':
                        return b.difficulty_level - a.difficulty_level;
                    case 'duration_asc':
                        return (a.estimated_duration || 0) - (b.estimated_duration || 0);
                    case 'duration_desc':
                        return (b.estimated_duration || 0) - (a.estimated_duration || 0);
                    default:
                        return 0;
                }
            });

            displayRoutes();
            // Filtreleme sırasında da otomatik harita güncelleme devre dışı
            // await attachGeometriesToRoutes(filteredRoutes);
            
            // Sadece seçili rota varsa haritayı güncelle
            // if (!currentRoute) {
            //     updateMapRoutes();
            // }
        }

        // Select a route
        function selectRoute(routeId) {
            currentRoute = allRoutes.find(r => getRouteId(r) === routeId);
            if (currentRoute) {
                // Update UI selection
                document.querySelectorAll('.route-item').forEach(item => {
                    item.classList.remove('selected');
                });
                const selectedElement = document.querySelector(`[data-route-id="${routeId}"]`);
                if (selectedElement) {
                    selectedElement.classList.add('selected');
                }

                // Display route details in workspace
                displayRouteDetails(currentRoute);

                // Highlight and focus on the selected route
                highlightAndFocusRoute(currentRoute);
            }
        }

        // Toggle route selection for bulk operations
        function toggleRouteSelection(event, routeId) {
            event.stopPropagation();
            
            if (selectedRoutes.has(routeId)) {
                selectedRoutes.delete(routeId);
            } else {
                selectedRoutes.add(routeId);
            }
            
            updateBulkActions();
            displayRoutes();
            // When checkboxes change, redraw map for selected set
            updateMapRoutes();
        }

        // Update bulk actions visibility and count
        function updateBulkActions() {
            const bulkActions = document.getElementById('bulkActions');
            const bulkCount = document.getElementById('bulkCount');
            
            if (selectedRoutes.size > 0) {
                bulkActions.classList.add('show');
                bulkCount.textContent = `${selectedRoutes.size} rota seçildi`;
            } else {
                bulkActions.classList.remove('show');
            }
        }

        // Clear selection
        function clearSelection() {
            selectedRoutes.clear();
            updateBulkActions();
            displayRoutes();
        }

        // Clear route selection and show all routes
        function clearRouteSelection() {
            currentRoute = null;
            
            // Update map title
            updateMapTitle();
            
            // Remove UI selection
            document.querySelectorAll('.route-item').forEach(item => {
                item.classList.remove('selected');
            });
            
            // Reset all route styles to normal
            Object.entries(routeLayers).forEach(([id, layer]) => {
                const routeData = allRoutes.find(r => String(getRouteId(r)) === String(id));
                if (routeData) {
                    const color = ROUTE_TYPES[routeData.route_type]?.color || '#2563eb';
                    layer.setStyle({
                        color: color,
                        weight: 3,
                        opacity: 0.7
                    });
                }
            });
            
            // Clear POI markers
            if (poiMarkersLayer) {
                poiMarkersLayer.clearLayers();
            }
            
            // Show empty workspace
            document.getElementById('workspaceContent').innerHTML = `
                <div class="empty-workspace">
                    <i class="fas fa-route"></i>
                    <h4>Rota Seçin</h4>
                    <p>Detayları görüntülemek için sol taraftan bir rota seçin</p>
                </div>
            `;
            
            // Hide workspace actions
            document.getElementById('workspaceActions').style.display = 'none';
            
            // Fit map to all routes
            fitMapToRoutes();
        }

        // Display route details in workspace
        function displayRouteDetails(route) {
            const workspaceTitle = document.getElementById('workspaceTitle');
            const workspaceActions = document.getElementById('workspaceActions');
            const workspaceContent = document.getElementById('workspaceContent');

            workspaceTitle.textContent = route.name;
            workspaceActions.style.display = 'flex';

            workspaceContent.innerHTML = `
                <div class="route-detail-view">
                    <div class="route-detail-header">
                        <div class="route-type-badge route-type-${route.route_type}">
                            ${ROUTE_TYPES[route.route_type]?.icon || '🗺️'} 
                            ${ROUTE_TYPES[route.route_type]?.name || route.route_type}
                        </div>
                        <div class="difficulty-display">
                            <span class="difficulty-stars">${getDifficultyStars(route.difficulty_level)}</span>
                            <span class="difficulty-text">Zorluk: ${route.difficulty_level}/5</span>
                        </div>
                    </div>

                    <div class="route-description-full">
                        <h5><i class="fas fa-info-circle me-2"></i>Açıklama</h5>
                        <p>${escapeHtml(route.description || 'Açıklama bulunmuyor')}</p>
                    </div>

                    <div class="route-statistics">
                        <h5><i class="fas fa-chart-bar me-2"></i>İstatistikler</h5>
                        <div class="stats-grid">
                            <div class="stat-card">
                                <div class="stat-icon">
                                    <i class="fas fa-clock"></i>
                                </div>
                                <div class="stat-info">
                                    <div class="stat-value">${route.estimated_duration || 0}</div>
                                    <div class="stat-label">Dakika</div>
                                </div>
                            </div>
                            <div class="stat-card">
                                <div class="stat-icon">
                                    <i class="fas fa-route"></i>
                                </div>
                                <div class="stat-info">
                                    <div class="stat-value">${(route.total_distance || 0).toFixed(2)}</div>
                                    <div class="stat-label">Kilometre</div>
                                </div>
                            </div>
                            <div class="stat-card">
                                <div class="stat-icon">
                                    <i class="fas fa-mountain"></i>
                                </div>
                                <div class="stat-info">
                                    <div class="stat-value">${route.elevation_gain || 0}</div>
                                    <div class="stat-label">Yükselti (m)</div>
                                </div>
                            </div>
                            <div class="stat-card">
                                <div class="stat-icon">
                                    <i class="fas fa-map-marker-alt"></i>
                                </div>
                                <div class="stat-info">
                                    <div class="stat-value">${route.poi_count || 0}</div>
                                    <div class="stat-label">POI Sayısı</div>
                                </div>
                            </div>
                        </div>
                    </div>

                    ${route.tags ? `
                        <div class="route-tags-section">
                            <h5><i class="fas fa-tags me-2"></i>Etiketler</h5>
                            <div class="tags-container">
                                ${route.tags.split(',').map(tag => 
                                    `<span class="tag-chip">${escapeHtml(tag.trim())}</span>`
                                ).join('')}
                            </div>
                        </div>
                    ` : ''}

                    <div class="route-metadata">
                        <h5><i class="fas fa-info me-2"></i>Metadata</h5>
                        <div class="metadata-grid">
                            <div class="metadata-item">
                                <strong>Oluşturulma:</strong>
                                <span>${formatDate(route.created_at)}</span>
                            </div>
                            <div class="metadata-item">
                                <strong>Güncellenme:</strong>
                                <span>${formatDate(route.updated_at)}</span>
                            </div>
                            <div class="metadata-item">
                                <strong>Dairesel Rota:</strong>
                                <span>${route.is_circular ? 'Evet' : 'Hayır'}</span>
                            </div>
                            ${route.import_source ? `
                                <div class="metadata-item">
                                    <strong>Import Kaynağı:</strong>
                                    <span>${escapeHtml(route.import_source)}</span>
                                </div>
                            ` : ''}
                        </div>
                    </div>
                </div>
            `;

            // Add CSS for route detail view
            addRouteDetailStyles();
            
            // Create elevation chart for route manager
            if (window.ElevationChart && route) {
                setTimeout(async () => {
                    if (window.routeElevationChart) {
                        window.routeElevationChart.destroy();
                    }
                    window.routeElevationChart = new ElevationChart('routeElevationChartContainer', routeMap);
                    
                    // Load route data for elevation
                    if (route.geometry) {
                        await window.routeElevationChart.loadRouteElevation({
                            geometry: route.geometry
                        });
                    } else if (route.pois && route.pois.length > 0) {
                        await window.routeElevationChart.loadRouteElevation({
                            pois: route.pois.map(poi => ({
                                name: poi.name,
                                latitude: poi.latitude || poi.lat,
                                longitude: poi.longitude || poi.lng || poi.lon
                            }))
                        });
                    }
                }, 500);
            }
        }

        // Show route details in a popup modal
        function showRouteDetailsPopup(routeId) {
            const route = allRoutes.find(r => getRouteId(r) === routeId);
            if (!route) {
                console.error('Route not found:', routeId);
                return;
            }

            const modalHtml = `
                <div class="modal fade" id="routeDetailsModal" tabindex="-1">
                    <div class="modal-dialog modal-lg">
                        <div class="modal-content">
                            <div class="modal-header">
                                <h5 class="modal-title">
                                    <i class="fas fa-route me-2"></i>
                                    Rota Detayları - ${escapeHtml(route.name)}
                                </h5>
                                <button type="button" class="btn-close" data-bs-dismiss="modal"></button>
                            </div>
                            <div class="modal-body">
                                <div class="route-detail-popup">
                                    <div class="route-detail-header">
                                        <div class="route-type-badge route-type-${route.route_type}">
                                            ${ROUTE_TYPES[route.route_type]?.icon || '🗺️'} 
                                            ${ROUTE_TYPES[route.route_type]?.name || route.route_type}
                                        </div>
                                        <div class="difficulty-display">
                                            <span class="difficulty-stars">${getDifficultyStars(route.difficulty_level)}</span>
                                            <span class="difficulty-text">Zorluk: ${route.difficulty_level}/5</span>
                                        </div>
                                    </div>

                                    <div class="route-description-full">
                                        <h6><i class="fas fa-info-circle me-2"></i>Açıklama</h6>
                                        <p>${escapeHtml(route.description || 'Açıklama bulunmuyor')}</p>
                                    </div>

                                    <div class="route-statistics">
                                        <h6><i class="fas fa-chart-bar me-2"></i>İstatistikler</h6>
                                        <div class="stats-grid-popup">
                                            <div class="stat-card-popup">
                                                <div class="stat-icon">
                                                    <i class="fas fa-clock"></i>
                                                </div>
                                                <div class="stat-info">
                                                    <div class="stat-value">${route.estimated_duration || 0}</div>
                                                    <div class="stat-label">Dakika</div>
                                                </div>
                                            </div>
                                            <div class="stat-card-popup">
                                                <div class="stat-icon">
                                                    <i class="fas fa-route"></i>
                                                </div>
                                                <div class="stat-info">
                                                    <div class="stat-value">${(route.total_distance || 0).toFixed(2)}</div>
                                                    <div class="stat-label">Kilometre</div>
                                                </div>
                                            </div>
                                            <div class="stat-card-popup">
                                                <div class="stat-icon">
                                                    <i class="fas fa-mountain"></i>
                                                </div>
                                                <div class="stat-info">
                                                    <div class="stat-value">${route.elevation_gain || 0}</div>
                                                    <div class="stat-label">Yükselti (m)</div>
                                                </div>
                                            </div>
                                            <div class="stat-card-popup">
                                                <div class="stat-icon">
                                                    <i class="fas fa-map-marker-alt"></i>
                                                </div>
                                                <div class="stat-info">
                                                    <div class="stat-value">${route.poi_count || 0}</div>
                                                    <div class="stat-label">POI Sayısı</div>
                                                </div>
                                            </div>
                                        </div>
                                    </div>

                                    ${route.tags ? `
                                        <div class="route-tags-section">
                                            <h6><i class="fas fa-tags me-2"></i>Etiketler</h6>
                                            <div class="tags-container">
                                                ${route.tags.split(',').map(tag => 
                                                    `<span class="tag-chip">${escapeHtml(tag.trim())}</span>`
                                                ).join('')}
                                            </div>
                                        </div>
                                    ` : ''}

                                    <div class="route-metadata">
                                        <h6><i class="fas fa-info me-2"></i>Metadata</h6>
                                        <div class="metadata-grid-popup">
                                            <div class="metadata-item">
                                                <strong>Oluşturulma:</strong>
                                                <span>${formatDate(route.created_at)}</span>
                                            </div>
                                            <div class="metadata-item">
                                                <strong>Güncellenme:</strong>
                                                <span>${formatDate(route.updated_at)}</span>
                                            </div>
                                            <div class="metadata-item">
                                                <strong>Dairesel Rota:</strong>
                                                <span>${route.is_circular ? 'Evet' : 'Hayır'}</span>
                                            </div>
                                            ${route.import_source ? `
                                                <div class="metadata-item">
                                                    <strong>Import Kaynağı:</strong>
                                                    <span>${escapeHtml(route.import_source)}</span>
                                                </div>
                                            ` : ''}
                                        </div>
                                    </div>
                                </div>
                            </div>
                            <div class="modal-footer">
                                <button type="button" class="btn btn-primary" onclick="selectRouteFromPopup(${routeId})">
                                    <i class="fas fa-eye me-1"></i>Rotayı Seç ve Görüntüle
                                </button>
                                <button type="button" class="btn btn-secondary" data-bs-dismiss="modal">Kapat</button>
                            </div>
                        </div>
                    </div>
                </div>
            `;

            // Remove existing modal if any
            const existingModal = document.getElementById('routeDetailsModal');
            if (existingModal) {
                existingModal.remove();
            }

            // Add modal to body
            document.body.insertAdjacentHTML('beforeend', modalHtml);

            // Show modal
            const modal = new bootstrap.Modal(document.getElementById('routeDetailsModal'));
            modal.show();
        }

        // Select route from popup and close modal
        function selectRouteFromPopup(routeId) {
            // Close modal
            const modal = bootstrap.Modal.getInstance(document.getElementById('routeDetailsModal'));
            if (modal) modal.hide();
            
            // Select the route
            selectRoute(routeId);
        }

        // Add styles for route detail view
        function addRouteDetailStyles() {
            if (document.getElementById('routeDetailStyles')) return;

            const style = document.createElement('style');
            style.id = 'routeDetailStyles';
            style.textContent = `
                .route-detail-view {
                    padding: 0;
                }

                .route-detail-header {
                    display: flex;
                    justify-content: space-between;
                    align-items: center;
                    margin-bottom: 1.5rem;
                    padding-bottom: 1rem;
                    border-bottom: 2px solid var(--route-border);
                }

                .difficulty-display {
                    text-align: right;
                }

                .difficulty-text {
                    display: block;
                    font-size: 0.85rem;
                    color: var(--route-secondary);
                    margin-top: 0.25rem;
                }

                .route-description-full {
                    margin-bottom: 1.5rem;
                }

                .route-description-full h5 {
                    color: var(--route-dark);
                    margin-bottom: 0.75rem;
                }

                .route-description-full p {
                    color: var(--route-secondary);
                    line-height: 1.6;
                }

                .stats-grid {
                    display: grid;
                    grid-template-columns: repeat(auto-fit, minmax(150px, 1fr));
                    gap: 1rem;
                    margin-bottom: 1.5rem;
                }

                .stat-card {
                    background: var(--route-light);
                    border-radius: var(--route-radius);
                    padding: 1rem;
                    display: flex;
                    align-items: center;
                    gap: 0.75rem;
                    border: 2px solid var(--route-border);
                    transition: var(--route-transition);
                }

                .stat-card:hover {
                    border-color: var(--route-primary);
                    transform: translateY(-2px);
                }

                .stat-icon {
                    width: 40px;
                    height: 40px;
                    background: var(--route-primary);
                    color: white;
                    border-radius: 50%;
                    display: flex;
                    align-items: center;
                    justify-content: center;
                    font-size: 1.1rem;
                }

                .stat-value {
                    font-size: 1.25rem;
                    font-weight: 700;
                    color: var(--route-dark);
                }

                .stat-label {
                    font-size: 0.8rem;
                    color: var(--route-secondary);
                }

                .route-tags-section {
                    margin-bottom: 1.5rem;
                }

                .route-tags-section h5 {
                    color: var(--route-dark);
                    margin-bottom: 0.75rem;
                }

                .tags-container {
                    display: flex;
                    flex-wrap: wrap;
                    gap: 0.5rem;
                }

                .tag-chip {
                    background: var(--route-primary);
                    color: white;
                    padding: 0.25rem 0.75rem;
                    border-radius: 15px;
                    font-size: 0.8rem;
                    font-weight: 500;
                }

                .route-metadata h5 {
                    color: var(--route-dark);
                    margin-bottom: 0.75rem;
                }

                .metadata-grid {
                    display: grid;
                    gap: 0.5rem;
                }

                .metadata-item {
                    display: flex;
                    justify-content: space-between;
                    padding: 0.5rem;
                    background: var(--route-light);
                    border-radius: var(--route-radius);
                    border: 1px solid var(--route-border);
                }

                .metadata-item strong {
                    color: var(--route-dark);
                }

                .metadata-item span {
                    color: var(--route-secondary);
                }
            `;
            document.head.appendChild(style);
        }

        // Update map with filtered routes
        async function updateMapRoutes() {
            console.log('=== updateMapRoutes called ===');
            console.log('filteredRoutes count:', filteredRoutes.length);
            console.log('map object:', map);
            console.log('routeLayers before clear:', Object.keys(routeLayers));
            
            // Clear existing route layers
            Object.values(routeLayers).forEach(layer => {
                map.removeLayer(layer);
            });
            routeLayers = {};
            console.log('Route layers cleared');

            // Determine which routes to draw (reverted to drawing all filtered routes)
            const drawingRoutes = filteredRoutes;
            console.log('Drawing filteredRoutes:', drawingRoutes.map(r => getRouteId(r)));

            // Add chosen routes to map
            for (const route of drawingRoutes) {
                console.log('Processing route:', route.name, 'ID:', getRouteId(route));
                const color = ROUTE_TYPES[route.route_type]?.color || '#2563eb';
                let layer = null;
                try {
                    if (route.geometry) {
                        let geo = route.geometry;
                        console.log('Original geometry for route', route.name, ':', geo);
                        if (typeof geo === 'string') {
                            try { geo = JSON.parse(geo); } catch (e) { console.warn('geometry not JSON string:', e); }
                        }
                        
                        // Handle nested geometry structure from API
                        if (geo && geo.geometry && geo.geometry.type && geo.geometry.coordinates) {
                            geo = geo.geometry; // Extract the actual GeoJSON
                        }
                        
                        console.log('Parsed geometry:', geo);
                        if (geo && typeof geo === 'object' && !Array.isArray(geo) && geo.type && geo.coordinates) {
                            // Valid GeoJSON object
                            console.log('Attempting L.geoJSON with valid GeoJSON:', geo);
                            layer = L.geoJSON(geo, { style: { color, weight: 3, opacity: 0.7 } });
                            console.log('L.geoJSON layer created:', layer ? 'SUCCESS' : 'FAILED');
                            
                            if (layer) {
                                layer.bindPopup(`
                                    <strong>${escapeHtml(route.name)}</strong><br>
                                    ${ROUTE_TYPES[route.route_type]?.name || route.route_type}<br>
                                    ${route.estimated_duration || 0} dakika
                                `);
                                
                                const rid = getRouteId(route);
                                routeLayers[rid] = layer;
                                layer.addTo(map);
                                console.log('Static geometry layer added for route:', route.name, 'ID:', rid);
                            }
                        } else if (Array.isArray(geo)) {
                            // Assume array of [lng, lat] or [lat, lng]
                            const latlngs = geo.map(p => {
                                if (Array.isArray(p)) {
                                    const a = Number(p[0]);
                                    const b = Number(p[1]);
                                    if (!isNaN(a) && !isNaN(b)) {
                                        if (a >= -180 && a <= 180 && b >= -90 && b <= 90) {
                                            return [b, a];
                                        }
                                        return [a, b];
                                    }
                                }
                                return [p.lat || p.latitude, p.lng || p.longitude];
                            });
                            layer = L.polyline(latlngs, { color, weight: 3, opacity: 0.7 });
                        }
                    } else {
                        console.log('No geometry found for route:', route.name, 'trying POI fallback directly...');
                        // Try POI fallback immediately for routes without geometry
                        const rid = getRouteId(route);
                        if (rid) {
                            try {
                                const rd = await fetch(`${apiBase}/admin/routes/${rid}`, { credentials: 'include' });
                                if (rd.ok) {
                                    const rj = await rd.json();
                                    console.log('Direct POI route detail response:', rj);
                                    const pois = Array.isArray(rj?.pois) ? rj.pois : [];
                                    console.log('Direct POI found for route:', pois.length);
                                    if (pois.length >= 2) {
                                        const latlngs = pois
                                            .sort((a, b) => (a.order_in_route || 0) - (b.order_in_route || 0))
                                            .map(p => [Number(p.lat || p.latitude), Number(p.lon || p.longitude)])
                                            .filter(arr => Number.isFinite(arr[0]) && Number.isFinite(arr[1]));
                                        console.log('Direct POI valid coordinates:', latlngs);
                                        if (latlngs.length >= 2) {
                                            // Use smart routing API to get real road network route
                                            try {
                                                const waypoints = pois
                                                    .sort((a, b) => (a.order_in_route || 0) - (b.order_in_route || 0))
                                                    .map(p => ({
                                                        lat: Number(p.lat || p.latitude),
                                                        lng: Number(p.lon || p.longitude),
                                                        name: p.name
                                                    }))
                                                    .filter(wp => Number.isFinite(wp.lat) && Number.isFinite(wp.lng));
                                                    
                                                console.log('Creating smart route with waypoints:', waypoints);
                                                
                                                const routeResponse = await fetch('/api/route/smart', {
                                                    method: 'POST',
                                                    headers: { 'Content-Type': 'application/json' },
                                                    credentials: 'include',
                                                    body: JSON.stringify({ waypoints })
                                                });
                                                
                                                if (routeResponse.ok) {
                                    const routeData = await routeResponse.json();
                                    console.log('Smart route response:', routeData);
                                    console.log('Route data structure:', Object.keys(routeData));
                                    console.log('Route.route structure:', routeData.route ? Object.keys(routeData.route) : 'no route key');
                                    
                                    // Check ALL possible response structures
                                    let allCoords = [];
                                    
                                    // Prefer route.segments[].coordinates [{lat,lng}, ...]
                                    if (routeData.route && Array.isArray(routeData.route.segments) && routeData.route.segments.length > 0) {
                                        routeData.route.segments.forEach(seg => {
                                            if (Array.isArray(seg?.coordinates) && seg.coordinates.length > 0) {
                                                seg.coordinates.forEach(pt => {
                                                    const lat = Number(pt.lat);
                                                    const lng = Number(pt.lng);
                                                    if (Number.isFinite(lat) && Number.isFinite(lng)) allCoords.push([lat, lng]);
                                                });
                                            }
                                        });
                                        console.log('Using route.segments.coordinates:', allCoords.length);
                                    } else if (routeData.route && routeData.route.geometry && Array.isArray(routeData.route.geometry)) {
                                        allCoords = routeData.route.geometry;
                                        console.log('Using route.geometry:', allCoords.length);
                                    } else if (routeData.route && routeData.route.coordinates && Array.isArray(routeData.route.coordinates)) {
                                        allCoords = routeData.route.coordinates;
                                        console.log('Using route.coordinates:', allCoords.length);
                                    } else if (routeData.segments && Array.isArray(routeData.segments)) {
                                        routeData.segments.forEach(segment => {
                                            if (Array.isArray(segment)) allCoords.push(...segment);
                                        });
                                        console.log('Using segments:', allCoords.length);
                                    } else if (routeData.route && routeData.route.segments && Array.isArray(routeData.route.segments)) {
                                        routeData.route.segments.forEach(segment => {
                                            if (Array.isArray(segment)) allCoords.push(...segment);
                                        });
                                        console.log('Using route.segments (array arrays):', allCoords.length);
                                    } else {
                                        console.log('No recognized route format found, trying fallback to waypoints');
                                        // Fallback: use original waypoints
                                        allCoords = waypoints.map(wp => [wp.lat, wp.lng]);
                                    }
                                    
                                    if (allCoords.length >= 2) {
                                        layer = L.polyline(allCoords, { color, weight: 4, opacity: 0.8 });
                                        layer.bindPopup(`
                                            <strong>${escapeHtml(route.name)}</strong><br>
                                            ${ROUTE_TYPES[route.route_type]?.name || route.route_type}<br>
                                            ${Math.round(routeData.total_distance || 0)} km<br>
                                            ${Math.round(routeData.estimated_time || 0)} dakika<br>
                                            <small>Yol ağından hesaplandı</small>
                                        `);
                                        routeLayers[rid] = layer;
                                        layer.addTo(map);
                                        console.log('Smart route added for:', route.name);
                                    }
                                } else {
                                    throw new Error('Smart route API failed');
                                }
                                            } catch (smartRouteError) {
                                                console.warn('Smart route failed, falling back to simple polyline:', smartRouteError);
                                                // Fallback to simple polyline
                                                layer = L.polyline(latlngs, { color, weight: 4, opacity: 0.8 });
                                                layer.bindPopup(`
                                                    <strong>${escapeHtml(route.name)}</strong><br>
                                                    ${ROUTE_TYPES[route.route_type]?.name || route.route_type}<br>
                                                    ${route.estimated_duration || 0} dakika<br>
                                                    <small>Düz çizgi (yol ağı bulunamadı)</small>
                                                `);
                                                routeLayers[rid] = layer;
                                                layer.addTo(map);
                                                console.log('Fallback polyline added for route:', route.name);
                                            }
                                        }
                                    }
                                }
                            } catch (e) {
                                console.warn('Direct POI fallback failed:', e);
                            }
                        }
                        
                        // Original geometry fetch fallback
                        // Try lazy fetch of geometry and retry once
                        try {
                            const rid = getRouteId(route);
                            if (rid) {
                                console.log('Fetching geometry for route ID:', rid);
                                const res = await fetch(`${apiBase}/routes/${rid}/geometry`, { credentials: 'include' });
                                if (res.ok) {
                                    const g = await res.json();
                                    console.log('Geometry response:', g);
                                    if (g && g.geometry) {
                                        let geo = g.geometry;
                                        if (typeof geo === 'string') {
                                            try { geo = JSON.parse(geo); } catch(e) {}
                                        }
                                        route.geometry = geo;
                                        // Retry build
                                        if (geo && typeof geo === 'object') {
                                            layer = L.geoJSON(geo, { style: { color, weight: 3, opacity: 0.7 } });
                                        }
                                        if (layer) {
                                            layer.bindPopup(`
                                                <strong>${escapeHtml(route.name)}</strong><br>
                                                ${ROUTE_TYPES[route.route_type]?.name || route.route_type}<br>
                                                ${route.estimated_duration || 0} dakika
                                            `);
                                } else if (res.status === 404) {
                                    console.warn(`Route ${rid} geometry not found (404) - skipping map display`);
                                    // Route has no geometry, skip adding to map but don't show error
                                    continue;
                                } else {
                                    console.error(`Failed to fetch geometry for route ${rid}: ${res.status}`);
                                    continue;
                                            const rid2 = getRouteId(route);
                                            routeLayers[rid2] = layer;
                                            layer.addTo(map);
                                        }
                                    }
                                }
                            }
                        } catch (e) {
                            console.warn('Lazy geometry fetch failed:', e);
                        }
                    }
                } catch (error) {
                    console.warn('Route geometry parse error:', error);
                    console.log('ERROR CAUGHT! Now trying POI fallback for route:', route.name);
                    const rid = getRouteId(route);
                    console.log('Route ID for POI fallback:', rid);
                    if (rid) {
                        console.log('Geometry failed, trying POI fallback for route:', route.name);
                        try {
                            const rd = await fetch(`${apiBase}/admin/routes/${rid}`, { credentials: 'include' });
                            if (rd.ok) {
                                const rj = await rd.json();
                                console.log('Route detail response:', rj);
                                const pois = Array.isArray(rj?.pois) ? rj.pois : [];
                                console.log('Found POIs for route:', pois.length);
                                if (pois.length >= 2) {
                                    const latlngs = pois
                                        .sort((a, b) => (a.order_in_route || 0) - (b.order_in_route || 0))
                                        .map(p => [Number(p.lat || p.latitude), Number(p.lon || p.longitude)])
                                        .filter(arr => Number.isFinite(arr[0]) && Number.isFinite(arr[1]));
                                    console.log('Valid coordinates:', latlngs);
                                    if (latlngs.length >= 2) {
                                        // Smart routing for error fallback
                                        try {
                                            const waypoints = pois
                                                .sort((a, b) => (a.order_in_route || 0) - (b.order_in_route || 0))
                                                .map(p => ({
                                                    lat: Number(p.lat || p.latitude),
                                                    lng: Number(p.lon || p.longitude),
                                                    name: p.name
                                                }))
                                                .filter(wp => Number.isFinite(wp.lat) && Number.isFinite(wp.lng));
                                                
                                            const routeResponse = await fetch('/api/route/smart', {
                                                method: 'POST',
                                                headers: { 'Content-Type': 'application/json' },
                                                credentials: 'include',
                                                body: JSON.stringify({ waypoints })
                                            });
                                            
                                            if (routeResponse.ok) {
                                                const routeData = await routeResponse.json();
                                                if (routeData.route && Array.isArray(routeData.route.segments)) {
                                                    const coords = [];
                                                    routeData.route.segments.forEach(seg => {
                                                        if (Array.isArray(seg?.coordinates)) {
                                                            seg.coordinates.forEach(pt => {
                                                                const lat = Number(pt.lat);
                                                                const lng = Number(pt.lng);
                                                                if (Number.isFinite(lat) && Number.isFinite(lng)) coords.push([lat, lng]);
                                                            });
                                                        }
                                                    });
                                                    if (coords.length >= 2) {
                                                        layer = L.polyline(coords, { color, weight: 4, opacity: 0.8 });
                                                        layer.bindPopup(`
                                                            <strong>${escapeHtml(route.name)}</strong><br>
                                                            ${ROUTE_TYPES[route.route_type]?.name || route.route_type}<br>
                                                            <small>Yol ağından hesaplandı</small>
                                                        `);
                                                        routeLayers[rid] = layer;
                                                        layer.addTo(map);
                                                        console.log('Smart route added from error fallback:', route.name);
                                                    }
                                                }
                                            } else {
                                                throw new Error('Smart route failed');
                                            }
                                        } catch (smartError) {
                                            console.warn('Smart routing failed in error fallback, using simple polyline:', smartError);
                                            layer = L.polyline(latlngs, { color, weight: 4, opacity: 0.8 });
                                            layer.bindPopup(`
                                                <strong>${escapeHtml(route.name)}</strong><br>
                                                ${ROUTE_TYPES[route.route_type]?.name || route.route_type}<br>
                                                ${route.estimated_duration || 0} dakika<br>
                                                <small>Düz çizgi (yol ağı bulunamadı)</small>
                                            `);
                                            routeLayers[rid] = layer;
                                            layer.addTo(map);
                                            console.log('Final fallback polyline for route:', route.name);
                                        }
                                    }
                                }
                            }
                        } catch (e) {
                            console.warn('POI fallback failed:', e);
                        }
                    }
                }
            }

            // Fit map to show all drawn routes
            console.log('Total route layers added:', Object.keys(routeLayers).length);
            if (Object.keys(routeLayers).length > 0) {
                const group = new L.featureGroup(Object.values(routeLayers));
                map.fitBounds(group.getBounds(), { padding: [20, 20] });
                console.log('Map fitted to route bounds');
            } else {
                console.log('No route layers to display, invalidating map size');
                setTimeout(() => { try { map.invalidateSize(); } catch(e) {} }, 100);
            }
        }

        // Update map title based on selected route
        function updateMapTitle(route = null) {
            const mapTitle = document.getElementById('mapTitle');
            if (route) {
                mapTitle.innerHTML = `
                    <i class="fas fa-map me-2"></i>
                    <span style="color: ${ROUTE_TYPES[route.route_type]?.color || '#2563eb'}">
                        ${escapeHtml(route.name)}
                    </span>
                `;
            } else {
                mapTitle.innerHTML = `
                    <i class="fas fa-map me-2"></i>
                    Harita Görünümü
                `;
            }
        }

        // Highlight and focus on selected route - sadece seçili rotayı göster
        async function highlightAndFocusRoute(route) {
            console.log('Highlighting and focusing on route:', route.name);
            
            const rid = getRouteId(route);
            if (!rid) {
                console.warn('No route ID found');
                return;
            }

            // Update map title
            updateMapTitle(route);

            // Önce tüm rotaları haritadan kaldır
            clearAllRoutesFromMap();
            
            // Sadece seçili rotayı haritaya ekle
            await showSingleRouteOnMap(route);
            
            // Seçili rotanın POI'lerini yükle ve göster
            setTimeout(async () => {
                await loadAndDisplayRoutePOIs(rid);
            }, 100);
        }

        // Load and display POI markers for a specific route
        async function loadAndDisplayRoutePOIs(routeId) {
            if (!poiMarkersLayer) return;
            
            // Clear existing POI markers
            poiMarkersLayer.clearLayers();
            
            try {
                const routeDetailResp = await fetch(`${apiBase}/admin/routes/${routeId}`, { credentials: 'include' });
                
                if (routeDetailResp.ok) {
                    const routeDetail = await routeDetailResp.json();
                    const pois = Array.isArray(routeDetail?.pois) ? routeDetail.pois : [];
                    
                    if (pois.length > 0) {
                        console.log('Adding POI markers for route:', pois.length);
                        
                        // Sort POIs by order
                        const sortedPois = pois.sort((a, b) => (a.order_in_route || 0) - (b.order_in_route || 0));
                        
                        // Add POI markers with category icons
                        sortedPois.forEach((poi, index) => {
                            const lat = Number(poi.lat || poi.latitude);
                            const lng = Number(poi.lon || poi.longitude);
                            
                            if (Number.isFinite(lat) && Number.isFinite(lng)) {
                                // Get category info for custom icon
                                const category = POI_CATEGORIES[poi.category] || { 
                                    icon: 'map-marker-alt', 
                                    color: '#2563eb',
                                    name: poi.category || 'Kategori yok'
                                };

                                // Create custom POI icon
                                const customIcon = L.divIcon({
                                    className: 'custom-poi-marker',
                                    html: `
                                        <div class="poi-marker-container" style="background-color: ${category.color}">
                                            <i class="fas fa-${category.icon}"></i>
                                            <div class="poi-order-number">${poi.order_in_route || index + 1}</div>
                                        </div>
                                    `,
                                    iconSize: [35, 35],
                                    iconAnchor: [17, 35],
                                    popupAnchor: [0, -35]
                                });

                                const marker = L.marker([lat, lng], {
                                    icon: customIcon,
                                    title: poi.name || `POI ${index + 1}`
                                });
                                
                                marker.bindPopup(`
                                    <div class="poi-popup">
                                        <div class="poi-popup-header">
                                            <i class="fas fa-${category.icon}" style="color: ${category.color}"></i>
                                            <strong>${escapeHtml(poi.name || 'POI')}</strong>
                                        </div>
                                        <div class="poi-popup-category">${category.name}</div>
                                        ${poi.description ? `<div class="poi-popup-description">${escapeHtml(poi.description.substring(0, 100))}${poi.description.length > 100 ? '...' : ''}</div>` : ''}
                                        <div class="poi-popup-order">Sıra: ${poi.order_in_route || index + 1}</div>
                                    </div>
                                `);
                                
                                poiMarkersLayer.addLayer(marker);
                            }
                        });
                    }
                }
            } catch (error) {
                console.error('Error loading route POIs:', error);
            }
        }

        // Show selected route on map with focus
        async function showSelectedRouteOnMap(route) {
            console.log('=== showSelectedRouteOnMap called ===');
            console.log('Selected route:', route.name, 'ID:', getRouteId(route));
            
            const rid = getRouteId(route);
            if (!rid) {
                console.warn('No route ID found');
                return;
            }

            // Clear existing route layers to show only selected route
            Object.values(routeLayers).forEach(layer => {
                try { map.removeLayer(layer); } catch (e) {}
            });
            routeLayers = {};

            // Clear POI markers
            if (poiMarkersLayer) {
                poiMarkersLayer.clearLayers();
            }

            let routeLayer = null;
            const color = ROUTE_TYPES[route.route_type]?.color || '#2563eb';

            try {
                // First try to use existing geometry
                if (route.geometry) {
                    let geo = route.geometry;
                    if (typeof geo === 'string') {
                        try { geo = JSON.parse(geo); } catch(e) { console.warn('geometry not JSON:', e); }
                    }
                    
                    if (geo && typeof geo === 'object' && geo.type && geo.coordinates) {
                        routeLayer = L.geoJSON(geo, { 
                            style: { color, weight: 4, opacity: 0.9 } 
                        });
                        console.log('Route created from existing geometry');
                    }
                }

                // If no geometry, try to build from POIs
                if (!routeLayer) {
                    console.log('No geometry found, trying POI-based route');
                    const routeDetailResp = await fetch(`${apiBase}/admin/routes/${rid}`, { credentials: 'include' });
                    
                    if (routeDetailResp.ok) {
                        const routeDetail = await routeDetailResp.json();
                        const pois = Array.isArray(routeDetail?.pois) ? routeDetail.pois : [];
                        console.log('Found POIs for route:', pois.length);

                        if (pois.length >= 2) {
                            // Sort POIs by order
                            const sortedPois = pois.sort((a, b) => (a.order_in_route || 0) - (b.order_in_route || 0));
                            
                            // Create waypoints for smart routing
                            const waypoints = sortedPois
                                .map(p => ({
                                    lat: Number(p.lat || p.latitude),
                                    lng: Number(p.lon || p.longitude),
                                    name: p.name
                                }))
                                .filter(wp => Number.isFinite(wp.lat) && Number.isFinite(wp.lng));

                            console.log('Waypoints for smart routing:', waypoints.length);

                            if (waypoints.length >= 2) {
                                try {
                                    // Try smart routing first
                                    const routeResponse = await fetch('/api/route/smart', {
                                        method: 'POST',
                                        headers: { 'Content-Type': 'application/json' },
                                        credentials: 'include',
                                        body: JSON.stringify({ waypoints })
                                    });

                                    if (routeResponse.ok) {
                                        const routeData = await routeResponse.json();
                                        console.log('Smart route response:', routeData);

                                        let allCoords = [];
                                        
                                        // Extract coordinates from smart route response
                                        if (routeData.route && Array.isArray(routeData.route.segments)) {
                                            routeData.route.segments.forEach(seg => {
                                                if (Array.isArray(seg?.coordinates)) {
                                                    seg.coordinates.forEach(pt => {
                                                        const lat = Number(pt.lat);
                                                        const lng = Number(pt.lng);
                                                        if (Number.isFinite(lat) && Number.isFinite(lng)) {
                                                            allCoords.push([lat, lng]);
                                                        }
                                                    });
                                                }
                                            });
                                        }

                                        if (allCoords.length >= 2) {
                                            routeLayer = L.polyline(allCoords, { 
                                                color, weight: 4, opacity: 0.9 
                                            });
                                            console.log('Smart route layer created');
                                        }
                                    }
                                } catch (smartError) {
                                    console.warn('Smart routing failed:', smartError);
                                }

                                // Fallback to simple polyline if smart routing failed
                                if (!routeLayer) {
                                    const simpleCoords = waypoints.map(wp => [wp.lat, wp.lng]);
                                    routeLayer = L.polyline(simpleCoords, { 
                                        color, weight: 4, opacity: 0.9 
                                    });
                                    console.log('Fallback polyline created');
                                }
                            }

                            // Add POI markers with category icons
                            sortedPois.forEach((poi, index) => {
                                const lat = Number(poi.lat || poi.latitude);
                                const lng = Number(poi.lon || poi.longitude);
                                
                                if (Number.isFinite(lat) && Number.isFinite(lng)) {
                                    // Get category info for custom icon
                                    const category = POI_CATEGORIES[poi.category] || { 
                                        icon: 'map-marker-alt', 
                                        color: '#2563eb',
                                        name: poi.category || 'Kategori yok'
                                    };

                                    // Create custom POI icon
                                    const customIcon = L.divIcon({
                                        className: 'custom-poi-marker',
                                        html: `
                                            <div class="poi-marker-container" style="background-color: ${category.color}">
                                                <i class="fas fa-${category.icon}"></i>
                                                <div class="poi-order-number">${poi.order_in_route || index + 1}</div>
                                            </div>
                                        `,
                                        iconSize: [35, 35],
                                        iconAnchor: [17, 35],
                                        popupAnchor: [0, -35]
                                    });

                                    const marker = L.marker([lat, lng], {
                                        icon: customIcon,
                                        title: poi.name || `POI ${index + 1}`
                                    });
                                    
                                    marker.bindPopup(`
                                        <div class="poi-popup">
                                            <div class="poi-popup-header">
                                                <i class="fas fa-${category.icon}" style="color: ${category.color}"></i>
                                                <strong>${escapeHtml(poi.name || 'POI')}</strong>
                                            </div>
                                            <div class="poi-popup-category">${category.name}</div>
                                            ${poi.description ? `<div class="poi-popup-description">${escapeHtml(poi.description.substring(0, 100))}${poi.description.length > 100 ? '...' : ''}</div>` : ''}
                                            <div class="poi-popup-order">Sıra: ${poi.order_in_route || index + 1}</div>
                                        </div>
                                    `);
                                    
                                    poiMarkersLayer.addLayer(marker);
                                }
                            });
                        }
                    }
                }

                // Add route layer to map if created
                if (routeLayer) {
                    routeLayer.bindPopup(`
                        <strong>${escapeHtml(route.name)}</strong><br>
                        ${ROUTE_TYPES[route.route_type]?.name || route.route_type}<br>
                        ${route.estimated_duration || 0} dakika
                    `);
                    
                    routeLayers[rid] = routeLayer;
                    routeLayer.addTo(map);
                    console.log('Route layer added to map');

                    // Fit map to route and POIs
                    try {
                        const layers = [routeLayer];
                        if (poiMarkersLayer.getLayers().length > 0) {
                            layers.push(poiMarkersLayer);
                        }
                        const group = new L.featureGroup(layers);
                        map.fitBounds(group.getBounds(), { padding: [50, 50] });
                        console.log('Map fitted to route bounds');
                    } catch (e) {
                        console.warn('Failed to fit bounds:', e);
                    }
                } else {
                    console.warn('Could not create route layer');
                    showNotification('Rota haritada görüntülenemedi', 'warning');
                }

            } catch (error) {
                console.error('Error showing route on map:', error);
                showNotification('Rota görüntülenirken hata oluştu', 'error');
            }
        }

        // Render POI markers for a route on the map
        async function renderRoutePoisOnMap(routeId) {
            if (!poiMarkersLayer) return;
            try { poiMarkersLayer.clearLayers(); } catch (e) {}

            try {
                const resp = await fetch(`${apiBase}/admin/routes/${routeId}/pois`, { credentials: 'include' });
                if (!resp.ok) return;
                const data = await resp.json();
                const pois = Array.isArray(data?.pois) ? data.pois : (Array.isArray(data) ? data : []);
                // Sort by order_in_route if available
                pois.sort((a, b) => (a.order_in_route || 0) - (b.order_in_route || 0));
                pois.forEach((p, idx) => {
                    const lat = Number(p.lat || p.latitude);
                    const lng = Number(p.lon || p.longitude);
                    if (!Number.isFinite(lat) || !Number.isFinite(lng)) return;
                    const marker = L.marker([lat, lng], {
                        title: p.name || `POI ${idx + 1}`
                    });
                    marker.bindPopup(`
                        <strong>${escapeHtml(p.name || 'POI')}</strong><br/>
                        ${p.category ? escapeHtml(p.category) : ''}<br/>
                        <small>Sıra: ${p.order_in_route || idx + 1}</small>
                    `);
                    poiMarkersLayer.addLayer(marker);
                });
            } catch (e) {
                console.warn('renderRoutePoisOnMap failed:', e);
            }
        }

        // Utility functions
        function getDifficultyStars(level) {
            return '⭐'.repeat(level || 0) + '☆'.repeat(5 - (level || 0));
        }

        function escapeHtml(text) {
            const div = document.createElement('div');
            div.textContent = text;
            return div.innerHTML;
        }

        function formatDate(dateString) {
            if (!dateString) return 'Bilinmiyor';
            return new Date(dateString).toLocaleDateString('tr-TR', {
                year: 'numeric',
                month: 'long',
                day: 'numeric',
                hour: '2-digit',
                minute: '2-digit'
            });
        }

        function showLoading() {
            document.getElementById('routeListContainer').innerHTML = `
                <div class="loading-spinner">
                    <div class="spinner"></div>
                </div>
            `;
        }

        function showError(message) {
            showNotification(message, 'error');
        }

        function showNotification(message, type = 'info') {
            const notification = document.createElement('div');
            notification.className = `notification notification-${type}`;
            notification.innerHTML = `
                <div class="d-flex justify-content-between align-items-center">
                    <span>${message}</span>
                    <button type="button" class="btn-close btn-close-white" onclick="this.parentElement.parentElement.remove()"></button>
                </div>
            `;
            
            document.body.appendChild(notification);
            
            setTimeout(() => {
                if (notification.parentNode) {
                    notification.remove();
                }
            }, 5000);
        }

        // Resizable Map Functionality
        function setupResizableMap() {
            const resizeHandle = document.getElementById('resizeHandle');
            const container = document.getElementById('routeContainer');
            let isResizing = false;
            let startX = 0;
            let startMapWidth = 600;

            resizeHandle.addEventListener('mousedown', (e) => {
                isResizing = true;
                startX = e.clientX;
                startMapWidth = getCurrentMapWidth();
                resizeHandle.classList.add('dragging');
                document.body.style.cursor = 'col-resize';
                document.body.style.userSelect = 'none';
                e.preventDefault();
            });

            document.addEventListener('mousemove', (e) => {
                if (!isResizing) return;

                const deltaX = startX - e.clientX; // Reversed because we're moving from right
                const newMapWidth = Math.max(400, Math.min(800, startMapWidth + deltaX));
                
                // Update grid template columns
                container.style.gridTemplateColumns = `380px 1fr ${newMapWidth}px`;
                
                // Update resize handle position
                resizeHandle.style.right = `${newMapWidth + 20}px`;
                
                // Invalidate map size
                if (map) {
                    setTimeout(() => map.invalidateSize(), 10);
                }
            });

            document.addEventListener('mouseup', () => {
                if (isResizing) {
                    isResizing = false;
                    resizeHandle.classList.remove('dragging');
                    document.body.style.cursor = '';
                    document.body.style.userSelect = '';
                    
                    // Final map size invalidation
                    if (map) {
                        setTimeout(() => map.invalidateSize(), 100);
                    }
                }
            });

            // Get current map width from computed styles
            function getCurrentMapWidth() {
                const computedStyle = window.getComputedStyle(container);
                const columns = computedStyle.gridTemplateColumns.split(' ');
                const mapColumn = columns[2];
                return parseInt(mapColumn) || 600;
            }
        }

        // Action handlers
        function refreshRoutes() {
            // Rate limiting kontrolü - Geliştirme için devre dışı
            // const now = Date.now();
            // if ((now - lastLoadTime) < minLoadInterval) {
            //     showNotification('Çok sık yenileme yapıyorsunuz, lütfen bekleyin', 'warning');
            //     return;
            // }
            loadRoutes();
        }

        function clearMapRoutes() {
            clearAllRoutesFromMap();
            // POI marker'larını da temizle
            if (poiMarkersLayer) {
                poiMarkersLayer.clearLayers();
            }
            // Seçili rotayı sıfırla
            currentRoute = null;
            // UI'dan seçimi kaldır
            document.querySelectorAll('.route-item').forEach(item => {
                item.classList.remove('selected');
            });
            // Workspace'i gizle
            hideWorkspace();
            showNotification('Harita temizlendi', 'success');
        }

        async function createAndEditRoute() {
            const routeData = {
                name: 'Yeni Rota',
<<<<<<< HEAD
                description: '',
=======
>>>>>>> 4f322eb1
                route_type: 'walking',
                difficulty_level: 1,
                is_active: true
            };

            try {
<<<<<<< HEAD
                const response = await fetch(`${apiBase}/admin/routes`, {
=======
                const response = await fetch('/api/admin/routes', {
>>>>>>> 4f322eb1
                    method: 'POST',
                    credentials: 'include',
                    headers: {
                        'Content-Type': 'application/json',
                        'X-CSRF-Token': window.csrfToken || ''
                    },
                    body: JSON.stringify(routeData)
                });

                if (response.ok) {
                    const result = await response.json();
                    await loadRoutes();
                    selectRoute(result.id);
                    editCurrentRoute();
                    showNotification('✅ Yeni rota oluşturuldu', 'success');
                } else {
                    const error = await response.json();
                    showNotification(`❌ Rota oluşturulamadı: ${error.message || 'Bilinmeyen hata'}`, 'error');
                }
            } catch (error) {
                console.error('Error creating route:', error);
                showNotification('❌ Rota oluşturulurken hata oluştu', 'error');
            }
        }

        // Map fullscreen functionality
        function toggleMapFullscreen() {
            const mapView = document.querySelector('.route-map-view');
            const fullscreenBtn = document.getElementById('fullscreenBtn');
            const icon = fullscreenBtn.querySelector('i');
            
            if (mapView.classList.contains('fullscreen')) {
                // Exit fullscreen
                mapView.classList.remove('fullscreen');
                document.body.classList.remove('map-fullscreen');
                icon.className = 'fas fa-expand';
                fullscreenBtn.title = 'Tam Ekran';
            } else {
                // Enter fullscreen
                mapView.classList.add('fullscreen');
                document.body.classList.add('map-fullscreen');
                icon.className = 'fas fa-compress';
                fullscreenBtn.title = 'Tam Ekrandan Çık';
            }
            
            // Invalidate map size after transition
            setTimeout(() => {
                if (map) map.invalidateSize();
            }, 300);
        }

        // Map layer toggle functions
        function toggleMapLayer(layerType) {
            showNotification(`${layerType} katmanı özelliği yakında eklenecek`, 'info');
        }

        function fitMapToRoutes() {
            if (map && Object.keys(routeLayers).length > 0) {
                // If there's a selected route, focus on it; otherwise show all routes
                if (currentRoute && routeLayers[getRouteId(currentRoute)]) {
                    const selectedLayer = routeLayers[getRouteId(currentRoute)];
                    const layers = [selectedLayer];
                    
                    // Include POI markers if they exist
                    if (poiMarkersLayer && poiMarkersLayer.getLayers().length > 0) {
                        layers.push(poiMarkersLayer);
                    }
                    
                    const group = new L.featureGroup(layers);
                    map.fitBounds(group.getBounds(), { 
                        padding: [30, 30],
                        maxZoom: 14,
                        animate: true,
                        duration: 0.8
                    });
                    showNotification(`${currentRoute.name} rotasına odaklanıldı`, 'info');
                } else {
                    // Show all routes
                    const group = new L.featureGroup(Object.values(routeLayers));
                    map.fitBounds(group.getBounds(), { 
                        padding: [20, 20],
                        animate: true,
                        duration: 0.8
                    });
                    showNotification('Tüm rotalara odaklanıldı', 'info');
                }
            } else {
                showNotification('Görüntülenecek rota bulunamadı', 'warning');
            }
        }

        function editCurrentRoute() {
            if (currentRoute) {
                displayRouteEditForm(currentRoute);
            }
        }

        // Display route editing form in workspace
        function displayRouteEditForm(route) {
            const workspaceTitle = document.getElementById('workspaceTitle');
            const workspaceActions = document.getElementById('workspaceActions');
            const workspaceContent = document.getElementById('workspaceContent');

            workspaceTitle.textContent = `${route.name} - Düzenleme`;
            workspaceActions.innerHTML = `
                <button class="btn-workspace" onclick="saveRouteChanges()">
                    <i class="fas fa-save me-1"></i>
                    Kaydet
                </button>
                <button class="btn-workspace" onclick="cancelRouteEdit()">
                    <i class="fas fa-times me-1"></i>
                    İptal
                </button>
            `;

            workspaceContent.innerHTML = `
                <div class="route-edit-form">
                    <form id="routeEditForm">
                        <div class="form-section">
                            <h5><i class="fas fa-info-circle me-2"></i>Temel Bilgiler</h5>
                            <div class="form-grid">
                                <div class="form-group">
                                    <label for="editRouteName">Rota Adı *</label>
                                    <input type="text" id="editRouteName" class="form-control" 
                                           value="${escapeHtml(route.name)}" required>
                                </div>
                                <div class="form-group">
                                    <label for="editRouteType">Rota Türü *</label>
                                    <select id="editRouteType" class="form-control" required>
                                        <option value="walking" ${route.route_type === 'walking' ? 'selected' : ''}>🚶 Yürüyüş</option>
                                        <option value="hiking" ${route.route_type === 'hiking' ? 'selected' : ''}>🥾 Doğa Yürüyüşü</option>
                                        <option value="cycling" ${route.route_type === 'cycling' ? 'selected' : ''}>🚴 Bisiklet</option>
                                        <option value="driving" ${route.route_type === 'driving' ? 'selected' : ''}>🚗 Araba</option>
                                    </select>
                                </div>
                            </div>
                            
                            <div class="form-group">
                                <label for="editRouteDescription">Açıklama</label>
                                <textarea id="editRouteDescription" class="form-control" rows="3">${escapeHtml(route.description || '')}</textarea>
                            </div>
                        </div>

                        <div class="form-section">
                            <h5><i class="fas fa-chart-bar me-2"></i>Rota Özellikleri</h5>
                            <div class="form-grid">
                                <div class="form-group">
                                    <label for="editDifficulty">Zorluk Seviyesi</label>
                                    <select id="editDifficulty" class="form-control">
                                        <option value="1" ${route.difficulty_level === 1 ? 'selected' : ''}>⭐ Çok Kolay</option>
                                        <option value="2" ${route.difficulty_level === 2 ? 'selected' : ''}>⭐⭐ Kolay</option>
                                        <option value="3" ${route.difficulty_level === 3 ? 'selected' : ''}>⭐⭐⭐ Orta</option>
                                        <option value="4" ${route.difficulty_level === 4 ? 'selected' : ''}>⭐⭐⭐⭐ Zor</option>
                                        <option value="5" ${route.difficulty_level === 5 ? 'selected' : ''}>⭐⭐⭐⭐⭐ Çok Zor</option>
                                    </select>
                                </div>
                                <div class="form-group">
                                    <label for="editDuration">Tahmini Süre (dakika)</label>
                                    <input type="number" id="editDuration" class="form-control" 
                                           value="${route.estimated_duration || ''}" min="1">
                                </div>
                                <div class="form-group">
                                    <label for="editDistance">Mesafe (km)</label>
                                    <input type="number" id="editDistance" class="form-control" 
                                           value="${route.total_distance || ''}" step="0.1" min="0">
                                </div>
                                <div class="form-group">
                                    <label for="editElevation">Yükselti Kazancı (m)</label>
                                    <input type="number" id="editElevation" class="form-control" 
                                           value="${route.elevation_gain || ''}" min="0">
                                </div>
                            </div>
                            
                            <div class="form-group">
                                <label for="editTags">Etiketler (virgülle ayırın)</label>
                                <input type="text" id="editTags" class="form-control" 
                                       value="${escapeHtml(route.tags || '')}" 
                                       placeholder="tarihi, doğa, macera">
                            </div>
                            
                            <div class="form-group">
                                <div class="form-check">
                                    <input type="checkbox" id="editIsCircular" class="form-check-input" 
                                           ${route.is_circular ? 'checked' : ''}>
                                    <label for="editIsCircular" class="form-check-label">
                                        Dairesel Rota (Başlangıç = Bitiş)
                                    </label>
                                </div>
                            </div>
                        </div>

                        <div class="form-section">
                            <h5><i class="fas fa-map-marker-alt me-2"></i>POI İlişkilendirme</h5>
                            <div class="poi-association-container">
                <div class="poi-search-section" onsubmit="return false;">
                                    <div class="search-container">
                                        <i class="fas fa-search search-icon"></i>
                                        <input type="text" class="search-input" id="poiSearchInput" 
                                               placeholder="POI ara..." oninput="searchPOIs()">
                                    </div>
                                    <div class="btn-group" role="group">
                                        <button type="button" class="btn btn-outline-primary" onclick="findNearbyPOIs()">
                                            <i class="fas fa-search-location me-1"></i>
                                            Yakın POI'leri Bul
                                        </button>
                                        <button type="button" class="btn btn-outline-success" onclick="autoAssociateNearbyPOIs()">
                                            <i class="fas fa-magic me-1"></i>
                                            Otomatik Ekle
                                        </button>
                                        <button type="button" class="btn btn-outline-info btn-sm" onclick="testNearbyFeature()">
                                            <i class="fas fa-bug me-1"></i>
                                            Test
                                        </button>
                                    </div>
                                </div>
                                
                                <div class="poi-lists-container">
                                    <div class="available-pois">
                                        <h6>Mevcut POI'ler</h6>
                                        <div id="availablePOIsList" class="poi-list">
                                            <div class="loading-spinner">
                                                <div class="spinner"></div>
                                            </div>
                                        </div>
                                    </div>
                                    
                                    <div class="associated-pois">
                                        <h6>İlişkilendirilmiş POI'ler</h6>
                                        <div id="associatedPOIsList" class="poi-list">
                                            <!-- Associated POIs will be loaded here -->
                                        </div>
                                    </div>
                                </div>
                                <div class="mt-3">
                                    <button type="button" class="btn btn-primary" onclick="buildAndSaveRouteFromAssociatedPOIs()">
                                        <i class="fas fa-route me-1"></i>Rota Hesapla
                                    </button>
                                </div>
                            </div>
                        </div>

                        <div class="form-section">
                            <h5><i class="fas fa-download me-2"></i>Dışa Aktarma Seçenekleri</h5>
                            <div class="export-options">
                                <button type="button" class="btn btn-outline-info" onclick="exportRouteAsGPX(${getRouteId(route)})">
                                    <i class="fas fa-file-code me-1"></i>
                                    GPX Olarak İndir
                                </button>
                                <button type="button" class="btn btn-outline-info" onclick="exportRouteAsKML(${getRouteId(route)})">
                                    <i class="fas fa-globe me-1"></i>
                                    KML Olarak İndir
                                </button>
                                <button type="button" class="btn btn-outline-info" onclick="exportRouteAsJSON(${getRouteId(route)})">
                                    <i class="fas fa-code me-1"></i>
                                    JSON Olarak İndir
                                </button>
                                <button type="button" class="btn btn-outline-secondary" onclick="printRouteDetails(${getRouteId(route)})">
                                    <i class="fas fa-print me-1"></i>
                                    Yazdır
                                </button>
                            </div>
                        </div>
                    </form>
                </div>
            `;

            // Add CSS for edit form
            addRouteEditFormStyles();
            
            // Load POIs for association
            loadPOIsForAssociation(getRouteId(route));
        }

        // Add styles for route edit form
        function addRouteEditFormStyles() {
            if (document.getElementById('routeEditFormStyles')) return;

            const style = document.createElement('style');
            style.id = 'routeEditFormStyles';
            style.textContent = `
                .route-edit-form {
                    padding: 0;
                }

                .form-section {
                    margin-bottom: 2rem;
                    padding-bottom: 1.5rem;
                    border-bottom: 2px solid var(--route-border);
                }

                .form-section:last-child {
                    border-bottom: none;
                }

                .form-section h5 {
                    color: var(--route-dark);
                    margin-bottom: 1rem;
                    font-weight: 600;
                }

                .form-grid {
                    display: grid;
                    grid-template-columns: repeat(auto-fit, minmax(200px, 1fr));
                    gap: 1rem;
                    margin-bottom: 1rem;
                }

                .form-group {
                    display: flex;
                    flex-direction: column;
                    gap: 0.5rem;
                }

                .form-group label {
                    font-weight: 600;
                    color: var(--route-dark);
                    font-size: 0.9rem;
                }

                .form-control {
                    padding: 0.75rem;
                    border: 2px solid var(--route-border);
                    border-radius: var(--route-radius);
                    font-size: 0.9rem;
                    transition: var(--route-transition);
                }

                .form-control:focus {
                    outline: none;
                    border-color: var(--route-primary);
                    box-shadow: 0 0 0 3px rgba(37, 99, 235, 0.1);
                }

                .form-check {
                    display: flex;
                    align-items: center;
                    gap: 0.5rem;
                    margin-top: 0.5rem;
                }

                .form-check-input {
                    width: 18px;
                    height: 18px;
                }

                .poi-association-container {
                    background: var(--route-light);
                    border-radius: var(--route-radius);
                    padding: 1rem;
                    border: 2px solid var(--route-border);
                }

                .poi-search-section {
                    display: flex;
                    gap: 1rem;
                    align-items: center;
                    margin-bottom: 1rem;
                }

                .poi-search-section .search-container {
                    flex: 1;
                }

                .poi-lists-container {
                    display: grid;
                    grid-template-columns: 1fr 1fr;
                    gap: 1rem;
                }

                .available-pois, .associated-pois {
                    background: white;
                    border-radius: var(--route-radius);
                    padding: 1rem;
                    border: 2px solid var(--route-border);
                }

                .available-pois h6, .associated-pois h6 {
                    margin-bottom: 0.75rem;
                    color: var(--route-dark);
                    font-weight: 600;
                }

                .poi-list {
                    max-height: 200px;
                    overflow-y: auto;
                }

                .poi-item-small {
                    background: var(--route-light);
                    border: 1px solid var(--route-border);
                    border-radius: var(--route-radius);
                    padding: 0.75rem;
                    margin-bottom: 0.5rem;
                    cursor: pointer;
                    transition: var(--route-transition);
                    display: flex;
                    justify-content: space-between;
                    align-items: center;
                }

                .poi-item-small:hover {
                    border-color: var(--route-primary);
                    background: white;
                }

                .poi-item-info {
                    flex: 1;
                }

                .poi-item-name {
                    font-weight: 600;
                    color: var(--route-dark);
                    font-size: 0.9rem;
                }

                .poi-item-category {
                    font-size: 0.8rem;
                    color: var(--route-secondary);
                }

                .poi-item-actions {
                    display: flex;
                    gap: 0.25rem;
                }

                .btn-poi-action {
                    padding: 0.25rem 0.5rem;
                    border: none;
                    border-radius: 15px;
                    font-size: 0.75rem;
                    cursor: pointer;
                    transition: var(--route-transition);
                }

                .btn-add-poi {
                    background: var(--route-success);
                    color: white;
                }

                .btn-remove-poi {
                    background: var(--route-danger);
                    color: white;
                }

                .poi-order-badge {
                    display: inline-block;
                    background: var(--route-primary);
                    color: white;
                    border-radius: 50%;
                    width: 20px;
                    height: 20px;
                    text-align: center;
                    line-height: 20px;
                    font-size: 0.7rem;
                    font-weight: bold;
                    margin-right: 0.5rem;
                }

                .export-options {
                    display: flex;
                    flex-wrap: wrap;
                    gap: 0.75rem;
                }

                .export-options .btn {
                    padding: 0.5rem 1rem;
                    border-radius: 20px;
                    font-size: 0.85rem;
                    font-weight: 500;
                }

                @media (max-width: 768px) {
                    .form-grid {
                        grid-template-columns: 1fr;
                    }

                    .poi-lists-container {
                        grid-template-columns: 1fr;
                    }

                    .poi-search-section {
                        flex-direction: column;
                        align-items: stretch;
                    }

                    .export-options {
                        flex-direction: column;
                    }
                }
            `;
            document.head.appendChild(style);
        }

        // Load POIs for association
        async function loadPOIsForAssociation(routeId) {
            console.log('Loading POIs for association with route:', routeId);
            
            try {
                // Show loading state
                const availableContainer = document.getElementById('availablePOIsList');
                const associatedContainer = document.getElementById('associatedPOIsList');
                
                if (availableContainer) {
                    availableContainer.innerHTML = '<div class="loading-spinner"><div class="spinner"></div></div>';
                }
                if (associatedContainer) {
                    associatedContainer.innerHTML = '<div class="loading-spinner"><div class="spinner"></div></div>';
                }

                // Load all POIs
                const poisResponse = await fetch(`${apiBase}/pois`, { credentials: 'include' });
                let allPOIs = [];
                
                if (poisResponse.ok) {
                    const raw = await poisResponse.json();
                    console.log('All POIs response:', raw);
                    
                    if (Array.isArray(raw)) {
                        allPOIs = raw;
                    } else if (Array.isArray(raw.pois)) {
                        allPOIs = raw.pois;
                    } else if (Array.isArray(raw.results)) {
                        allPOIs = raw.results;
                    } else {
                        // Handle categorized POIs
                        Object.values(raw || {}).forEach(v => { 
                            if (Array.isArray(v)) allPOIs = allPOIs.concat(v); 
                        });
                    }
                    console.log('Processed all POIs:', allPOIs.length);
                    allPoisForAssociation = allPOIs.slice();
                } else {
                    console.error('Failed to load POIs:', poisResponse.status);
                    throw new Error('POI\'ler yüklenemedi');
                }
                
                // Load route detail with associated POIs
                const routeDetailResp = await fetch(`${apiBase}/admin/routes/${routeId}`, { credentials: 'include' });
                let associatedPOIs = [];
                
                if (routeDetailResp.ok) {
                    const routeDetail = await routeDetailResp.json();
                    console.log('Route detail response:', routeDetail);
                    
                    if (Array.isArray(routeDetail?.pois)) {
                        associatedPOIs = routeDetail.pois;
                    }
                    console.log('Associated POIs from route:', associatedPOIs.length);
                } else {
                    console.error('Failed to load route detail:', routeDetailResp.status);
                }
                
                // Process associated POIs and update global state
                const assocList = associatedPOIs.slice();
                assocList.sort((a, b) => (a.order_in_route || 0) - (b.order_in_route || 0));
                
                associatedPoiOrderedIds = assocList
                    .map(p => {
                        // Handle different POI ID formats
                        const id = getPoiId(p) || (p.poi ? getPoiId(p.poi) : null);
                        return id ? parseInt(id) : null;
                    })
                    .filter(id => id != null && Number.isFinite(id));
                
                associatedPoiIdSet = new Set(associatedPoiOrderedIds);
                
                console.log('Associated POI IDs (ordered):', associatedPoiOrderedIds);
                console.log('Associated POI ID set:', Array.from(associatedPoiIdSet));
                
                // Separate available and associated POIs
                const associatedPOIIds = new Set(associatedPoiOrderedIds);
                const availablePOIs = allPOIs.filter(poi => {
                    const poiId = parseInt(getPoiId(poi));
                    return Number.isFinite(poiId) && !associatedPOIIds.has(poiId);
                });
                
                // Get associated POI objects in correct order
                const orderedAssociatedPOIs = associatedPoiOrderedIds
                    .map(id => allPOIs.find(poi => parseInt(getPoiId(poi)) === id))
                    .filter(poi => poi != null);
                
                console.log('Available POIs:', availablePOIs.length);
                console.log('Ordered associated POIs:', orderedAssociatedPOIs.length);
                
                // Display POI lists
                displayAvailablePOIs(availablePOIs);
                displayAssociatedPOIs(orderedAssociatedPOIs);
                
            } catch (error) {
                console.error('Error loading POIs for association:', error);
                showNotification("POI'ler yüklenirken hata oluştu: " + error.message, 'error');
                
                // Show error state
                const availableContainer = document.getElementById('availablePOIsList');
                const associatedContainer = document.getElementById('associatedPOIsList');
                
                if (availableContainer) {
                    availableContainer.innerHTML = '<p class="text-danger">POI\'ler yüklenemedi</p>';
                }
                if (associatedContainer) {
                    associatedContainer.innerHTML = '<p class="text-danger">İlişkili POI\'ler yüklenemedi</p>';
                }
            }
        }

        // Display available POIs
        function displayAvailablePOIs(pois) {
            const container = document.getElementById('availablePOIsList');
            
            console.log('Displaying', pois.length, 'available POIs');
            
            if (!container) {
                console.warn('Available POIs container not found');
                return;
            }
            
            if (pois.length === 0) {
                console.log('No available POIs to display, showing empty message');
                container.innerHTML = '<p class="text-muted">İlişkilendirilecek POI bulunamadı</p>';
                return;
            }

            console.log('Displaying available POIs:', pois.length);

            container.innerHTML = pois.map(poi => {
                const poiId = getPoiId(poi);
                if (!poiId) {
                    console.warn('POI without ID:', poi);
                    return '';
                }
                
                // Get category info for icon
                const category = POI_CATEGORIES[poi.category] || { 
                    icon: 'map-marker-alt', 
                    color: '#2563eb',
                    name: poi.category || 'Kategori yok'
                };

                return `
                    <div class="poi-item-small" data-poi-id="${poiId}">
                        <div class="poi-item-info">
                            <div class="poi-item-name">
                                <i class="fas fa-${category.icon}" style="color: ${category.color}; margin-right: 0.5rem;"></i>
                                ${escapeHtml(poi.name || 'İsimsiz POI')}
                            </div>
                            <div class="poi-item-category">${category.name}</div>
                        </div>
                        <div class="poi-item-actions">
                            <button type="button" class="btn-poi-action btn-add-poi" onclick="associatePOI(${poiId})" title="POI'yi rotaya ekle">
                                <i class="fas fa-plus"></i>
                            </button>
                        </div>
                    </div>
                `;
            }).filter(html => html).join('');
            
            console.log('Available POIs displayed successfully');
        }

        // Display associated POIs
        function displayAssociatedPOIs(pois) {
            const container = document.getElementById('associatedPOIsList');
            
            console.log('Displaying', pois.length, 'associated POIs');
            
            if (!container) {
                console.warn('Associated POIs container not found');
                return;
            }
            
            if (pois.length === 0) {
                console.log('No POIs to display, showing empty message');
                container.innerHTML = '<p class="text-muted">İlişkilendirilmiş POI bulunmuyor</p>';
                return;
            }

            console.log('Displaying associated POIs:', pois.length);

            container.innerHTML = pois.map((poi, idx) => {
                const poiId = getPoiId(poi);
                if (!poiId) {
                    console.warn('Associated POI without ID:', poi);
                    return '';
                }
                
                // Get category info for icon
                const category = POI_CATEGORIES[poi.category] || { 
                    icon: 'map-marker-alt', 
                    color: '#2563eb',
                    name: poi.category || 'Kategori yok'
                };

                return `
                    <div class="poi-item-small" data-poi-id="${poiId}">
                        <div class="poi-item-info">
                            <div class="poi-item-name">
                                <span class="poi-order-badge">${idx + 1}</span>
                                <i class="fas fa-${category.icon}" style="color: ${category.color}; margin-right: 0.5rem;"></i>
                                ${escapeHtml(poi.name || 'İsimsiz POI')}
                            </div>
                            <div class="poi-item-category">${category.name}</div>
                        </div>
                        <div class="poi-item-actions">
                            <button type="button" class="btn-poi-action btn-remove-poi" onclick="disassociatePOI(${poiId})" title="POI'yi rotadan çıkar">
                                <i class="fas fa-times"></i>
                            </button>
                            ${idx > 0 ? `<button type="button" class="btn-poi-action" title="Yukarı taşı" onclick="reorderAssociatedPOI(${poiId}, -1)"><i class="fas fa-arrow-up"></i></button>` : ''}
                            ${idx < pois.length - 1 ? `<button type="button" class="btn-poi-action" title="Aşağı taşı" onclick="reorderAssociatedPOI(${poiId}, 1)"><i class="fas fa-arrow-down"></i></button>` : ''}
                        </div>
                    </div>
                `;
            }).filter(html => html).join('');
            
            console.log('Associated POIs displayed successfully');
        }

        // Search POIs
        function searchPOIs() {
            const searchTerm = document.getElementById('poiSearchInput').value.toLowerCase();
            const availableItems = document.querySelectorAll('#availablePOIsList .poi-item-small');
            const associatedItems = document.querySelectorAll('#associatedPOIsList .poi-item-small');
            
            [...availableItems, ...associatedItems].forEach(item => {
                const name = item.querySelector('.poi-item-name').textContent.toLowerCase();
                const category = item.querySelector('.poi-item-category').textContent.toLowerCase();
                
                if (name.includes(searchTerm) || category.includes(searchTerm)) {
                    item.style.display = 'flex';
                } else {
                    item.style.display = 'none';
                }
            });
        }

        // Associate POI with route
        async function associatePOI(poiId) {
            if (!currentRoute) {
                showNotification('Önce bir rota seçin', 'warning');
                return;
            }
            
            try {
                console.log('Associating POI:', poiId, 'with route:', getRouteId(currentRoute));
                
                const headers = { 'Content-Type': 'application/json' };
                if (csrfToken) headers['X-CSRFToken'] = csrfToken;
                
                const idInt = parseInt(poiId);
                if (!Number.isFinite(idInt)) {
                    console.error('Invalid POI ID:', poiId);
                    showNotification('Geçersiz POI ID', 'error');
                    return;
                }
                
                // Add to current set and preserve order
                if (!associatedPoiIdSet.has(idInt)) {
                    associatedPoiOrderedIds.push(idInt);
                    associatedPoiIdSet.add(idInt);
                    console.log('Added POI to local set. New order:', associatedPoiOrderedIds);
                } else {
                    console.log('POI already in set, skipping local add');
                }
                
                // Send updated POI list to backend
                const payloadPois = associatedPoiOrderedIds.map((id, idx) => ({ 
                    poi_id: id, 
                    order_in_route: idx + 1 
                }));
                
                console.log('Sending POI payload:', payloadPois);
                
                const url = `${apiBase}/admin/routes/${getRouteId(currentRoute)}/pois`;
                console.log('API URL:', url);
                
                const requestBody = { 
                    csrf_token: csrfToken || '', 
                    pois: payloadPois 
                };
                console.log('Request body:', requestBody);
                
                const response = await fetch(url, {
                    method: 'POST',
                    headers,
                    credentials: 'include',
                    body: JSON.stringify(requestBody)
                });
                
                console.log('Response status:', response.status);
                console.log('Response headers:', Object.fromEntries(response.headers.entries()));
                
                if (response.ok) {
                    const result = await response.json();
                    console.log('POI association response:', result);
                    showNotification('POI başarıyla ilişkilendirildi', 'success');
                    
                    // Reload POI lists to reflect changes
                    console.log('Reloading POI lists...');
                    await loadPOIsForAssociation(getRouteId(currentRoute));
                    
                    // Update route visualization on map
                    console.log('Updating route visualization...');
                    await showSelectedRouteOnMap(currentRoute);
                } else {
                    const responseText = await response.text();
                    console.error('POI association failed:', response.status, responseText);
                    
                    let errorData = {};
                    try {
                        errorData = JSON.parse(responseText);
                    } catch (e) {
                        errorData = { error: responseText };
                    }
                    
                    throw new Error(errorData.error || 'POI ilişkilendirilemedi');
                }
            } catch (error) {
                console.error('POI association error:', error);
                showNotification('POI ilişkilendirilirken hata oluştu: ' + error.message, 'error');
                
                // Revert local changes on error
                const idInt = parseInt(poiId);
                if (associatedPoiIdSet.has(idInt)) {
                    associatedPoiOrderedIds = associatedPoiOrderedIds.filter(id => id !== idInt);
                    associatedPoiIdSet.delete(idInt);
                    console.log('Reverted local changes. New order:', associatedPoiOrderedIds);
                }
            }
        }

        // Disassociate POI from route
        async function disassociatePOI(poiId) {
            if (!currentRoute) {
                showNotification('Önce bir rota seçin', 'warning');
                return;
            }
            
            try {
                console.log('Disassociating POI:', poiId, 'from route:', getRouteId(currentRoute));
                
                const headers = { 'Content-Type': 'application/json' };
                if (csrfToken) headers['X-CSRFToken'] = csrfToken;
                
                const idInt = parseInt(poiId);
                if (!Number.isFinite(idInt)) {
                    showNotification('Geçersiz POI ID', 'error');
                    return;
                }
                
                // Store original state for rollback
                const originalOrderedIds = [...associatedPoiOrderedIds];
                const originalIdSet = new Set(associatedPoiIdSet);
                
                // Remove from both ordered list and set
                associatedPoiOrderedIds = associatedPoiOrderedIds.filter(id => id !== idInt);
                associatedPoiIdSet.delete(idInt);
                
                console.log('Removed POI from local set. New order:', associatedPoiOrderedIds);
                
                // Send updated POI list to backend
                const payloadPois = associatedPoiOrderedIds.map((id, idx) => ({ 
                    poi_id: id, 
                    order_in_route: idx + 1 
                }));
                
                console.log('Sending updated POI payload:', payloadPois);
                
                const response = await fetch(`${apiBase}/admin/routes/${getRouteId(currentRoute)}/pois`, {
                    method: 'POST',
                    headers,
                    credentials: 'include',
                    body: JSON.stringify({ 
                        csrf_token: csrfToken || '', 
                        pois: payloadPois 
                    })
                });
                
                if (response.ok) {
                    const result = await response.json();
                    console.log('POI disassociation response:', result);
                    showNotification('POI başarıyla kaldırıldı', 'success');
                    
                    // Reload POI lists to reflect changes
                    await loadPOIsForAssociation(getRouteId(currentRoute));
                    
                    // Update route visualization on map
                    await showSelectedRouteOnMap(currentRoute);
                } else {
                    const errorData = await response.json().catch(() => ({}));
                    console.error('POI disassociation failed:', response.status, errorData);
                    throw new Error(errorData.error || 'POI kaldırılamadı');
                }
            } catch (error) {
                console.error('POI disassociation error:', error);
                showNotification('POI kaldırılırken hata oluştu: ' + error.message, 'error');
                
                // Revert local changes on error
                const idInt = parseInt(poiId);
                if (!associatedPoiIdSet.has(idInt)) {
                    associatedPoiOrderedIds.push(idInt);
                    associatedPoiIdSet.add(idInt);
                }
            }
        }



        // Reorder associated POI
        async function reorderAssociatedPOI(poiId, delta) {
            if (!currentRoute) {
                showNotification('Önce bir rota seçin', 'warning');
                return;
            }
            
            console.log('Reordering POI:', poiId, 'delta:', delta);
            
            const idInt = parseInt(poiId);
            const ids = associatedPoiOrderedIds.slice();
            const idx = ids.indexOf(idInt);
            
            if (idx < 0) {
                console.warn('POI not found in ordered list:', poiId);
                return;
            }
            
            const swapIdx = idx + delta;
            if (swapIdx < 0 || swapIdx >= ids.length) {
                console.warn('Invalid swap index:', swapIdx);
                return;
            }
            
            // Swap positions
            [ids[idx], ids[swapIdx]] = [ids[swapIdx], ids[idx]];
            
            // Update global state
            associatedPoiOrderedIds = ids;
            associatedPoiIdSet = new Set(ids);
            
            console.log('New POI order:', associatedPoiOrderedIds);
            
            try {
                // Persist new order to backend
                const headers = { 'Content-Type': 'application/json' };
                if (csrfToken) headers['X-CSRFToken'] = csrfToken;
                
                const payloadPois = ids.map((id, i) => ({ 
                    poi_id: id, 
                    order_in_route: i + 1 
                }));
                
                const response = await fetch(`${apiBase}/admin/routes/${getRouteId(currentRoute)}/pois`, {
                    method: 'POST', 
                    headers, 
                    credentials: 'include',
                    body: JSON.stringify({ 
                        csrf_token: csrfToken || '', 
                        pois: payloadPois 
                    })
                });
                
                if (response.ok) {
                    showNotification('POI sıralaması güncellendi', 'success');
                    
                    // Reload POI lists to show new order
                    await loadPOIsForAssociation(getRouteId(currentRoute));
                    
                    // Update route visualization on map
                    await showSelectedRouteOnMap(currentRoute);
                } else {
                    const errorData = await response.json().catch(() => ({}));
                    console.error('Reorder failed:', response.status, errorData);
                    throw new Error(errorData.error || 'Sıralama kaydedilemedi');
                }
            } catch (error) {
                console.error('POI reorder error:', error);
                showNotification('Sıralama hatası: ' + error.message, 'error');
                
                // Revert local changes on error
                const originalIdx = ids.indexOf(idInt);
                if (originalIdx >= 0) {
                    [ids[originalIdx], ids[swapIdx]] = [ids[swapIdx], ids[originalIdx]];
                    associatedPoiOrderedIds = ids;
                    associatedPoiIdSet = new Set(ids);
                }
            }
        }

        // Build and save route from associated POIs (geometry + stats)
        async function buildAndSaveRouteFromAssociatedPOIs() {
            if (!currentRoute) return;
            const ids = Array.from(associatedPoiIdSet);
            if (ids.length < 2) { showNotification('Rota için en az 2 POI seçin', 'warning'); return; }
            try {
                // Build ordered waypoint list
                const ordered = ids
                    .map(id => (allPoisForAssociation || []).find(p => getPoiId(p) === id))
                    .filter(Boolean);
                const waypoints = ordered.map((p, i) => ({
                    lat: p.latitude || p.lat,
                    lng: p.longitude || p.lng,
                    name: p.name,
                    order: i + 1
                }));

                let segments = [];
                let totalMeters = 0;
                let estimatedSeconds = 0;

                try {
                    // Request smart route so we follow the actual road network
                    const smartResp = await fetch('/api/route/smart', {
                        method: 'POST',
                        headers: { 'Content-Type': 'application/json' },
                        credentials: 'include',
                        body: JSON.stringify({ waypoints })
                    });

                    if (!smartResp.ok) throw new Error('smart route failed');
                    const routeData = await smartResp.json();

                    // Extract segments and stats from smart route response
                    const segs = routeData?.route?.segments || [];
                    segments = segs.map(seg => ({ coordinates: seg.coordinates || seg }));
                    totalMeters = Math.round((routeData.route?.total_distance || routeData.total_distance || 0) * 1000);
                    estimatedSeconds = Math.round((routeData.route?.estimated_time || routeData.estimated_time || 0) * 60);
                } catch (smartErr) {
                    console.warn('Smart routing failed, falling back to straight lines:', smartErr);

                    // Fallback: simple straight-line polyline
                    const coords = waypoints.map(wp => ({ lat: wp.lat, lng: wp.lng }));
                    segments = [{ coordinates: coords }];

                    // Haversine distance calculation
                    const R = 6371000;
                    const toRad = d => d * Math.PI / 180;
                    for (let i = 1; i < coords.length; i++) {
                        const a = coords[i - 1], b = coords[i];
                        const dLat = toRad(b.lat - a.lat);
                        const dLon = toRad(b.lng - a.lng);
                        const lat1 = toRad(a.lat), lat2 = toRad(b.lat);
                        const h = Math.sin(dLat/2)**2 + Math.cos(lat1)*Math.cos(lat2)*Math.sin(dLon/2)**2;
                        totalMeters += 2 * R * Math.asin(Math.sqrt(h));
                    }
                    estimatedSeconds = Math.round(totalMeters / 1.2); // ~1.2 m/s walking speed
                }

                // Save geometry to backend
                const headers = { 'Content-Type': 'application/json' };
                if (csrfToken) headers['X-CSRFToken'] = csrfToken;
                const resp = await fetch(`${apiBase}/admin/routes/${currentRoute.id}/geometry`, {
                    method: 'POST',
                    headers,
                    credentials: 'include',
                    body: JSON.stringify({
                        geometry: segments,
                        total_distance: totalMeters,
                        estimated_time: estimatedSeconds,
                        waypoints
                    })
                });
                if (!resp.ok) throw new Error('Geometri kaydedilemedi');

                showNotification('Rota geometri kaydedildi', 'success');
                await loadRoutes();
                // Önizleme için vurgula
                await showSelectedRouteOnMap(allRoutes.find(r => getRouteId(r) === getRouteId(currentRoute)) || currentRoute);
            } catch (e) {
                console.error('Build route error:', e);
                showNotification('Rota oluşturma/kaydetme hatası', 'error');
            }
        }

        // Preview on map without saving
        function previewRouteFromAssociatedPOIs() {
            const ids = Array.from(associatedPoiIdSet);
            if (ids.length < 2) { showNotification('Önizleme için en az 2 POI seçin', 'warning'); return; }
            const ordered = ids.map(id => (allPoisForAssociation || []).find(p => getPoiId(p) === id)).filter(Boolean);
            const latlngs = ordered.map(p => [p.latitude || p.lat, p.longitude || p.lng]);
            if (!map) return;
            // Remove old preview if exists
            if (routeLayers['__preview__']) {
                try { map.removeLayer(routeLayers['__preview__']); } catch(e) {}
            }
            const layer = L.polyline(latlngs, { color: '#10b981', weight: 4, opacity: 0.9, dashArray: '6,4' }).addTo(map);
            routeLayers['__preview__'] = layer;
            map.fitBounds(layer.getBounds(), { padding: [30, 30] });
        }

        // Find nearby POIs for route
        async function findNearbyPOIs() {
            console.log('🔍 findNearbyPOIs çağrıldı');
            console.log('currentRoute:', currentRoute);
            
            if (!currentRoute) {
                console.warn('❌ currentRoute null');
                showNotification('Önce bir rota seçin', 'warning');
                return;
            }
            
            console.log('✅ currentRoute mevcut, ID:', currentRoute.id);
            
            // Rate limiting kontrolü - Geliştirme için devre dışı
            // const now = Date.now();
            // if ((now - lastLoadTime) < minLoadInterval) {
            //     console.log('POI arama rate limit nedeniyle atlandı');
            //     showNotification('Çok sık istek gönderiyorsunuz, lütfen bekleyin', 'warning');
            //     return;
            // }
            
            try {
                showNotification('Yakın POI\'ler aranıyor...', 'info');
                
                const response = await fetch(`${apiBase}/routes/${currentRoute.id}/nearby-pois`, {
                    credentials: 'include'
                });
                
                const data = await response.json();
                
                if (response.ok && data.success) {
                    const nearbyPois = data.nearby_pois || [];
                    const effectiveMax = (data.parameters && data.parameters.max_distance_meters) ? data.parameters.max_distance_meters : undefined;
                    if (nearbyPois.length > 0) {
                        showNotification(`${nearbyPois.length} yakın POI bulundu ${effectiveMax ? `(${effectiveMax}m)` : ''}`, 'success');
                        displayNearbyPOIsModal(nearbyPois, effectiveMax || '');
                    } else {
                        showNotification('Rota yakınında POI bulunamadı', 'info');
                    }
                } else {
                    throw new Error(data.error || 'Yakın POI\'ler bulunamadı');
                }
            } catch (error) {
                console.error('Nearby POI search error:', error);
                showError('Yakın POI\'ler aranırken hata oluştu: ' + error.message);
            }
        }

        // Auto-associate nearby POIs
        async function autoAssociateNearbyPOIs() {
            console.log('🚀 autoAssociateNearbyPOIs çağrıldı');
            console.log('currentRoute:', currentRoute);
            
            if (!currentRoute) {
                console.warn('❌ currentRoute null');
                showNotification('Önce bir rota seçin', 'warning');
                return;
            }
            
            console.log('✅ currentRoute mevcut, ID:', currentRoute.id);
            
            // Rate limiting kontrolü - Geliştirme için devre dışı
            // const now = Date.now();
            // if ((now - lastLoadTime) < minLoadInterval) {
            //     console.log('Otomatik POI ekleme rate limit nedeniyle atlandı');
            //     showNotification('Çok sık istek gönderiyorsunuz, lütfen bekleyin', 'warning');
            //     return;
            // }
            
            try {
                showNotification('Yakın POI\'ler otomatik ekleniyor...', 'info');
                
                const requestData = {
                    auto_confirm: true
                };
                
                const response = await fetch(`${apiBase}/routes/${currentRoute.id}/auto-associate-pois`, {
                    method: 'POST',
                    headers: {
                        'Content-Type': 'application/json'
                    },
                    credentials: 'include',
                    body: JSON.stringify(requestData)
                });
                
                const data = await response.json();
                
                if (response.ok && data.success) {
                    const associatedCount = data.associated_count || 0;
                    if (associatedCount > 0) {
                        showNotification(`${associatedCount} POI otomatik olarak rotaya eklendi`, 'success');
                        // Refresh POI lists
                        await loadPOIsForAssociation(currentRoute.id);
                        // Refresh route display
                        await loadAndDisplayRoutePOIs(currentRoute.id);
                    } else {
                        showNotification('Eklenecek yakın POI bulunamadı', 'info');
                    }
                } else {
                    throw new Error(data.error || 'Otomatik POI ekleme başarısız');
                }
            } catch (error) {
                console.error('Auto-associate POI error:', error);
                showError('Otomatik POI ekleme hatası: ' + error.message);
            }
        }

        // Display nearby POIs in a modal
        function displayNearbyPOIsModal(nearbyPois, maxDistance) {
            const modalHtml = `
                <div class="modal fade" id="nearbyPoisModal" tabindex="-1">
                    <div class="modal-dialog modal-lg">
                        <div class="modal-content">
                            <div class="modal-header">
                                <h5 class="modal-title">
                                    <i class="fas fa-map-marker-alt me-2"></i>
                                    Yakın POI'ler (${maxDistance}m içinde)
                                </h5>
                                <button type="button" class="btn-close" data-bs-dismiss="modal"></button>
                            </div>
                            <div class="modal-body">
                                <div class="row">
                                    ${nearbyPois.map(poi => `
                                        <div class="col-md-6 mb-3">
                                            <div class="card h-100">
                                                <div class="card-body">
                                                    <h6 class="card-title">
                                                        <i class="fas fa-map-pin me-1"></i>
                                                        ${poi.name}
                                                    </h6>
                                                    <p class="card-text small text-muted mb-2">
                                                        ${poi.description || 'Açıklama yok'}
                                                    </p>
                                                    <div class="d-flex justify-content-between align-items-center">
                                                        <span class="badge bg-primary">${poi.category}</span>
                                                        <span class="text-muted small">
                                                            ${Math.round(poi.distance_meters)}m
                                                        </span>
                                                    </div>
                                                </div>
                                                <div class="card-footer">
                                                    <button class="btn btn-success btn-sm w-100" 
                                                            onclick="associatePOI(${poi.id}); bootstrap.Modal.getInstance(document.getElementById('nearbyPoisModal')).hide();">
                                                        <i class="fas fa-plus me-1"></i>
                                                        Rotaya Ekle
                                                    </button>
                                                </div>
                                            </div>
                                        </div>
                                    `).join('')}
                                </div>
                            </div>
                            <div class="modal-footer">
                                <button type="button" class="btn btn-secondary" data-bs-dismiss="modal">Kapat</button>
                                <button type="button" class="btn btn-success" onclick="addAllNearbyPOIs([${nearbyPois.map(p => p.id).join(',')}])">
                                    <i class="fas fa-plus-circle me-1"></i>
                                    Tümünü Ekle
                                </button>
                            </div>
                        </div>
                    </div>
                </div>
            `;
            
            // Remove existing modal if any
            const existingModal = document.getElementById('nearbyPoisModal');
            if (existingModal) {
                existingModal.remove();
            }
            
            // Add modal to body
            document.body.insertAdjacentHTML('beforeend', modalHtml);
            
            // Show modal
            const modal = new bootstrap.Modal(document.getElementById('nearbyPoisModal'));
            modal.show();
        }

        // Add all nearby POIs to route
        async function addAllNearbyPOIs(poiIds) {
            if (!currentRoute || !poiIds.length) return;
            
            try {
                showNotification(`${poiIds.length} POI rotaya ekleniyor...`, 'info');
                
                let addedCount = 0;
                for (const poiId of poiIds) {
                    try {
                        await associatePOI(poiId);
                        addedCount++;
                    } catch (error) {
                        console.warn(`POI ${poiId} eklenemedi:`, error);
                    }
                }
                
                if (addedCount > 0) {
                    showNotification(`${addedCount} POI başarıyla eklendi`, 'success');
                    // Close modal
                    const modal = bootstrap.Modal.getInstance(document.getElementById('nearbyPoisModal'));
                    if (modal) modal.hide();
                } else {
                    showNotification('Hiçbir POI eklenemedi', 'warning');
                }
                
            } catch (error) {
                console.error('Bulk POI add error:', error);
                showError('POI\'ler eklenirken hata oluştu');
            }
        }

        // Test function for debugging
        function testNearbyFeature() {
            console.log('🧪 TEST: Yakın POI özelliği test ediliyor');
            console.log('currentRoute:', currentRoute);
            console.log('apiBase:', apiBase);
            
            if (!currentRoute) {
                alert('❌ currentRoute null! Önce bir rota seçin.');
                return;
            }
            
            alert(`✅ Test başarılı!\nSeçili rota: ${currentRoute.name}\nID: ${currentRoute.id}\nAPI Base: ${apiBase}`);
            
            // Test API call
            fetch(`${apiBase}/routes/${currentRoute.id}/nearby-pois`, {
                credentials: 'include'
            })
            .then(response => response.json())
            .then(data => {
                console.log('🔍 API Test Sonucu:', data);
                if (data.success) {
                    const eff = data.parameters && data.parameters.max_distance_meters ? ` (radar: ${data.parameters.max_distance_meters}m)` : '';
                    alert(`🎉 API Test Başarılı!\n${data.total_found} POI bulundu${eff}.`);
                } else {
                    alert(`❌ API Test Başarısız!\nHata: ${data.error}`);
                }
            })
            .catch(error => {
                console.error('API Test Hatası:', error);
                alert(`❌ API Test Hatası!\n${error.message}`);
            });
        }

        // Save route changes (with CSRF)
        async function saveRouteChanges() {
            if (!currentRoute) return;
            
            try {
                const formData = {
                    name: document.getElementById('editRouteName').value,
                    description: document.getElementById('editRouteDescription').value,
                    route_type: document.getElementById('editRouteType').value,
                    difficulty_level: parseInt(document.getElementById('editDifficulty').value),
                    estimated_duration: parseInt(document.getElementById('editDuration').value) || null,
                    total_distance: parseFloat(document.getElementById('editDistance').value) || null,
                    elevation_gain: parseInt(document.getElementById('editElevation').value) || null,
                    tags: document.getElementById('editTags').value,
                    is_circular: document.getElementById('editIsCircular').checked
                };
                
                const headers = { 'Content-Type': 'application/json' };
                if (csrfToken) headers['X-CSRFToken'] = csrfToken;
                const response = await fetch(`${apiBase}/admin/routes/${currentRoute.id}`, {
                    method: 'PUT',
                    headers,
                    credentials: 'include',
                    body: JSON.stringify(formData)
                });
                
                if (response.ok) {
                    showNotification('Rota başarıyla güncellendi', 'success');
                    
                    // Update current route data
                    Object.assign(currentRoute, formData);
                    
                    // Refresh routes list
                    await loadRoutes();
                    
                    // Return to detail view
                    displayRouteDetails(currentRoute);
                } else {
                    let message = 'Rota güncellenemedi';
                    try { const errorData = await response.json(); if (errorData?.error) message = errorData.error; } catch(e) {}
                    throw new Error(message);
                }
            } catch (error) {
                console.error('Route update error:', error);
                showError('Rota güncellenirken hata oluştu: ' + error.message);
            }
        }

        // Cancel route edit
        function cancelRouteEdit() {
            if (currentRoute) {
                displayRouteDetails(currentRoute);
            }
        }

        // Export functions
        async function exportRouteAsGPX(routeId) {
            try {
                const response = await fetch(`${apiBase}/routes/${routeId}/export/gpx`);
                if (response.ok) {
                    const blob = await response.blob();
                    downloadFile(blob, `route_${routeId}.gpx`, 'application/gpx+xml');
                } else {
                    throw new Error('GPX export failed');
                }
            } catch (error) {
                console.error('GPX export error:', error);
                showError('GPX dışa aktarımında hata oluştu');
            }
        }

        async function exportRouteAsKML(routeId) {
            try {
                const response = await fetch(`${apiBase}/routes/${routeId}/export/kml`);
                if (response.ok) {
                    const blob = await response.blob();
                    downloadFile(blob, `route_${routeId}.kml`, 'application/vnd.google-earth.kml+xml');
                } else {
                    throw new Error('KML export failed');
                }
            } catch (error) {
                console.error('KML export error:', error);
                showError('KML dışa aktarımında hata oluştu');
            }
        }

        async function exportRouteAsJSON(routeId) {
            try {
                const response = await fetch(`${apiBase}/routes/${routeId}/export/json`);
                if (response.ok) {
                    const blob = await response.blob();
                    downloadFile(blob, `route_${routeId}.json`, 'application/json');
                } else {
                    throw new Error('JSON export failed');
                }
            } catch (error) {
                console.error('JSON export error:', error);
                showError('JSON dışa aktarımında hata oluştu');
            }
        }

        function printRouteDetails(routeId) {
            const route = allRoutes.find(r => r.id === routeId);
            if (!route) return;
            
            const printWindow = window.open('', '_blank');
            printWindow.document.write(`
                <html>
                <head>
                    <title>${escapeHtml(route.name)} - Rota Detayları</title>
                    <style>
                        body { font-family: Arial, sans-serif; margin: 20px; }
                        h1 { color: #2563eb; }
                        .stats { display: grid; grid-template-columns: repeat(2, 1fr); gap: 10px; margin: 20px 0; }
                        .stat { padding: 10px; background: #f8fafc; border-radius: 8px; }
                        .stat-label { font-weight: bold; }
                    </style>
                </head>
                <body>
                    <h1>${escapeHtml(route.name)}</h1>
                    <p><strong>Tür:</strong> ${ROUTE_TYPES[route.route_type]?.name || route.route_type}</p>
                    <p><strong>Açıklama:</strong> ${escapeHtml(route.description || 'Açıklama bulunmuyor')}</p>
                    
                    <div class="stats">
                        <div class="stat">
                            <div class="stat-label">Süre</div>
                            <div>${route.estimated_duration || 0} dakika</div>
                        </div>
                        <div class="stat">
                            <div class="stat-label">Mesafe</div>
                            <div>${(route.total_distance || 0).toFixed(2)} km</div>
                        </div>
                        <div class="stat">
                            <div class="stat-label">Yükselti</div>
                            <div>${route.elevation_gain || 0} m</div>
                        </div>
                        <div class="stat">
                            <div class="stat-label">Zorluk</div>
                            <div>${getDifficultyStars(route.difficulty_level)} (${route.difficulty_level}/5)</div>
                        </div>
                    </div>
                    
                    ${route.tags ? `<p><strong>Etiketler:</strong> ${escapeHtml(route.tags)}</p>` : ''}
                    <p><strong>Dairesel Rota:</strong> ${route.is_circular ? 'Evet' : 'Hayır'}</p>
                    <p><strong>Oluşturulma:</strong> ${formatDate(route.created_at)}</p>
                </body>
                </html>
            `);
            printWindow.document.close();
            printWindow.print();
        }

        // Utility function to download files
        function downloadFile(blob, filename, mimeType) {
            const url = window.URL.createObjectURL(new Blob([blob], { type: mimeType }));
            const link = document.createElement('a');
            link.href = url;
            link.download = filename;
            document.body.appendChild(link);
            link.click();
            document.body.removeChild(link);
            window.URL.revokeObjectURL(url);
        }

        function duplicateCurrentRoute() {
            if (currentRoute) {
                // TODO: Implement route duplication
                showNotification(`${currentRoute.name} rotası kopyalama özelliği yakında eklenecek`, 'info');
            }
        }

        function exportCurrentRoute() {
            if (currentRoute) {
                // TODO: Implement route export
                showNotification(`${currentRoute.name} rotası dışa aktarma özelliği yakında eklenecek`, 'info');
            }
        }

        async function deleteCurrentRoute() {
            if (!currentRoute) return;
            
            const routeId = getRouteId(currentRoute);
            const routeName = currentRoute.name;
            
            if (confirm(`"${routeName}" rotasını silmek istediğinizden emin misiniz?\n\nBu işlem geri alınamaz!`)) {
                try {
                    showNotification('Rota siliniyor...', 'info');
                    
                    const response = await fetch(`${apiBase}/admin/routes/${routeId}`, {
                        method: 'DELETE',
                        headers: {
                            'Content-Type': 'application/json',
                            'X-CSRF-Token': csrfToken
                        },
                        credentials: 'include',
                        body: JSON.stringify({
                            csrf_token: csrfToken
                        })
                    });
                    
                    if (response.ok) {
                        const data = await response.json();
                        if (data.success) {
                            showNotification(`"${routeName}" rotası başarıyla silindi`, 'success');
                            
                            // Remove from UI
                            allRoutes = allRoutes.filter(r => getRouteId(r) !== routeId);
                            filteredRoutes = filteredRoutes.filter(r => getRouteId(r) !== routeId);
                            
                            // Remove from map
                            if (routeLayers[routeId]) {
                                map.removeLayer(routeLayers[routeId]);
                                delete routeLayers[routeId];
                            }
                            
                            // Clear selection
                            clearSelection();
                            
                            // Update UI
                            displayRoutes();
                            updateBulkActions();
                            
                        } else {
                            showNotification(`Rota silinemedi: ${data.error}`, 'error');
                        }
                    } else if (response.status === 404) {
                        // Route already deleted
                        showNotification(`"${routeName}" rotası zaten silinmiş`, 'warning');
                        
                        // Remove from UI anyway
                        allRoutes = allRoutes.filter(r => getRouteId(r) !== routeId);
                        filteredRoutes = filteredRoutes.filter(r => getRouteId(r) !== routeId);
                        
                        // Remove from map
                        if (routeLayers[routeId]) {
                            map.removeLayer(routeLayers[routeId]);
                            delete routeLayers[routeId];
                        }
                        
                        // Clear selection
                        clearSelection();
                        
                        // Update UI
                        displayRoutes();
                        updateBulkActions();
                    } else {
                        showNotification(`HTTP hatası: ${response.status}`, 'error');
                    }
                } catch (error) {
                    console.error('Error deleting route:', error);
                    showNotification('Rota silinirken hata oluştu', 'error');
                }
            }
        }

        function exportSelected() {
            if (selectedRoutes.size > 0) {
                // TODO: Implement bulk export
                showNotification(`${selectedRoutes.size} rota dışa aktarma özelliği yakında eklenecek`, 'info');
            }
        }

        function bulkEdit() {
            if (selectedRoutes.size > 0) {
                // TODO: Implement bulk edit
                showNotification(`${selectedRoutes.size} rota toplu düzenleme özelliği yakında eklenecek`, 'info');
            }
        }

        function deleteSelected() {
            if (selectedRoutes.size > 0) {
                if (confirm(`${selectedRoutes.size} rotayı silmek istediğinizden emin misiniz?\n\nBu işlem geri alınamaz!`)) {
                    deleteSelectedRoutes();
                }
            }
        }

        async function deleteSelectedRoutes() {
            const routeIds = Array.from(selectedRoutes);
            let successCount = 0;
            let errorCount = 0;
            
            showNotification(`${routeIds.length} rota siliniyor...`, 'info');
            
            for (const routeId of routeIds) {
                try {
                    const response = await fetch(`${apiBase}/admin/routes/${routeId}`, {
                        method: 'DELETE',
                        headers: {
                            'Content-Type': 'application/json',
                            'X-CSRF-Token': csrfToken
                        },
                        credentials: 'include',
                        body: JSON.stringify({
                            csrf_token: csrfToken
                        })
                    });
                    
                    if (response.ok) {
                        const data = await response.json();
                        if (data.message && !data.error) {
                            // Success response has 'message' field
                            successCount++;
                            
                            // Remove from UI
                            allRoutes = allRoutes.filter(r => getRouteId(r) !== routeId);
                            filteredRoutes = filteredRoutes.filter(r => getRouteId(r) !== routeId);
                            
                            // Remove from map
                            if (routeLayers[routeId]) {
                                map.removeLayer(routeLayers[routeId]);
                                delete routeLayers[routeId];
                            }
                            
                            // Clear selection if this route was selected
                            if (currentRoute && getRouteId(currentRoute) === routeId) {
                                clearSelection();
                            }
                        } else {
                            errorCount++;
                            console.error(`Failed to delete route ${routeId}:`, data.error || 'Unknown error');
                        }
                    } else if (response.status === 404) {
                        // Route already deleted, treat as success
                        successCount++;
                        console.warn(`Route ${routeId} already deleted (404)`);
                        
                        // Remove from UI anyway
                        allRoutes = allRoutes.filter(r => getRouteId(r) !== routeId);
                        filteredRoutes = filteredRoutes.filter(r => getRouteId(r) !== routeId);
                        
                        // Remove from map
                        if (routeLayers[routeId]) {
                            map.removeLayer(routeLayers[routeId]);
                            delete routeLayers[routeId];
                        }
                        
                        // Clear selection if this route was selected
                        if (currentRoute && getRouteId(currentRoute) === routeId) {
                            clearSelection();
                        }
                    } else {
                        errorCount++;
                        console.error(`HTTP error deleting route ${routeId}:`, response.status);
                    }
                } catch (error) {
                    errorCount++;
                    console.error(`Error deleting route ${routeId}:`, error);
                }
            }
            
            // Clear selection
            selectedRoutes.clear();
            
            // Update UI
            displayRoutes();
            updateBulkActions();
            
            // Show result notification
            if (successCount > 0 && errorCount === 0) {
                showNotification(`${successCount} rota başarıyla silindi`, 'success');
            } else if (successCount > 0 && errorCount > 0) {
                showNotification(`${successCount} rota silindi, ${errorCount} rota silinemedi`, 'warning');
            } else {
                showNotification(`Rotalar silinemedi`, 'error');
            }
        }

        function toggleMapLayer(layerType) {
            // TODO: Implement map layer switching
            showNotification(`${layerType} katmanı özelliği yakında eklenecek`, 'info');
        }

        function fitMapToRoutes() {
            if (Object.keys(routeLayers).length > 0) {
                const group = new L.featureGroup(Object.values(routeLayers));
                map.fitBounds(group.getBounds(), { padding: [20, 20] });
            }
        }
    </script>
</body>
</html><|MERGE_RESOLUTION|>--- conflicted
+++ resolved
@@ -3106,21 +3106,16 @@
         async function createAndEditRoute() {
             const routeData = {
                 name: 'Yeni Rota',
-<<<<<<< HEAD
                 description: '',
-=======
->>>>>>> 4f322eb1
+
                 route_type: 'walking',
                 difficulty_level: 1,
                 is_active: true
             };
 
             try {
-<<<<<<< HEAD
                 const response = await fetch(`${apiBase}/admin/routes`, {
-=======
-                const response = await fetch('/api/admin/routes', {
->>>>>>> 4f322eb1
+
                     method: 'POST',
                     credentials: 'include',
                     headers: {
