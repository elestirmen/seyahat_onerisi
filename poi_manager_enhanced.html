<!DOCTYPE html>
<html lang="tr">

<head>
    <meta charset="UTF-8">
    <meta name="viewport" content="width=device-width, initial-scale=1.0">
    <title>POI Yönetimi - Gelişmiş Panel</title>
    <link href="https://cdn.jsdelivr.net/npm/bootstrap@5.3.0/dist/css/bootstrap.min.css" rel="stylesheet">
    <link rel="stylesheet" href="https://unpkg.com/leaflet@1.9.4/dist/leaflet.css"
        integrity="sha256-p4NxAoJBhIIN+hmNHrzRCf9tD/miZyoHS5obTRR9BMY=" crossorigin="" />
    <link rel="stylesheet" href="https://cdnjs.cloudflare.com/ajax/libs/font-awesome/6.4.0/css/all.min.css">
    <link rel="stylesheet" href="static/css/route-admin.css">
    <style>
        :root {
            --poi-primary: #2d3748;
            --poi-secondary: #4a5568;
            --poi-success: #38a169;
            --poi-danger: #e53e3e;
            --poi-warning: #d69e2e;
            --poi-info: #3182ce;
            --poi-light: #f7fafc;
            --poi-dark: #1a202c;
            --poi-border: #e2e8f0;
            --poi-shadow: 0 4px 12px rgba(0, 0, 0, 0.1);
            --poi-shadow-hover: 0 8px 25px rgba(0, 0, 0, 0.15);
            --poi-radius: 12px;
            --poi-radius-lg: 16px;
            --poi-transition: all 0.3s ease;
        }

        * {
            box-sizing: border-box;
        }

        body {
            background: var(--poi-light);
            font-family: 'Segoe UI', Tahoma, Geneva, Verdana, sans-serif;
            margin: 0;
            padding: 0;
            overflow: hidden;
            /* Prevent body scroll */
        }

        /* Main Layout */
        .poi-management-container {
            display: grid;
            grid-template-areas:
                "header header header"
                "sidebar workspace map";
            grid-template-columns: 350px 1fr 500px;
            grid-template-rows: auto 1fr;
            height: calc(100vh - 2rem);
            /* Subtract padding */
            gap: 1rem;
            padding: 1rem;
        }

        /* Header */
        .poi-header {
            grid-area: header;
            background: white;
            border-radius: var(--poi-radius-lg);
            box-shadow: var(--poi-shadow);
            padding: 1rem 1.5rem;
            display: flex;
            justify-content: space-between;
            align-items: center;
        }

        .poi-header h1 {
            margin: 0;
            color: var(--poi-dark);
            font-size: 1.5rem;
            font-weight: 700;
            display: flex;
            align-items: center;
            gap: 0.5rem;
        }

        .main-navigation {
            display: flex;
            gap: 1rem;
        }

        .main-navigation a {
            padding: 0.5rem 1rem;
            border-radius: 25px;
            text-decoration: none;
            color: var(--poi-secondary);
            font-weight: 500;
            transition: var(--poi-transition);
            border: 2px solid transparent;
        }

        .main-navigation a.active {
            background: var(--poi-primary);
            color: white;
            box-shadow: var(--poi-shadow);
        }

        .main-navigation a:hover:not(.active) {
            background: var(--poi-light);
            border-color: var(--poi-border);
        }

        .header-actions {
            display: flex;
            align-items: center;
            gap: 1rem;
        }

        .session-info {
            display: flex;
            align-items: center;
            gap: 0.5rem;
        }

        .session-info .text-muted {
            font-size: 0.85rem;
            color: var(--poi-secondary);
        }

        .badge {
            padding: 0.35rem 0.75rem;
            border-radius: 15px;
            font-size: 0.75rem;
            font-weight: 600;
        }

        .bg-success {
            background-color: var(--poi-success) !important;
        }

        .bg-warning {
            background-color: var(--poi-warning) !important;
        }

        .bg-danger {
            background-color: var(--poi-danger) !important;
        }

        .btn {
            padding: 0.5rem 1rem;
            border-radius: 20px;
            font-size: 0.85rem;
            font-weight: 500;
            text-decoration: none;
            border: 2px solid transparent;
            cursor: pointer;
            transition: var(--poi-transition);
        }

        .btn-outline-warning {
            color: var(--poi-warning);
            border-color: var(--poi-warning);
            background: transparent;
        }

        .btn-outline-warning:hover {
            background: var(--poi-warning);
            color: white;
        }

        .btn-outline-danger {
            color: var(--poi-danger);
            border-color: var(--poi-danger);
            background: transparent;
        }

        .btn-outline-danger:hover {
            background: var(--poi-danger);
            color: white;
        }

        .btn-primary {
            background: var(--poi-primary);
            color: white;
            border-color: var(--poi-primary);
        }

        .btn-primary:hover {
            background: var(--poi-secondary);
            border-color: var(--poi-secondary);
            transform: translateY(-2px);
            box-shadow: var(--poi-shadow-hover);
        }

        .btn-sm {
            padding: 0.35rem 0.75rem;
            font-size: 0.8rem;
        }

        /* Modal Styles */
        .modal {
            z-index: 9999;
        }

        .modal-content {
            border-radius: var(--poi-radius-lg);
            border: none;
            box-shadow: var(--poi-shadow-hover);
        }

        .modal-header {
            background: linear-gradient(135deg, var(--poi-primary) 0%, var(--poi-secondary) 100%);
            color: white;
            border-radius: var(--poi-radius-lg) var(--poi-radius-lg) 0 0;
            border-bottom: none;
        }

        .modal-title {
            font-weight: 700;
        }

        .btn-close {
            filter: invert(1);
        }

        .modal-body {
            padding: 2rem;
        }

        .modal-footer {
            border-top: 2px solid var(--poi-border);
            padding: 1rem 2rem;
        }

        .btn-secondary {
            background: var(--poi-secondary);
            border-color: var(--poi-secondary);
            color: white;
        }

        .btn-secondary:hover {
            background: var(--poi-dark);
            border-color: var(--poi-dark);
        }

        /* Custom Map Markers */
        .custom-poi-marker {
            background: transparent !important;
            border: none !important;
        }

        .poi-marker-container {
            width: 30px;
            height: 30px;
            border-radius: 50%;
            display: flex;
            align-items: center;
            justify-content: center;
            color: white;
            font-size: 14px;
            box-shadow: 0 2px 8px rgba(0, 0, 0, 0.3);
            border: 3px solid white;
            transition: transform 0.2s ease;
        }

        .poi-marker-container:hover {
            transform: scale(1.1);
        }

        /* Custom Popup Styles */
        .poi-popup {
            min-width: 200px;
            font-family: 'Segoe UI', Tahoma, Geneva, Verdana, sans-serif;
        }

        .poi-popup-header {
            display: flex;
            align-items: center;
            gap: 0.5rem;
            margin-bottom: 0.5rem;
            font-size: 1rem;
            font-weight: 600;
        }

        .poi-popup-category {
            color: #666;
            font-size: 0.85rem;
            margin-bottom: 0.5rem;
            font-style: italic;
        }

        .poi-popup-description {
            color: #444;
            font-size: 0.9rem;
            line-height: 1.4;
            margin-bottom: 0.5rem;
        }

        .poi-popup-rating {
            display: flex;
            align-items: center;
            gap: 0.5rem;
            font-size: 0.8rem;
            color: #666;
        }

        .poi-popup-stars {
            color: #fbbf24;
        }

        /* Media Management Styles */
        .media-upload-container {
            background: var(--poi-light);
            border-radius: var(--poi-radius);
            padding: 1.5rem;
            border: 2px solid var(--poi-border);
            max-width: 100%;
            overflow-x: auto;
        }

        .media-upload-form {
            margin-bottom: 2rem;
            padding-bottom: 1.5rem;
            border-bottom: 2px solid var(--poi-border);
        }

        .form-help {
            color: var(--poi-secondary);
            font-size: 0.8rem;
            margin-top: 0.25rem;
            display: block;
        }

        .form-check {
            display: flex;
            align-items: center;
            gap: 0.5rem;
            margin-top: 0.5rem;
        }

        .form-check-input {
            width: 18px;
            height: 18px;
        }

        .form-check-label {
            font-size: 0.9rem;
            color: var(--poi-dark);
        }

        .current-media-container h5 {
            color: var(--poi-dark);
            margin-bottom: 1rem;
            font-weight: 600;
        }

        .current-media-grid {
            display: grid;
            grid-template-columns: repeat(auto-fill, minmax(180px, 1fr));
            gap: 1rem;
            max-width: 100%;
        }

        .media-item-card {
            background: white;
            border-radius: var(--poi-radius);
            border: 2px solid var(--poi-border);
            overflow: hidden;
            transition: var(--poi-transition);
            position: relative;
        }

        .media-item-card:hover {
            border-color: var(--poi-primary);
            transform: translateY(-2px);
            box-shadow: var(--poi-shadow-hover);
        }

        .media-preview {
            width: 100%;
            height: 120px;
            object-fit: cover;
            cursor: pointer;
        }

        .media-placeholder {
            width: 100%;
            height: 120px;
            display: flex;
            align-items: center;
            justify-content: center;
            background: var(--poi-light);
            color: var(--poi-secondary);
            font-size: 2rem;
            cursor: pointer;
        }

        .media-item-info {
            padding: 0.75rem;
        }

        .media-item-name {
            font-size: 0.8rem;
            color: var(--poi-dark);
            font-weight: 600;
            margin-bottom: 0.25rem;
            word-break: break-all;
        }

        .media-item-size {
            font-size: 0.75rem;
            color: var(--poi-secondary);
        }

        .media-delete-btn {
            position: absolute;
            top: 0.5rem;
            right: 0.5rem;
            width: 24px;
            height: 24px;
            border-radius: 50%;
            background: var(--poi-danger);
            color: white;
            border: none;
            font-size: 0.8rem;
            cursor: pointer;
            display: flex;
            align-items: center;
            justify-content: center;
            transition: var(--poi-transition);
        }

        .media-delete-btn:hover {
            background: #c53030;
            transform: scale(1.1);
        }

        .media-type-badge {
            position: absolute;
            bottom: 0.5rem;
            left: 0.5rem;
            background: rgba(0, 0, 0, 0.7);
            color: white;
            padding: 0.25rem 0.5rem;
            border-radius: 10px;
            font-size: 0.7rem;
            font-weight: 600;
        }

        /* Media Gallery for Detail View */
        .media-gallery {
            display: grid;
            grid-template-columns: repeat(auto-fill, minmax(120px, 1fr));
            gap: 1rem;
            max-width: 100%;
        }

        .media-gallery-item {
            position: relative;
            border-radius: var(--poi-radius);
            overflow: hidden;
            cursor: pointer;
            transition: var(--poi-transition);
        }

        .media-gallery-item:hover {
            transform: scale(1.05);
            box-shadow: var(--poi-shadow-hover);
        }

        .media-gallery-preview {
            width: 100%;
            height: 100px;
            object-fit: cover;
        }

        .media-gallery-placeholder {
            width: 100%;
            height: 100px;
            display: flex;
            align-items: center;
            justify-content: center;
            background: var(--poi-light);
            color: var(--poi-secondary);
            font-size: 1.5rem;
        }

        .media-type-section {
            margin-bottom: 1.5rem;
        }

        .media-type-title {
            color: var(--poi-primary);
            font-weight: 600;
            margin-bottom: 0.75rem;
            padding-bottom: 0.5rem;
            border-bottom: 2px solid var(--poi-border);
        }

        .media-format {
            font-size: 0.8rem;
            margin-top: 0.25rem;
            color: var(--poi-secondary);
        }

        /* Sidebar */
        .poi-sidebar {
            grid-area: sidebar;
            background: white;
            border-radius: var(--poi-radius-lg);
            box-shadow: var(--poi-shadow);
            display: flex;
            flex-direction: column;
            overflow: hidden;
        }

        .sidebar-header {
            background: linear-gradient(135deg, var(--poi-primary) 0%, var(--poi-secondary) 100%);
            color: white;
            padding: 1.5rem;
            text-align: center;
        }

        .sidebar-header h3 {
            margin: 0;
            font-size: 1.2rem;
            font-weight: 700;
        }

        .sidebar-controls {
            padding: 1rem;
            border-bottom: 1px solid var(--poi-border);
            background: var(--poi-light);
        }

        .search-container {
            position: relative;
            margin-bottom: 1rem;
        }

        .search-input {
            width: 100%;
            padding: 0.75rem 1rem 0.75rem 2.5rem;
            border: 2px solid var(--poi-border);
            border-radius: 25px;
            font-size: 0.9rem;
            transition: var(--poi-transition);
        }

        .search-input:focus {
            outline: none;
            border-color: var(--poi-primary);
            box-shadow: 0 0 0 3px rgba(45, 55, 72, 0.1);
        }

        .search-icon {
            position: absolute;
            left: 1rem;
            top: 50%;
            transform: translateY(-50%);
            color: var(--poi-secondary);
        }

        .filter-controls {
            display: flex;
            flex-direction: column;
            gap: 0.75rem;
        }

        .filter-group {
            display: flex;
            flex-direction: column;
            gap: 0.5rem;
        }

        .filter-label {
            font-size: 0.85rem;
            font-weight: 600;
            color: var(--poi-dark);
            display: flex;
            align-items: center;
            gap: 0.5rem;
        }

        .filter-select {
            padding: 0.5rem;
            border: 2px solid var(--poi-border);
            border-radius: var(--poi-radius);
            font-size: 0.85rem;
            transition: var(--poi-transition);
        }

        .filter-select:focus {
            outline: none;
            border-color: var(--poi-primary);
            box-shadow: 0 0 0 3px rgba(45, 55, 72, 0.1);
        }

        .category-filters {
            display: flex;
            flex-wrap: wrap;
            gap: 0.5rem;
            margin-top: 0.5rem;
        }

        .category-chip {
            padding: 0.25rem 0.75rem;
            background: white;
            border: 2px solid var(--poi-border);
            border-radius: 15px;
            font-size: 0.75rem;
            cursor: pointer;
            transition: var(--poi-transition);
            user-select: none;
        }

        .category-chip:hover {
            border-color: var(--poi-primary);
        }

        .category-chip.active {
            background: var(--poi-primary);
            color: white;
            border-color: var(--poi-primary);
        }

        /* POI List */
        .poi-list-container {
            flex: 1;
            overflow-y: auto;
            padding: 1rem;
        }

        .poi-list-container::-webkit-scrollbar {
            width: 6px;
        }

        .poi-list-container::-webkit-scrollbar-track {
            background: var(--poi-light);
            border-radius: 3px;
        }

        .poi-list-container::-webkit-scrollbar-thumb {
            background: var(--poi-border);
            border-radius: 3px;
        }

        .poi-list-container::-webkit-scrollbar-thumb:hover {
            background: var(--poi-secondary);
        }

        .poi-item {
            background: white;
            border: 2px solid var(--poi-border);
            border-radius: var(--poi-radius);
            padding: 1rem;
            margin-bottom: 0.75rem;
            cursor: pointer;
            transition: var(--poi-transition);
            position: relative;
        }

        .poi-item::before {
            content: '';
            position: absolute;
            top: 0;
            left: 0;
            width: 4px;
            height: 100%;
            background: var(--poi-primary);
            transform: scaleY(0);
            transition: transform 0.3s ease;
            border-radius: 2px 0 0 2px;
        }

        .poi-item:hover {
            border-color: var(--poi-primary);
            transform: translateY(-2px);
            box-shadow: var(--poi-shadow-hover);
        }

        .poi-item:hover::before {
            transform: scaleY(1);
        }

        .poi-item.selected {
            border-color: var(--poi-primary);
            background: rgba(45, 55, 72, 0.05);
            box-shadow: var(--poi-shadow-hover);
        }

        .poi-item.selected::before {
            transform: scaleY(1);
        }

        .poi-item-header {
            display: flex;
            justify-content: space-between;
            align-items: flex-start;
            margin-bottom: 0.75rem;
        }

        .poi-item-title-section {
            display: flex;
            align-items: center;
            gap: 0.5rem;
            margin-bottom: 0.25rem;
        }

        .poi-category-icon {
            font-size: 1.1rem;
            width: 20px;
            text-align: center;
        }

        .poi-item-title {
            font-weight: 700;
            color: var(--poi-dark);
            margin: 0;
            font-size: 1rem;
            line-height: 1.3;
        }

        .poi-item-category {
            background: var(--poi-light);
            color: var(--poi-secondary);
            padding: 0.25rem 0.5rem;
            border-radius: 10px;
            font-size: 0.7rem;
            font-weight: 600;
            text-transform: uppercase;
            letter-spacing: 0.5px;
        }

        .poi-item-meta {
            display: flex;
            flex-direction: column;
            gap: 0.5rem;
            font-size: 0.85rem;
            color: var(--poi-secondary);
        }

        .poi-item-rating {
            display: flex;
            align-items: center;
            gap: 0.5rem;
            font-size: 0.8rem;
            color: var(--poi-secondary);
        }

        .poi-item-rating i {
            color: #fbbf24;
        }

        .rating-bar {
            flex: 1;
            height: 4px;
            background: var(--poi-border);
            border-radius: 2px;
            overflow: hidden;
            max-width: 60px;
        }

        .rating-fill {
            height: 100%;
            background: linear-gradient(90deg, #fbbf24 0%, #f59e0b 100%);
            transition: width 0.3s ease;
        }

        .poi-item-location {
            display: flex;
            align-items: center;
            gap: 0.5rem;
        }

        .poi-item-tags {
            display: flex;
            flex-wrap: wrap;
            gap: 0.25rem;
        }

        .poi-tag {
            background: rgba(45, 55, 72, 0.1);
            color: var(--poi-dark);
            padding: 0.125rem 0.375rem;
            border-radius: 8px;
            font-size: 0.7rem;
        }

        /* Pagination */
        .pagination-container {
            padding: 1rem;
            border-top: 1px solid var(--poi-border);
            background: var(--poi-light);
        }

        .pagination-info {
            text-align: center;
            font-size: 0.85rem;
            color: var(--poi-secondary);
            margin-bottom: 0.75rem;
        }

        .pagination-controls {
            display: flex;
            justify-content: center;
            gap: 0.5rem;
        }

        .pagination-btn {
            padding: 0.5rem 0.75rem;
            border: 2px solid var(--poi-border);
            background: white;
            border-radius: var(--poi-radius);
            cursor: pointer;
            transition: var(--poi-transition);
            font-size: 0.85rem;
        }

        .pagination-btn:hover:not(:disabled) {
            border-color: var(--poi-primary);
            background: var(--poi-primary);
            color: white;
        }

        .pagination-btn:disabled {
            opacity: 0.5;
            cursor: not-allowed;
        }

        .pagination-btn.active {
            background: var(--poi-primary);
            color: white;
            border-color: var(--poi-primary);
        }

        /* Loading States */
        .loading-state {
            display: flex;
            flex-direction: column;
            align-items: center;
            justify-content: center;
            padding: 3rem 1rem;
            color: var(--poi-secondary);
        }

        .loading-spinner {
            width: 32px;
            height: 32px;
            border: 3px solid var(--poi-border);
            border-top: 3px solid var(--poi-primary);
            border-radius: 50%;
            animation: spin 1s linear infinite;
            margin-bottom: 1rem;
        }

        @keyframes spin {
            0% {
                transform: rotate(0deg);
            }

            100% {
                transform: rotate(360deg);
            }
        }

        /* Empty State */
        .empty-state {
            text-align: center;
            padding: 3rem 1rem;
            color: var(--poi-secondary);
        }

        .empty-state i {
            font-size: 3rem;
            color: var(--poi-border);
            margin-bottom: 1rem;
            display: block;
        }

        .empty-state h4 {
            font-weight: 600;
            margin-bottom: 0.5rem;
            color: var(--poi-dark);
        }

        .empty-state p {
            margin: 0;
            font-size: 0.9rem;
            line-height: 1.5;
        }

        /* Workspace */
        .poi-workspace {
            grid-area: workspace;
            background: white;
            border-radius: var(--poi-radius-lg);
            box-shadow: var(--poi-shadow);
            display: flex;
            flex-direction: column;
            overflow: hidden;
            min-height: 0;
            /* Allow flex child to shrink */
        }

        .workspace-header {
            background: linear-gradient(135deg, var(--poi-info) 0%, #2b6cb0 100%);
            color: white;
            padding: 1.5rem;
            display: flex;
            justify-content: space-between;
            align-items: center;
            flex-shrink: 0;
        }

        .workspace-header h3 {
            margin: 0;
            font-size: 1.2rem;
            font-weight: 700;
            display: flex;
            align-items: center;
            gap: 0.5rem;
        }

        .workspace-actions {
            display: flex;
            gap: 0.5rem;
        }

        .workspace-btn {
            padding: 0.5rem 1rem;
            border: 2px solid rgba(255, 255, 255, 0.3);
            background: rgba(255, 255, 255, 0.1);
            color: white;
            border-radius: 20px;
            font-size: 0.85rem;
            font-weight: 600;
            cursor: pointer;
            transition: var(--poi-transition);
            display: flex;
            align-items: center;
            gap: 0.5rem;
        }

        .workspace-btn:hover {
            background: rgba(255, 255, 255, 0.2);
            border-color: rgba(255, 255, 255, 0.5);
        }

        .workspace-content {
            flex: 1;
            overflow-y: auto;
            overflow-x: hidden;
            padding: 1rem;
            max-width: 100%;
            min-height: 0;
            /* Allow flex child to shrink */
        }

        .workspace-content::-webkit-scrollbar {
            width: 6px;
        }

        .workspace-content::-webkit-scrollbar-track {
            background: var(--poi-light);
            border-radius: 3px;
        }

        .workspace-content::-webkit-scrollbar-thumb {
            background: var(--poi-border);
            border-radius: 3px;
        }

        .workspace-content::-webkit-scrollbar-thumb:hover {
            background: var(--poi-secondary);
        }

        /* POI Detail View */
        .poi-detail-view {
            display: none;
            flex-direction: column;
            height: 100%;
        }

        .poi-detail-view.active {
            display: flex;
        }

        .poi-detail-header {
            background: linear-gradient(135deg, var(--poi-primary) 0%, var(--poi-secondary) 100%);
            color: white;
            padding: 1.5rem;
            border-radius: var(--poi-radius);
            margin-bottom: 1.5rem;
            flex-shrink: 0;
        }

        .poi-detail-title {
            font-size: 1.5rem;
            font-weight: 700;
            margin: 0 0 0.5rem 0;
        }

        .poi-detail-category {
            background: rgba(255, 255, 255, 0.2);
            padding: 0.25rem 0.75rem;
            border-radius: 15px;
            font-size: 0.85rem;
            font-weight: 600;
            display: inline-block;
        }

        .poi-detail-sections {
            display: flex;
            flex-direction: column;
            gap: 1.5rem;
            max-width: 100%;
            overflow-x: hidden;
            flex: 1;
            min-height: 0;
        }

        .poi-detail-section {
            background: var(--poi-light);
            border-radius: var(--poi-radius);
            padding: 1.5rem;
            border: 1px solid var(--poi-border);
            max-width: 100%;
            overflow-x: auto;
            box-sizing: border-box;
        }

        .poi-detail-section h4 {
            font-size: 1.1rem;
            font-weight: 700;
            color: var(--poi-dark);
            margin: 0 0 1rem 0;
            display: flex;
            align-items: center;
            gap: 0.5rem;
        }

        .poi-info-grid {
            display: grid;
            grid-template-columns: repeat(auto-fit, minmax(180px, 1fr));
            gap: 1rem;
            max-width: 100%;
        }

        .poi-info-item {
            background: white;
            padding: 1rem;
            border-radius: var(--poi-radius);
            border: 1px solid var(--poi-border);
        }

        .poi-info-label {
            font-size: 0.85rem;
            font-weight: 600;
            color: var(--poi-secondary);
            margin-bottom: 0.5rem;
            display: flex;
            align-items: center;
            gap: 0.5rem;
        }

        .poi-info-value {
            font-size: 1rem;
            color: var(--poi-dark);
            word-break: break-word;
        }

        .poi-tags-container {
            display: flex;
            flex-wrap: wrap;
            gap: 0.5rem;
        }

        .poi-tag-large {
            background: var(--poi-primary);
            color: white;
            padding: 0.5rem 1rem;
            border-radius: 20px;
            font-size: 0.85rem;
            font-weight: 600;
        }

        /* Rating System Styles */
        .poi-ratings-container {
            background: var(--poi-light);
            border-radius: var(--poi-radius);
            padding: 1rem;
            border: 2px solid var(--poi-border);
        }

        .ratings-summary {
            display: flex;
            justify-content: center;
            margin-bottom: 1.5rem;
            padding-bottom: 1rem;
            border-bottom: 2px solid var(--poi-border);
        }

        .average-rating {
            text-align: center;
        }

        .average-score {
            font-size: 3rem;
            font-weight: 700;
            color: var(--poi-primary);
            line-height: 1;
        }

        .average-label {
            font-size: 0.9rem;
            color: var(--poi-secondary);
            margin-bottom: 0.5rem;
        }

        .rating-stars {
            color: #fbbf24;
            font-size: 1.2rem;
        }

        .rating-stars i {
            margin: 0 0.1rem;
        }

        .ratings-breakdown {
            display: grid;
            gap: 0.75rem;
        }

        .rating-item-display {
            display: flex;
            align-items: center;
            gap: 1rem;
        }

        .rating-label {
            font-weight: 600;
            font-size: 0.9rem;
            min-width: 140px;
        }

        .rating-bar-container {
            flex: 1;
            display: flex;
            align-items: center;
            gap: 0.75rem;
        }

        .rating-bar-bg {
            flex: 1;
            height: 8px;
            background: var(--poi-border);
            border-radius: 4px;
            overflow: hidden;
        }

        .rating-bar-fill {
            height: 100%;
            border-radius: 4px;
            transition: width 0.3s ease;
        }

        .rating-value {
            font-weight: 600;
            color: var(--poi-dark);
            min-width: 30px;
            text-align: right;
            font-size: 0.9rem;
        }

        /* Rating Grid for Edit Form */
        .rating-grid {
            display: grid;
            grid-template-columns: repeat(auto-fit, minmax(280px, 1fr));
            gap: 1rem;
            margin-top: 1rem;
            max-width: 100%;
        }

        .rating-item-edit {
            background: white;
            border: 2px solid var(--poi-border);
            border-radius: var(--poi-radius);
            padding: 1rem;
            transition: var(--poi-transition);
        }

        .rating-item-edit:hover {
            border-color: var(--poi-primary);
        }

        .rating-item-edit .rating-label {
            font-weight: 600;
            margin-bottom: 0.5rem;
            display: flex;
            align-items: center;
            gap: 0.5rem;
        }

        .rating-slider-container {
            display: flex;
            align-items: center;
            gap: 1rem;
        }

        .rating-slider {
            flex: 1;
            height: 6px;
            border-radius: 3px;
            background: var(--poi-border);
            outline: none;
            cursor: pointer;
        }

        .rating-slider::-webkit-slider-thumb {
            appearance: none;
            width: 20px;
            height: 20px;
            border-radius: 50%;
            background: var(--poi-primary);
            cursor: pointer;
            box-shadow: 0 2px 6px rgba(0, 0, 0, 0.2);
        }

        .rating-slider::-moz-range-thumb {
            width: 20px;
            height: 20px;
            border-radius: 50%;
            background: var(--poi-primary);
            cursor: pointer;
            border: none;
            box-shadow: 0 2px 6px rgba(0, 0, 0, 0.2);
        }

        .rating-display {
            background: var(--poi-primary);
            color: white;
            padding: 0.25rem 0.75rem;
            border-radius: 15px;
            font-weight: 600;
            min-width: 40px;
            text-align: center;
            font-size: 0.9rem;
        }

        /* Media Gallery */
        .media-gallery {
            display: grid;
            grid-template-columns: repeat(auto-fill, minmax(150px, 1fr));
            gap: 1rem;
        }

        .media-item {
            position: relative;
            border-radius: var(--poi-radius);
            overflow: hidden;
            cursor: pointer;
            transition: var(--poi-transition);
            background: white;
            border: 2px solid var(--poi-border);
        }

        .media-item:hover {
            transform: translateY(-4px);
            box-shadow: var(--poi-shadow-hover);
            border-color: var(--poi-primary);
        }

        .media-item img {
            width: 100%;
            height: 120px;
            object-fit: cover;
        }

        .media-item-overlay {
            position: absolute;
            bottom: 0;
            left: 0;
            right: 0;
            background: linear-gradient(transparent, rgba(0, 0, 0, 0.7));
            color: white;
            padding: 0.5rem;
            font-size: 0.75rem;
        }

        .media-item-type {
            position: absolute;
            top: 0.5rem;
            right: 0.5rem;
            background: rgba(0, 0, 0, 0.7);
            color: white;
            padding: 0.25rem 0.5rem;
            border-radius: 10px;
            font-size: 0.7rem;
        }

        /* Rating System */
        .rating-grid {
            display: grid;
            grid-template-columns: repeat(auto-fit, minmax(200px, 1fr));
            gap: 1rem;
        }

        .rating-item {
            background: white;
            padding: 1rem;
            border-radius: var(--poi-radius);
            border: 1px solid var(--poi-border);
            text-align: center;
        }

        .rating-label {
            font-size: 0.85rem;
            font-weight: 600;
            color: var(--poi-secondary);
            margin-bottom: 0.5rem;
            display: flex;
            align-items: center;
            justify-content: center;
            gap: 0.5rem;
        }

        .rating-value {
            font-size: 2rem;
            font-weight: 700;
            color: var(--poi-primary);
        }

        .rating-bar {
            width: 100%;
            height: 8px;
            background: var(--poi-border);
            border-radius: 4px;
            overflow: hidden;
            margin-top: 0.5rem;
        }

        .rating-fill {
            height: 100%;
            background: linear-gradient(90deg, var(--poi-danger) 0%, var(--poi-warning) 50%, var(--poi-success) 100%);
            transition: width 0.3s ease;
        }

        /* POI Edit Form */
        .poi-edit-form {
            display: none;
            flex-direction: column;
            height: 100%;
        }

        .poi-edit-form.active {
            display: flex;
        }

        .form-grid {
            display: grid;
            grid-template-columns: repeat(auto-fit, minmax(200px, 1fr));
            gap: 1rem;
            margin-bottom: 1.5rem;
            max-width: 100%;
        }

        .form-group {
            display: flex;
            flex-direction: column;
            gap: 0.5rem;
        }

        .form-label {
            font-size: 0.9rem;
            font-weight: 600;
            color: var(--poi-dark);
            display: flex;
            align-items: center;
            gap: 0.5rem;
        }

        .form-input {
            padding: 0.75rem;
            border: 2px solid var(--poi-border);
            border-radius: var(--poi-radius);
            font-size: 0.9rem;
            transition: var(--poi-transition);
        }

        .form-input:focus {
            outline: none;
            border-color: var(--poi-primary);
            box-shadow: 0 0 0 3px rgba(45, 55, 72, 0.1);
        }

        .form-textarea {
            min-height: 100px;
            resize: vertical;
        }

        .form-actions {
            display: flex;
            gap: 1rem;
            justify-content: flex-end;
            padding-top: 1.5rem;
            border-top: 1px solid var(--poi-border);
        }

        .form-btn {
            padding: 0.75rem 1.5rem;
            border: none;
            border-radius: 25px;
            font-weight: 600;
            cursor: pointer;
            transition: var(--poi-transition);
            display: flex;
            align-items: center;
            gap: 0.5rem;
        }

        .form-btn-primary {
            background: var(--poi-primary);
            color: white;
        }

        .form-btn-primary:hover {
            background: var(--poi-dark);
            transform: translateY(-2px);
            box-shadow: var(--poi-shadow);
        }

        .form-btn-secondary {
            background: var(--poi-secondary);
            color: white;
        }

        .form-btn-secondary:hover {
            background: #2d3748;
            transform: translateY(-2px);
            box-shadow: var(--poi-shadow);
        }

        .form-btn-danger {
            background: var(--poi-danger);
            color: white;
        }

        .form-btn-danger:hover {
            background: #c53030;
            transform: translateY(-2px);
            box-shadow: var(--poi-shadow);
        }

        /* Map */
        .poi-map-view {
            grid-area: map;
            background: white;
            border-radius: var(--poi-radius-lg);
            box-shadow: var(--poi-shadow);
            overflow: hidden;
        }

        #map {
            height: 100%;
            width: 100%;
        }

        /* Map fullscreen support (parity with poi_manager_ui) */
        #map.fullscreen {
            position: fixed;
            top: 0;
            left: 0;
            width: 100vw;
            height: 100vh;
            z-index: 1050;
        }

        body.map-fullscreen {
            overflow: hidden;
        }

        /* Responsive Design */
        @media (max-width: 1200px) {
            .poi-management-container {
                grid-template-columns: 300px 1fr 400px;
            }
        }

        @media (max-width: 768px) {
            .poi-management-container {
                grid-template-areas:
                    "header"
                    "sidebar"
                    "workspace"
                    "map";
                grid-template-columns: 1fr;
                grid-template-rows: auto auto 1fr 300px;
            }

            .poi-header {
                flex-direction: column;
                gap: 1rem;
                text-align: center;
            }

            .main-navigation {
                justify-content: center;
            }

            .header-actions {
                flex-direction: column;
                gap: 0.5rem;
                align-items: center;
            }

            .session-info {
                justify-content: center;
            }

            .poi-sidebar {
                max-height: 400px;
            }

            .form-grid {
                grid-template-columns: 1fr;
            }

            .rating-grid {
                grid-template-columns: 1fr;
            }

            .current-media-grid {
                grid-template-columns: repeat(auto-fill, minmax(150px, 1fr));
            }

            .media-gallery {
                grid-template-columns: repeat(auto-fill, minmax(100px, 1fr));
            }
        }

        @media (max-width: 480px) {
            .poi-management-container {
                padding: 0.5rem;
                gap: 0.5rem;
            }

            .poi-header {
                padding: 1rem;
            }

            .poi-header h1 {
                font-size: 1.25rem;
            }

            .main-navigation a {
                padding: 0.375rem 0.75rem;
                font-size: 0.85rem;
            }
        }
    </style>
</head>

<body>
    <div class="poi-management-container">
        <!-- Header -->
        <header class="poi-header">
            <h1>
                <i class="fas fa-map-marker-alt"></i>
                POI Yönetimi
            </h1>
            <nav class="main-navigation">
                <a href="poi_manager_enhanced.html" class="active">POI Yönetimi</a>
                <a href="route_manager_enhanced.html">Rota Yönetimi</a>
                <a href="file_import_manager.html">Dosya Import</a>
            </nav>
            <div class="header-actions">
                <button type="button" class="btn btn-sm btn-outline-secondary" id="toggleFullscreenBtn"
                    onclick="toggleMapFullscreen()">
                    <i class="fas fa-expand"></i>
                </button>
                <button type="button" class="btn btn-primary btn-sm" onclick="showCreatePOIModal()">
                    <i class="fas fa-plus"></i>
                    Yeni POI
                </button>
                <div class="session-info">
                    <small class="text-muted">Oturum: </small>
                    <span class="badge bg-success" id="sessionStatus">Kontrol Ediliyor...</span>
                </div>
                <button type="button" class="btn btn-outline-warning btn-sm" onclick="showPasswordChangeModal()">
                    <i class="fas fa-key"></i>
                    Şifre Değiştir
                </button>
                <button type="button" class="btn btn-outline-danger btn-sm" onclick="logout()">
                    <i class="fas fa-sign-out-alt"></i>
                    Çıkış
                </button>
            </div>
        </header>

        <!-- Sidebar -->
        <aside class="poi-sidebar">
            <div class="sidebar-header">
                <h3><i class="fas fa-list"></i> POI Listesi</h3>
            </div>

            <div class="sidebar-controls">
                <!-- Search -->
                <div class="search-container">
                    <input type="text" class="search-input" id="poiSearch" placeholder="POI ara...">
                    <i class="fas fa-search search-icon"></i>
                </div>

                <!-- Filters -->
                <div class="filter-controls">
                    <!-- Category Filter -->
                    <div class="filter-group">
                        <label class="filter-label">
                            <i class="fas fa-tags"></i>
                            Kategori
                        </label>
                        <select class="filter-select" id="categoryFilter">
                            <option value="">Tüm Kategoriler</option>
                        </select>
                        <div class="category-filters" id="categoryChips"></div>
                    </div>

                    <!-- Sort Filter -->
                    <div class="filter-group">
                        <label class="filter-label">
                            <i class="fas fa-sort"></i>
                            Sıralama
                        </label>
                        <select class="filter-select" id="sortFilter">
                            <option value="name_asc">İsim (A-Z)</option>
                            <option value="name_desc">İsim (Z-A)</option>
                            <option value="category_asc">Kategori (A-Z)</option>
                            <option value="created_desc">En Yeni</option>
                            <option value="created_asc">En Eski</option>
                        </select>
                    </div>
                </div>
            </div>

            <!-- POI List -->
            <div class="poi-list-container" id="poiListContainer">
                <div class="loading-state" id="loadingState">
                    <div class="loading-spinner"></div>
                    <p>POI'ler yükleniyor...</p>
                </div>
            </div>

            <!-- Pagination -->
            <div class="pagination-container" id="paginationContainer" style="display: none;">
                <div class="pagination-info" id="paginationInfo"></div>
                <div class="pagination-controls" id="paginationControls"></div>
            </div>
        </aside>

        <!-- Workspace -->
        <section class="poi-workspace" id="poiWorkspace">
            <!-- Empty State -->
            <div class="empty-state" id="emptyState">
                <i class="fas fa-mouse-pointer"></i>
                <h4>POI Seçin</h4>
                <p>Detayları görüntülemek için sol panelden bir POI seçin</p>
            </div>

            <!-- POI Detail View -->
            <div class="poi-detail-view" id="poiDetailView">
                <div class="workspace-header">
                    <h3 id="workspaceTitle">
                        <i class="fas fa-info-circle"></i>
                        POI Detayları
                    </h3>
                    <div class="workspace-actions">
                        <button class="workspace-btn" id="editPOIBtn">
                            <i class="fas fa-edit"></i>
                            Düzenle
                        </button>
                        <button class="workspace-btn" id="deletePOIBtn">
                            <i class="fas fa-trash"></i>
                            Sil
                        </button>
                    </div>
                </div>

                <div class="workspace-content">
                    <div class="poi-detail-header">
                        <h2 class="poi-detail-title" id="poiDetailTitle"></h2>
                        <span class="poi-detail-category" id="poiDetailCategory"></span>
                    </div>

                    <div class="poi-detail-sections">
                        <!-- Basic Information -->
                        <div class="poi-detail-section">
                            <h4><i class="fas fa-info-circle"></i> Temel Bilgiler</h4>
                            <div class="poi-info-grid" id="poiBasicInfo"></div>
                        </div>

                        <!-- Tags -->
                        <div class="poi-detail-section" id="poiTagsSection" style="display: none;">
                            <h4><i class="fas fa-tags"></i> Etiketler</h4>
                            <div class="poi-tags-container" id="poiTagsContainer"></div>
                        </div>

                        <!-- Ratings -->
                        <div class="poi-detail-section" id="poiRatingsSection" style="display: none;">
                            <h4><i class="fas fa-star"></i> Nitelik Puanları</h4>
                            <div class="poi-ratings-container" id="poiRatingsContainer"></div>
                        </div>

                        <!-- Media Gallery -->
                        <div class="poi-detail-section" id="poiMediaSection" style="display: none;">
                            <h4><i class="fas fa-images"></i> Medya Galerisi</h4>
                            <div class="media-gallery" id="poiMediaGallery"></div>
                        </div>
                    </div>
                </div>
            </div>

            <!-- POI Edit Form -->
            <div class="poi-edit-form" id="poiEditForm">
                <div class="workspace-header">
                    <h3>
                        <i class="fas fa-edit"></i>
                        POI Düzenle
                    </h3>
                    <div class="workspace-actions">
                        <button class="workspace-btn" id="cancelEditBtn">
                            <i class="fas fa-times"></i>
                            İptal
                        </button>
                    </div>
                </div>

                <div class="workspace-content">
                    <form id="editForm">
                        <div class="form-grid">
                            <div class="form-group">
                                <label class="form-label">
                                    <i class="fas fa-tag"></i>
                                    POI Adı *
                                </label>
                                <input type="text" class="form-input" id="editName" required>
                            </div>

                            <div class="form-group">
                                <label class="form-label">
                                    <i class="fas fa-list"></i>
                                    Kategori *
                                </label>
                                <select class="form-input" id="editCategory" required>
                                    <option value="">Seçiniz</option>
                                </select>
                            </div>

                            <div class="form-group">
                                <label class="form-label">
                                    <i class="fas fa-map-marker-alt"></i>
                                    Enlem *
                                </label>
                                <input type="number" step="any" class="form-input" id="editLatitude" required>
                            </div>

                            <div class="form-group">
                                <label class="form-label">
                                    <i class="fas fa-map-marker-alt"></i>
                                    Boylam *
                                </label>
                                <input type="number" step="any" class="form-input" id="editLongitude" required>
                            </div>
                        </div>

                        <div class="form-group">
                            <label class="form-label">
                                <i class="fas fa-align-left"></i>
                                Açıklama
                            </label>
                            <textarea class="form-input form-textarea" id="editDescription" rows="4"></textarea>
                        </div>

                        <div class="form-group">
                            <label class="form-label">
                                <i class="fas fa-tags"></i>
                                Etiketler
                            </label>
                            <input type="text" class="form-input" id="editTags"
                                placeholder="etiket1, etiket2, etiket3...">
                            <small style="color: var(--poi-secondary); font-size: 0.8rem;">Etiketleri virgülle
                                ayırın</small>
                        </div>

                        <!-- Rating System -->
                        <div class="poi-detail-section">
                            <h4><i class="fas fa-star"></i> Değerlendirmeler (0-100)</h4>
                            <div class="rating-grid" id="editRatingsGrid"></div>
                        </div>

                        <!-- Media Management -->
                        <div class="poi-detail-section" id="mediaManagementSection">
                            <h4><i class="fas fa-photo-video"></i> Medya Yönetimi</h4>
                            <div class="media-upload-container">
                                <div class="media-upload-form">
                                    <div class="form-group">
                                        <label class="form-label">
                                            <i class="fas fa-file-upload"></i>
                                            Medya Dosyası Seç
                                        </label>
                                        <input type="file" class="form-input" id="mediaFile"
                                            accept="image/*,video/*,audio/*,.glb,.gltf,.obj,.fbx,.dae,.ply,.stl">
                                        <small class="form-help">
                                            Desteklenen formatlar: Görsel (JPG, PNG, GIF), Video (MP4, AVI, MOV),
                                            Ses (MP3, WAV, OGG), 3D Model (GLB, GLTF, OBJ, FBX)
                                        </small>
                                    </div>

                                    <div class="form-grid">
                                        <div class="form-group">
                                            <label class="form-label">Medya Türü</label>
                                            <select class="form-input" id="mediaType">
                                                <option value="auto">🔍 Otomatik Tespit</option>
                                                <option value="image">📸 Görsel</option>
                                                <option value="video">🎥 Video</option>
                                                <option value="audio">🎵 Ses</option>
                                                <option value="model_3d">🧊 3D Model</option>
                                            </select>
                                        </div>

                                        <div class="form-group">
                                            <label class="form-label">Açıklama</label>
                                            <input type="text" class="form-input" id="mediaCaption"
                                                placeholder="Medya açıklaması">
                                        </div>
                                    </div>

                                    <div class="form-group">
                                        <div class="form-check">
                                            <input type="checkbox" class="form-check-input" id="isPrimaryMedia">
                                            <label class="form-check-label" for="isPrimaryMedia">
                                                Ana medya olarak ayarla
                                            </label>
                                        </div>
                                    </div>

                                    <button type="button" class="btn btn-primary" onclick="uploadPOIMedia()">
                                        <i class="fas fa-upload"></i>
                                        Medya Yükle
                                    </button>
                                </div>

                                <!-- Current Media Files -->
                                <div class="current-media-container">
                                    <h5><i class="fas fa-folder-open"></i> Mevcut Medya Dosyaları</h5>
                                    <div id="currentMedia" class="current-media-grid">
                                        <div class="loading-spinner">
                                            <div class="spinner"></div>
                                            <p>Medya dosyaları yükleniyor...</p>
                                        </div>
                                    </div>
                                </div>
                            </div>
                        </div>

                        <div class="form-actions">
                            <button type="button" class="form-btn form-btn-danger" id="deleteFormBtn">
                                <i class="fas fa-trash"></i>
                                Sil
                            </button>
                            <button type="button" class="form-btn form-btn-secondary" id="cancelFormBtn">
                                <i class="fas fa-times"></i>
                                İptal
                            </button>
                            <button type="submit" class="form-btn form-btn-primary">
                                <i class="fas fa-save"></i>
                                Kaydet
                            </button>
                        </div>
                    </form>
                </div>
            </div>
        </section>

        <!-- Map -->
        <section class="poi-map-view">
            <div id="map"></div>
        </section>
    </div>

    <!-- Create POI Modal -->
    <div class="modal fade" id="createPOIModal" tabindex="-1">
        <div class="modal-dialog modal-lg">
            <div class="modal-content">
                <div class="modal-header">
                    <h5 class="modal-title">
                        <i class="fas fa-plus-circle"></i>
                        Yeni POI Oluştur
                    </h5>
                    <button type="button" class="btn-close" data-bs-dismiss="modal"></button>
                </div>
                <div class="modal-body">
                    <form id="createPOIForm">
                        <div class="form-grid">
                            <div class="form-group">
                                <label class="form-label">
                                    <i class="fas fa-tag"></i>
                                    POI Adı *
                                </label>
                                <input type="text" class="form-input" id="createName" required>
                            </div>

                            <div class="form-group">
                                <label class="form-label">
                                    <i class="fas fa-list"></i>
                                    Kategori *
                                </label>
                                <select class="form-input" id="createCategory" required>
                                    <option value="">Seçiniz</option>
                                </select>
                            </div>

                            <div class="form-group">
                                <label class="form-label">
                                    <i class="fas fa-map-marker-alt"></i>
                                    Enlem *
                                </label>
                                <input type="number" step="any" class="form-input" id="createLatitude" required>
                            </div>

                            <div class="form-group">
                                <label class="form-label">
                                    <i class="fas fa-map-marker-alt"></i>
                                    Boylam *
                                </label>
                                <input type="number" step="any" class="form-input" id="createLongitude" required>
                            </div>
                        </div>

                        <div class="form-group">
                            <label class="form-label">
                                <i class="fas fa-align-left"></i>
                                Açıklama
                            </label>
                            <textarea class="form-input form-textarea" id="createDescription" rows="3"></textarea>
                        </div>

                        <div class="form-group">
                            <label class="form-label">
                                <i class="fas fa-tags"></i>
                                Etiketler
                            </label>
                            <input type="text" class="form-input" id="createTags"
                                placeholder="etiket1, etiket2, etiket3...">
                            <small style="color: var(--poi-secondary); font-size: 0.8rem;">Etiketleri virgülle
                                ayırın</small>
                        </div>

                        <!-- Rating System -->
                        <div class="poi-detail-section">
                            <h4><i class="fas fa-star"></i> Nitelik Puanları (0-100)</h4>
                            <div class="rating-grid" id="createRatingsGrid"></div>
                        </div>
                    </form>
                </div>
                <div class="modal-footer">
                    <button type="button" class="btn btn-secondary" data-bs-dismiss="modal">İptal</button>
                    <button type="button" class="btn btn-primary" onclick="createPOI()">
                        <i class="fas fa-save"></i>
                        POI Oluştur
                    </button>
                </div>
            </div>
        </div>
    </div>

    <!-- Scripts -->
    <script src="https://cdn.jsdelivr.net/npm/bootstrap@5.3.0/dist/js/bootstrap.bundle.min.js"></script>
    <script src="https://unpkg.com/leaflet@1.9.4/dist/leaflet.js"
        integrity="sha256-20nQCchB9co0qIjJZRGuk2/Z9VM+kNiyxNV1lvTlZBo=" crossorigin=""></script>
    <script src="static/js/enhanced-map-manager.js"></script>
    <script>
        // POI Management Application
        class POIManager {
            constructor() {
                this.currentPage = 1;
                this.itemsPerPage = 20;
                this.totalItems = 0;
                this.totalPages = 0;
                this.currentFilters = {
                    search: '',
                    category: '',
                    sort: 'name_asc'
                };
                this.selectedCategories = new Set();
                this.pois = [];
                this.categories = [];
                this.selectedPOI = null;
                this.routes = [];
                this.map = null;
                this.mapManager = null;
                this.csrfToken = null;

                this.init();
            }

            async init() {
                // Check authentication first
                const isAuthenticated = await this.checkAuthStatus();
                if (!isAuthenticated) {
                    return; // Will redirect to login
                }

                await this.initializeMap();
                await this.loadCategories();
                await this.loadPOIs();
                await this.loadRoutesForMap();
                this.setupEventListeners();
            }

            async initializeMap() {
                this.mapManager = new EnhancedMapManager('map');
                this.map = this.mapManager.map;

                // Add double-click handler for creating new POIs
                this.mapManager.on('mapDoubleClick', (e) => {
                    const { lat, lng } = e.latlng;
                    this.showCreatePOIModalWithCoordinates(lat, lng);
                });
            }

            async loadCategories() {
                try {
                    const response = await this.authenticatedFetch('/api/categories');
                    console.log('Categories API response status:', response.status); // Debug log

                    if (response.ok) {
                        const data = await response.json();
                        console.log('Categories API response:', data); // Debug log

                        // Handle different response formats
                        if (Array.isArray(data)) {
                            this.categories = data;
                        } else if (data.categories && Array.isArray(data.categories)) {
                            this.categories = data.categories;
                        } else {
                            console.warn('Unexpected categories response format:', data);
                            this.categories = [];
                        }

                        console.log('Processed categories:', this.categories); // Debug log
                        this.renderCategoryFilter();
                        this.renderCategoryChips();
                    } else {
                        // If auth fails, try to use fallback categories
                        console.warn(`Categories API failed with status ${response.status}, using fallback`);
                        this.categories = this.getFallbackCategories();
                        this.renderCategoryFilter();
                        this.renderCategoryChips();
                    }
                } catch (error) {
                    console.error('Error loading categories:', error);
                    // Use fallback categories
                    this.categories = this.getFallbackCategories();
                    this.renderCategoryFilter();
                    this.renderCategoryChips();
                }
            }

            getFallbackCategories() {
                return [
                    { "name": "gastronomik", "display_name": "🍽️ Gastronomik", "color": "#e74c3c", "icon": "utensils" },
                    { "name": "kulturel", "display_name": "🏛️ Kültürel", "color": "#3498db", "icon": "landmark" },
                    { "name": "sanatsal", "display_name": "🎨 Sanatsal", "color": "#2ecc71", "icon": "palette" },
                    { "name": "doga_macera", "display_name": "🌿 Doğa & Macera", "color": "#f39c12", "icon": "hiking" },
                    { "name": "konaklama", "display_name": "🏨 Konaklama", "color": "#9b59b6", "icon": "bed" },
                    { "name": "alisveris", "display_name": "🛍️ Alışveriş", "color": "#f39c12", "icon": "shopping-cart" },
                    { "name": "eglence", "display_name": "🎪 Eğlence", "color": "#e74c3c", "icon": "music" },
                    { "name": "spor", "display_name": "⚽ Spor", "color": "#34495e", "icon": "dumbbell" }
                ];
            }

            async loadPOIs() {
                this.showLoading(true);

                try {
                    const params = new URLSearchParams({
                        page: this.currentPage,
                        limit: this.itemsPerPage,
                        search: this.currentFilters.search,
                        category: this.currentFilters.category,
                        sort: this.currentFilters.sort
                    });

                    // Add selected categories to filter
                    if (this.selectedCategories.size > 0) {
                        params.set('categories', Array.from(this.selectedCategories).join(','));
                    }

                    const response = await this.authenticatedFetch(`/api/pois?${params}`);
                    if (response.ok) {
                        const data = await response.json();
                        console.log('API Response:', data); // Debug log

                        // Handle different API response formats
                        this.pois = [];

                        if (Array.isArray(data)) {
                            // Direct array response
                            this.pois = data;
                        } else if (data && typeof data === 'object') {
                            // Object response - could be categorized POIs or paginated response
                            if (data.pois && Array.isArray(data.pois)) {
                                // Paginated response with pois array
                                this.pois = data.pois;
                            } else if (data.results && Array.isArray(data.results)) {
                                // Paginated response with results array
                                this.pois = data.results;
                            } else {
                                // Categorized POIs - flatten all categories
                                for (const [category, poisInCategory] of Object.entries(data)) {
                                    if (Array.isArray(poisInCategory)) {
                                        this.pois = this.pois.concat(poisInCategory);
                                    }
                                }
                            }
                        }

                        console.log('Processed POIs:', this.pois); // Debug log

                        // Ensure we have an array
                        if (!Array.isArray(this.pois)) {
                            console.warn('Could not process POIs into array format:', data);
                            this.pois = [];
                        }

                        this.totalItems = (data && data.total) || this.pois.length;
                        this.totalPages = Math.ceil(this.totalItems / this.itemsPerPage);

                        this.renderPOIList();
                        this.renderPagination();
                        this.updateMapMarkers();
                    } else {
                        const errorText = await response.text();
                        throw new Error(`Failed to load POIs: ${response.status} ${errorText}`);
                    }
                } catch (error) {
                    console.error('Error loading POIs:', error);
                    this.showError('POI\'ler yüklenirken hata oluştu');
                } finally {
                    this.showLoading(false);
                }
            }

            renderCategoryFilter() {
                const categoryFilter = document.getElementById('categoryFilter');
                categoryFilter.innerHTML = '<option value="">Tüm Kategoriler</option>';

                this.categories.forEach(category => {
                    const option = document.createElement('option');
                    option.value = category.id || category.name;
                    option.textContent = category.display_name || category.name;
                    categoryFilter.appendChild(option);
                });
            }

            renderCategoryChips() {
                const categoryChips = document.getElementById('categoryChips');
                categoryChips.innerHTML = '';

                this.categories.forEach(category => {
                    const chip = document.createElement('div');
                    chip.className = 'category-chip';
                    chip.textContent = category.display_name || category.name;
                    chip.dataset.categoryId = category.id || category.name;

                    if (this.selectedCategories.has(category.id || category.name)) {
                        chip.classList.add('active');
                    }

                    chip.addEventListener('click', () => this.toggleCategoryChip(category.id || category.name, chip));
                    categoryChips.appendChild(chip);
                });
            }

            toggleCategoryChip(categoryId, chipElement) {
                if (this.selectedCategories.has(categoryId)) {
                    this.selectedCategories.delete(categoryId);
                    chipElement.classList.remove('active');
                } else {
                    this.selectedCategories.add(categoryId);
                    chipElement.classList.add('active');
                }

                this.currentPage = 1;
                this.loadPOIs();
            }

            renderPOIList() {
                const container = document.getElementById('poiListContainer');
                if (!container) return;

                // Ensure pois is an array
                if (!Array.isArray(this.pois)) {
                    console.warn('POIs is not an array:', this.pois);
                    this.pois = [];
                }

                if (this.pois.length === 0) {
                    container.innerHTML = `
                        <div class="empty-state">
                            <i class="fas fa-search"></i>
                            <h4>POI Bulunamadı</h4>
                            <p>Arama kriterlerinize uygun POI bulunamadı</p>
                        </div>
                    `;
                    return;
                }

                container.innerHTML = '';

                this.pois.forEach(poi => {
                    const poiElement = this.createPOIElement(poi);
                    container.appendChild(poiElement);
                });
            }

            createPOIElement(poi) {
                if (!poi) {
                    console.warn('Invalid POI data:', poi);
                    return document.createElement('div');
                }

                const element = document.createElement('div');
                element.className = 'poi-item';
                element.dataset.poiId = poi.id || poi._id || '';

                const category = this.categories.find(cat =>
                    (cat.id && cat.id === poi.category) || cat.name === poi.category
                );
                const categoryName = category ? (category.display_name || category.name) : (poi.category || 'Kategori yok');
                const categoryIcon = category ? category.icon : 'map-marker-alt';
                const categoryColor = category ? category.color : '#6c757d';

                // Safe coordinate display
                const lat = poi.latitude ? parseFloat(poi.latitude).toFixed(6) : '0.000000';
                const lng = poi.longitude ? parseFloat(poi.longitude).toFixed(6) : '0.000000';

                // Calculate total rating if ratings exist
                let totalRating = 0;
                let ratingCount = 0;
                if (poi.ratings && typeof poi.ratings === 'object') {
                    Object.values(poi.ratings).forEach(rating => {
                        if (typeof rating === 'number') {
                            totalRating += rating;
                            ratingCount++;
                        }
                    });
                }
                const averageRating = ratingCount > 0 ? Math.round(totalRating / ratingCount) : 0;

                element.innerHTML = `
                    <div class="poi-item-header">
                        <div class="poi-item-title-section">
                            <i class="fas fa-${categoryIcon} poi-category-icon" style="color: ${categoryColor}"></i>
                            <h4 class="poi-item-title">${poi.name || 'İsimsiz POI'}</h4>
                        </div>
                        <span class="poi-item-category" style="color: ${categoryColor}">${categoryName}</span>
                    </div>
                    <div class="poi-item-meta">
                        <div class="poi-item-location">
                            <i class="fas fa-map-marker-alt"></i>
                            <span>${lat}, ${lng}</span>
                        </div>
                        ${averageRating > 0 ? `
                            <div class="poi-item-rating">
                                <i class="fas fa-star"></i>
                                <span>${averageRating}/100</span>
                                <div class="rating-bar">
                                    <div class="rating-fill" style="width: ${averageRating}%"></div>
                                </div>
                            </div>
                        ` : ''}
                        ${poi.tags && Array.isArray(poi.tags) && poi.tags.length > 0 ? `
                            <div class="poi-item-tags">
                                ${poi.tags.slice(0, 3).map(tag => `<span class="poi-tag">${tag}</span>`).join('')}
                                ${poi.tags.length > 3 ? `<span class="poi-tag">+${poi.tags.length - 3}</span>` : ''}
                            </div>
                        ` : ''}
                    </div>
                `;

                element.addEventListener('click', () => this.selectPOI(poi));

                return element;
            }

            selectPOI(poi) {
                if (!poi) return;

                console.log('Selected POI:', poi); // Debug log

                // Remove previous selection
                document.querySelectorAll('.poi-item.selected').forEach(item => {
                    item.classList.remove('selected');
                });

                // Add selection to current item
                const poiId = poi.id || poi._id;
                const poiElement = document.querySelector(`[data-poi-id="${poiId}"]`);
                if (poiElement) {
                    poiElement.classList.add('selected');
                }

                // Normalize POI id to 'id' for downstream operations
                const normalizedPOI = { ...poi };
                if (!normalizedPOI.id) {
                    normalizedPOI.id = normalizedPOI._id || normalizedPOI.poi_id || null;
                }
                this.selectedPOI = normalizedPOI;

                // Focus on map
                if (this.map && poi.latitude && poi.longitude) {
                    this.map.setView([poi.latitude, poi.longitude], 15);

                    if (this.mapManager) {
                        this.mapManager.markers.pois.forEach(marker => marker.setOpacity(0.6));
                        const marker = this.mapManager.markers.pois.get(poi.id || poi._id);
                        if (marker) {
                            marker.setOpacity(1);
                        }
                    }
                }

                // Update workspace
                this.showPOIDetails(this.selectedPOI);
            }

            updateMapMarkers() {
                if (!this.mapManager) return;
                const pois = Array.isArray(this.pois) ? this.pois : [];
                this.mapManager.addPOILayer(pois);
                if (pois.length > 0) {
                    this.mapManager.fitToPOIs();
                }
            }

            // --- Routes on Map (display routes like in route manager) ---
            async loadRoutesForMap() {
                try {
                    const response = await this.authenticatedFetch('/api/routes');
                    if (!response.ok) {
                        throw new Error('Rotalar yüklenemedi');
                    }
                    const data = await response.json();
                    this.routes = Array.isArray(data) ? data : (data.pois ? data.pois : []);
                    this.updateRouteLayersOnMap();
                } catch (error) {
                    console.warn('Rotalar yüklenemedi:', error);
                }
            }

            updateRouteLayersOnMap() {
                if (!this.mapManager || !Array.isArray(this.routes)) return;
                this.mapManager.addRouteLayer(this.routes);
                if (this.routes.length > 0) {
                    this.mapManager.fitToRoutes();
                }
            }

            escapeHtml(text) {
                const div = document.createElement('div');
                div.textContent = String(text ?? '');
                return div.innerHTML;
            }

            renderPagination() {
                const paginationContainer = document.getElementById('paginationContainer');
                const paginationInfo = document.getElementById('paginationInfo');
                const paginationControls = document.getElementById('paginationControls');

                if (this.totalPages <= 1) {
                    paginationContainer.style.display = 'none';
                    return;
                }

                paginationContainer.style.display = 'block';

                // Update info
                const startItem = (this.currentPage - 1) * this.itemsPerPage + 1;
                const endItem = Math.min(this.currentPage * this.itemsPerPage, this.totalItems);
                paginationInfo.textContent = `${startItem}-${endItem} / ${this.totalItems} POI`;

                // Update controls
                paginationControls.innerHTML = '';

                // Previous button
                const prevBtn = document.createElement('button');
                prevBtn.className = 'pagination-btn';
                prevBtn.innerHTML = '<i class="fas fa-chevron-left"></i>';
                prevBtn.disabled = this.currentPage === 1;
                prevBtn.addEventListener('click', () => this.goToPage(this.currentPage - 1));
                paginationControls.appendChild(prevBtn);

                // Page numbers
                const startPage = Math.max(1, this.currentPage - 2);
                const endPage = Math.min(this.totalPages, this.currentPage + 2);

                for (let i = startPage; i <= endPage; i++) {
                    const pageBtn = document.createElement('button');
                    pageBtn.className = 'pagination-btn';
                    pageBtn.textContent = i;

                    if (i === this.currentPage) {
                        pageBtn.classList.add('active');
                    }

                    pageBtn.addEventListener('click', () => this.goToPage(i));
                    paginationControls.appendChild(pageBtn);
                }

                // Next button
                const nextBtn = document.createElement('button');
                nextBtn.className = 'pagination-btn';
                nextBtn.innerHTML = '<i class="fas fa-chevron-right"></i>';
                nextBtn.disabled = this.currentPage === this.totalPages;
                nextBtn.addEventListener('click', () => this.goToPage(this.currentPage + 1));
                paginationControls.appendChild(nextBtn);
            }

            goToPage(page) {
                if (page >= 1 && page <= this.totalPages && page !== this.currentPage) {
                    this.currentPage = page;
                    this.loadPOIs();
                }
            }

            setupEventListeners() {
                // Search input
                const searchInput = document.getElementById('poiSearch');
                let searchTimeout;
                searchInput.addEventListener('input', (e) => {
                    clearTimeout(searchTimeout);
                    searchTimeout = setTimeout(() => {
                        this.currentFilters.search = e.target.value;
                        this.currentPage = 1;
                        this.loadPOIs();
                    }, 300);
                });

                // Category filter
                document.getElementById('categoryFilter').addEventListener('change', (e) => {
                    this.currentFilters.category = e.target.value;
                    this.currentPage = 1;
                    this.loadPOIs();
                });

                // Sort filter
                document.getElementById('sortFilter').addEventListener('change', (e) => {
                    this.currentFilters.sort = e.target.value;
                    this.currentPage = 1;
                    this.loadPOIs();
                });

                // Workspace event listeners
                document.getElementById('editPOIBtn').addEventListener('click', async () => {
                    if (this.selectedPOI) {
                        await this.showEditForm(this.selectedPOI);
                    }
                });

                document.getElementById('deletePOIBtn').addEventListener('click', () => {
                    this.deletePOI();
                });

                document.getElementById('cancelEditBtn').addEventListener('click', () => {
                    if (this.selectedPOI) {
                        this.showPOIDetails(this.selectedPOI);
                    } else {
                        this.hideWorkspace();
                    }
                });

                document.getElementById('cancelFormBtn').addEventListener('click', () => {
                    if (this.selectedPOI) {
                        this.showPOIDetails(this.selectedPOI);
                    } else {
                        this.hideWorkspace();
                    }
                });

                document.getElementById('deleteFormBtn').addEventListener('click', () => {
                    this.deletePOI();
                });

                document.getElementById('editForm').addEventListener('submit', (e) => {
                    e.preventDefault();
                    this.savePOI();
                });
            }

            showLoading(show) {
                const loadingState = document.getElementById('loadingState');
                const poiListContainer = document.getElementById('poiListContainer');

                if (!loadingState || !poiListContainer) return;

                if (show) {
                    loadingState.style.display = 'flex';
                    // Hide other content
                    Array.from(poiListContainer.children).forEach(child => {
                        if (child !== loadingState) {
                            child.style.display = 'none';
                        }
                    });
                } else {
                    loadingState.style.display = 'none';
                    // Show other content
                    Array.from(poiListContainer.children).forEach(child => {
                        if (child !== loadingState) {
                            child.style.display = '';
                        }
                    });
                }
            }

            showError(message) {
                const container = document.getElementById('poiListContainer');
                container.innerHTML = `
                    <div class="empty-state">
                        <i class="fas fa-exclamation-triangle"></i>
                        <h4>Hata</h4>
                        <p>${message}</p>
                    </div>
                `;
            }

            // Workspace Methods
            showPOIDetails(poi) {
                document.getElementById('emptyState').style.display = 'none';
                document.getElementById('poiDetailView').classList.add('active');
                document.getElementById('poiEditForm').classList.remove('active');

                this.populatePOIDetails(poi);
                this.loadPOIMedia(poi.id || poi._id);
                this.loadPOIRatings(poi.id || poi._id);
            }

            populatePOIDetails(poi) {
                // Update header
                document.getElementById('poiDetailTitle').textContent = poi.name;

                const category = this.categories.find(cat =>
                    (cat.id && cat.id === poi.category) || cat.name === poi.category
                );
                const categoryName = category ? (category.display_name || category.name) : poi.category;
                document.getElementById('poiDetailCategory').textContent = categoryName;

                // Basic information
                const basicInfo = document.getElementById('poiBasicInfo');
                basicInfo.innerHTML = `
                    <div class="poi-info-item">
                        <div class="poi-info-label">
                            <i class="fas fa-map-marker-alt"></i>
                            Konum
                        </div>
                        <div class="poi-info-value">${poi.latitude.toFixed(6)}, ${poi.longitude.toFixed(6)}</div>
                    </div>
                    <div class="poi-info-item">
                        <div class="poi-info-label">
                            <i class="fas fa-list"></i>
                            Kategori
                        </div>
                        <div class="poi-info-value">${categoryName}</div>
                    </div>
                    ${poi.description ? `
                        <div class="poi-info-item" style="grid-column: 1 / -1;">
                            <div class="poi-info-label">
                                <i class="fas fa-align-left"></i>
                                Açıklama
                            </div>
                            <div class="poi-info-value">${poi.description}</div>
                        </div>
                    ` : ''}
                `;

                // Tags
                const tagsSection = document.getElementById('poiTagsSection');
                const tagsContainer = document.getElementById('poiTagsContainer');

                if (poi.tags && poi.tags.length > 0) {
                    tagsSection.style.display = 'block';
                    tagsContainer.innerHTML = poi.tags.map(tag =>
                        `<span class="poi-tag-large">${tag}</span>`
                    ).join('');
                } else {
                    tagsSection.style.display = 'none';
                }

                // Ratings
                this.displayPOIRatings(poi);
            }

            async loadPOIMedia(poiId) {
                try {
                    const response = await this.authenticatedFetch(`/api/poi/${poiId}/media`);
                    if (response.ok) {
                        const media = await response.json();
                        this.renderPOIMedia(media);
                    }
                } catch (error) {
                    console.error('Error loading POI media:', error);
                }
            }

            renderPOIMedia(media) {
                const mediaSection = document.getElementById('poiMediaSection');
                const mediaGallery = document.getElementById('poiMediaGallery');

                if (media && media.length > 0) {
                    mediaSection.style.display = 'block';
                    mediaGallery.innerHTML = media.map(item => `
                        <div class="media-item" onclick="this.showMediaModal('${item.url}', '${item.type}')">
                            <img src="${item.thumbnail || item.url}" alt="${item.filename}" loading="lazy">
                            <div class="media-item-type">${item.type.toUpperCase()}</div>
                            <div class="media-item-overlay">${item.filename}</div>
                        </div>
                    `).join('');
                } else {
                    mediaSection.style.display = 'none';
                }
            }

            async loadPOIRatings(poiId) {
                try {
                    const response = await this.authenticatedFetch(`/api/poi/${poiId}/ratings`);
                    if (response.ok) {
                        const ratings = await response.json();
                        this.renderPOIRatings(ratings);
                    }
                } catch (error) {
                    console.error('Error loading POI ratings:', error);
                }
            }

            renderPOIRatings(ratings) {
                const ratingsSection = document.getElementById('poiRatingsSection');
                const ratingsContainer = document.getElementById('poiRatingsContainer');

                if (!ratingsSection || !ratingsContainer) {
                    console.warn('Ratings container elements not found');
                    return;
                }

                if (ratings && Object.keys(ratings).length > 0) {
                    ratingsSection.style.display = 'block';

                    const ratingCategories = {
                        tarihi: { icon: 'fas fa-landmark', label: 'Tarihi', color: '#8B4513' },
                        sanat_kultur: { icon: 'fas fa-palette', label: 'Sanat & Kültür', color: '#9B59B6' },
                        doga: { icon: 'fas fa-leaf', label: 'Doğa', color: '#27AE60' },
                        eglence: { icon: 'fas fa-music', label: 'Eğlence', color: '#E74C3C' },
                        alisveris: { icon: 'fas fa-shopping-cart', label: 'Alışveriş', color: '#F39C12' },
                        spor: { icon: 'fas fa-dumbbell', label: 'Spor', color: '#34495E' },
                        macera: { icon: 'fas fa-mountain', label: 'Macera', color: '#D35400' },
                        rahatlatici: { icon: 'fas fa-spa', label: 'Rahatlatıcı', color: '#16A085' }
                    };

                    ratingsContainer.innerHTML = Object.entries(ratings)
                        .filter(([key, value]) => value > 0)
                        .map(([key, value]) => {
                            const category = ratingCategories[key];
                            if (!category) return '';

                            return `
                                <div class="rating-item">
                                    <div class="rating-label" style="color: ${category.color}">
                                        <i class="${category.icon}"></i>
                                        ${category.label}
                                    </div>
                                    <div class="rating-value">${value}</div>
                                    <div class="rating-bar">
                                        <div class="rating-fill" style="width: ${value}%"></div>
                                    </div>
                                </div>
                            `;
                        }).join('');
                } else {
                    ratingsSection.style.display = 'none';
                }
            }

            async showEditForm(poi) {
                document.getElementById('emptyState').style.display = 'none';
                document.getElementById('poiDetailView').classList.remove('active');
                document.getElementById('poiEditForm').classList.add('active');

                await this.populateEditForm(poi);
            }

            async populateEditForm(poi) {
                // Populate basic fields
                document.getElementById('editName').value = poi.name || '';
                document.getElementById('editLatitude').value = poi.latitude || '';
                document.getElementById('editLongitude').value = poi.longitude || '';
                document.getElementById('editDescription').value = poi.description || '';
                document.getElementById('editTags').value = poi.tags ? poi.tags.join(', ') : '';

                // Ensure categories are loaded
                if (!this.categories || this.categories.length === 0) {
                    console.log('Categories not loaded, loading now...');
                    await this.loadCategories();
                }

                // Populate category dropdown
                const categorySelect = document.getElementById('editCategory');
                if (!categorySelect) {
                    console.error('editCategory element not found');
                    return;
                }

                console.log('Categories:', this.categories); // Debug log
                console.log('POI category:', poi.category); // Debug log

                categorySelect.innerHTML = '<option value="">Seçiniz</option>';

                if (!this.categories || this.categories.length === 0) {
                    console.warn('No categories available after loading');
                    return;
                }

                this.categories.forEach(category => {
                    const option = document.createElement('option');
                    option.value = category.id || category.name;
                    option.textContent = category.display_name || category.name;
                    option.selected = (category.id || category.name) === poi.category;
                    categorySelect.appendChild(option);
                    console.log('Added category option:', category); // Debug log
                });

                // Load and populate ratings
                if (poi.id || poi._id) {
                    this.loadPOIRatingsForEdit(poi.id || poi._id);
                    // Also load media for edit form
                    this.loadPOIMedia(poi.id || poi._id);
                } else {
                    // If no ID, show empty ratings
                    console.warn('POI has no ID, showing empty ratings');
                    this.renderEditRatings({});
                }
            }

            async loadPOIRatingsForEdit(poiId) {
                try {
                    console.log('Loading ratings for POI:', poiId); // Debug log

                    // First check if POI already has ratings in its data
                    if (this.selectedPOI && this.selectedPOI.ratings) {
                        console.log('Using POI ratings from data:', this.selectedPOI.ratings);
                        this.renderEditRatings(this.selectedPOI.ratings);
                        return;
                    }

                    const response = await this.authenticatedFetch(`/api/poi/${poiId}/ratings`);
                    console.log('Ratings API response status:', response.status); // Debug log

                    if (response.ok) {
                        const data = await response.json();
                        console.log('Loaded ratings data:', data); // Debug log

                        // Handle different response formats
                        const ratings = data.ratings || data || {};
                        this.renderEditRatings(ratings);
                    } else {
                        console.warn('Ratings API failed, using empty ratings');
                        this.renderEditRatings({});
                    }
                } catch (error) {
                    console.error('Error loading POI ratings for edit:', error);
                    this.renderEditRatings({});
                }
            }

            renderEditRatings(ratings) {
                const ratingsGrid = document.getElementById('editRatingsGrid');
                console.log('Rendering edit ratings:', ratings); // Debug log
                console.log('Ratings grid element:', ratingsGrid); // Debug log

                if (!ratingsGrid) {
                    console.error('editRatingsGrid element not found');
                    return;
                }

                const ratingCategories = {
                    tarihi: { icon: 'fas fa-landmark', label: 'Tarihi', color: '#8B4513' },
                    sanat_kultur: { icon: 'fas fa-palette', label: 'Sanat & Kültür', color: '#9B59B6' },
                    doga: { icon: 'fas fa-leaf', label: 'Doğa', color: '#27AE60' },
                    eglence: { icon: 'fas fa-music', label: 'Eğlence', color: '#E74C3C' },
                    alisveris: { icon: 'fas fa-shopping-cart', label: 'Alışveriş', color: '#F39C12' },
                    spor: { icon: 'fas fa-dumbbell', label: 'Spor', color: '#34495E' },
                    macera: { icon: 'fas fa-mountain', label: 'Macera', color: '#D35400' },
                    rahatlatici: { icon: 'fas fa-spa', label: 'Rahatlatıcı', color: '#16A085' },
                    yemek: { icon: 'fas fa-utensils', label: 'Yemek', color: '#E67E22' },
                    gece_hayati: { icon: 'fas fa-moon', label: 'Gece Hayatı', color: '#8E44AD' }
                };

                ratingsGrid.innerHTML = Object.entries(ratingCategories).map(([key, category]) => {
                    const value = ratings[key] || 0;
                    return `
                        <div class="rating-item-edit">
                            <div class="rating-label" style="color: ${category.color}">
                                <i class="${category.icon}"></i>
                                ${category.label}
                            </div>
                            <div class="rating-slider-container">
                                <input type="range" class="rating-slider" min="0" max="100" 
                                       value="${value}" id="rating_${key}" 
                                       style="background: linear-gradient(to right, ${category.color} 0%, ${category.color} ${value}%, var(--poi-border) ${value}%, var(--poi-border) 100%);">
                                <span class="rating-display" id="rating_${key}_display">${value}</span>
                            </div>
                        </div>
                    `;
                }).join('');

                console.log('Rating grid HTML generated:', ratingsGrid.innerHTML); // Debug log

                // Add event listeners for sliders
                Object.keys(ratingCategories).forEach(key => {
                    const slider = document.getElementById(`rating_${key}`);
                    if (slider) {
                        slider.addEventListener('input', (e) => {
                            this.updateRatingDisplay(key, e.target.value);
                        });
                    }
                });
            }

            hideWorkspace() {
                document.getElementById('emptyState').style.display = 'flex';
                document.getElementById('poiDetailView').classList.remove('active');
                document.getElementById('poiEditForm').classList.remove('active');
                this.selectedPOI = null;
            }

            async savePOI() {
                if (!this.selectedPOI || !this.selectedPOI.id) {
                    console.error('savePOI called without a valid selectedPOI.id', this.selectedPOI);
                    this.showToast('Geçersiz POI seçimi. Lütfen listeden bir POI seçin.', 'error');
                    return;
                }

                const formData = {
                    name: document.getElementById('editName').value,
                    category: document.getElementById('editCategory').value,
                    latitude: parseFloat(document.getElementById('editLatitude').value),
                    longitude: parseFloat(document.getElementById('editLongitude').value),
                    description: document.getElementById('editDescription').value,
                    tags: document.getElementById('editTags').value.split(',').map(tag => tag.trim()).filter(tag => tag)
                };

                // Collect ratings
                const ratings = {};
                const ratingCategories = ['tarihi', 'sanat_kultur', 'doga', 'eglence', 'alisveris', 'spor', 'macera', 'rahatlatici', 'yemek', 'gece_hayati'];
                ratingCategories.forEach(category => {
                    const ratingElement = document.getElementById(`rating_${category}`);
                    if (ratingElement) {
                        ratings[category] = parseInt(ratingElement.value);
                    }
                });

                try {
                    // Update POI
                    const poiResponse = await this.authenticatedFetch(`/api/poi/${this.selectedPOI.id}`, {
                        method: 'PUT',
                        headers: {
                            'Content-Type': 'application/json',
                        },
                        body: JSON.stringify(formData)
                    });

                    if (!poiResponse.ok) {
                        throw new Error('POI güncellenemedi');
                    }

                    // Update ratings
                    const ratingsResponse = await this.authenticatedFetch(`/api/poi/${this.selectedPOI.id}/ratings`, {
                        method: 'PUT',
                        headers: {
                            'Content-Type': 'application/json',
                        },
                        body: JSON.stringify(ratings)
                    });

                    if (!ratingsResponse.ok) {
                        console.warn('Ratings could not be updated');
                    }

                    // Refresh data
                    await this.loadPOIs();

                    // Update selected POI and show details
                    const updatedPOI = { ...this.selectedPOI, ...formData };
                    this.selectedPOI = updatedPOI;
                    this.showPOIDetails(updatedPOI);

                    this.showToast('POI başarıyla güncellendi', 'success');

                } catch (error) {
                    console.error('Error saving POI:', error);
                    this.showToast('POI güncellenirken hata oluştu', 'error');
                }
            }

            async deletePOI() {
                if (!this.selectedPOI) return;

                if (!confirm(`"${this.selectedPOI.name}" POI'sini silmek istediğinizden emin misiniz?`)) {
                    return;
                }

                try {
                    const response = await this.authenticatedFetch(`/api/poi/${this.selectedPOI.id}`, {
                        method: 'DELETE'
                    });

                    if (!response.ok) {
                        throw new Error('POI silinemedi');
                    }

                    // Refresh data
                    await this.loadPOIs();
                    this.hideWorkspace();

                    this.showToast('POI başarıyla silindi', 'success');

                } catch (error) {
                    console.error('Error deleting POI:', error);
                    this.showToast('POI silinirken hata oluştu', 'error');
                }
            }

            // Create POI Methods
            showCreatePOIModal() {
                // Populate category dropdown
                this.populateCreateCategoryDropdown();

                // Setup rating sliders
                this.setupCreateRatingSliders();

                // Show modal
                const modal = new bootstrap.Modal(document.getElementById('createPOIModal'));
                modal.show();
            }

            showCreatePOIModalWithCoordinates(lat, lng) {
                // Populate category dropdown
                this.populateCreateCategoryDropdown();

                // Setup rating sliders
                this.setupCreateRatingSliders();

                // Pre-fill coordinates
                document.getElementById('createLatitude').value = lat.toFixed(6);
                document.getElementById('createLongitude').value = lng.toFixed(6);

                // Show modal
                const modal = new bootstrap.Modal(document.getElementById('createPOIModal'));
                modal.show();

                // Show toast to inform user
                this.showToast('Koordinatlar otomatik dolduruldu. POI bilgilerini tamamlayın.', 'info');
            }

            populateCreateCategoryDropdown() {
                const categorySelect = document.getElementById('createCategory');
                categorySelect.innerHTML = '<option value="">Seçiniz</option>';

                if (this.categories && this.categories.length > 0) {
                    this.categories.forEach(category => {
                        const option = document.createElement('option');
                        option.value = category.id || category.name;
                        option.textContent = category.display_name || category.name;
                        categorySelect.appendChild(option);
                    });
                }
            }

            setupCreateRatingSliders() {
                const ratingsGrid = document.getElementById('createRatingsGrid');

                const ratingCategories = {
                    tarihi: { icon: 'fas fa-landmark', label: 'Tarihi', color: '#8B4513' },
                    sanat_kultur: { icon: 'fas fa-palette', label: 'Sanat & Kültür', color: '#9B59B6' },
                    doga: { icon: 'fas fa-leaf', label: 'Doğa', color: '#27AE60' },
                    eglence: { icon: 'fas fa-music', label: 'Eğlence', color: '#E74C3C' },
                    alisveris: { icon: 'fas fa-shopping-cart', label: 'Alışveriş', color: '#F39C12' },
                    spor: { icon: 'fas fa-dumbbell', label: 'Spor', color: '#34495E' },
                    macera: { icon: 'fas fa-mountain', label: 'Macera', color: '#D35400' },
                    rahatlatici: { icon: 'fas fa-spa', label: 'Rahatlatıcı', color: '#16A085' },
                    yemek: { icon: 'fas fa-utensils', label: 'Yemek', color: '#E67E22' },
                    gece_hayati: { icon: 'fas fa-moon', label: 'Gece Hayatı', color: '#8E44AD' }
                };

                ratingsGrid.innerHTML = Object.entries(ratingCategories).map(([key, category]) => {
                    return `
                        <div class="rating-item-edit">
                            <div class="rating-label" style="color: ${category.color}">
                                <i class="${category.icon}"></i>
                                ${category.label}
                            </div>
                            <div class="rating-slider-container">
                                <input type="range" class="rating-slider" min="0" max="100" 
                                       value="0" id="create_rating_${key}" 
                                       style="background: linear-gradient(to right, ${category.color} 0%, ${category.color} 0%, var(--poi-border) 0%, var(--poi-border) 100%);">
                                <span class="rating-display" id="create_rating_${key}_display">0</span>
                            </div>
                        </div>
                    `;
                }).join('');

                // Add event listeners for sliders
                Object.keys(ratingCategories).forEach(key => {
                    const slider = document.getElementById(`create_rating_${key}`);
                    if (slider) {
                        slider.addEventListener('input', (e) => {
                            this.updateCreateRatingDisplay(key, e.target.value);
                        });
                    }
                });
            }

            updateCreateRatingDisplay(category, value) {
                const displayElement = document.getElementById(`create_rating_${category}_display`);
                const sliderElement = document.getElementById(`create_rating_${category}`);

                if (displayElement) {
                    displayElement.textContent = value;
                }

                if (sliderElement) {
                    const ratingCategories = {
                        tarihi: '#8B4513',
                        sanat_kultur: '#9B59B6',
                        doga: '#27AE60',
                        eglence: '#E74C3C',
                        alisveris: '#F39C12',
                        spor: '#34495E',
                        macera: '#D35400',
                        rahatlatici: '#16A085',
                        yemek: '#E67E22',
                        gece_hayati: '#8E44AD'
                    };

                    const color = ratingCategories[category] || 'var(--poi-primary)';
                    sliderElement.style.background = `linear-gradient(to right, ${color} 0%, ${color} ${value}%, var(--poi-border) ${value}%, var(--poi-border) 100%)`;
                }
            }

            async createPOI() {
                const formData = {
                    name: document.getElementById('createName').value,
                    category: document.getElementById('createCategory').value,
                    latitude: parseFloat(document.getElementById('createLatitude').value),
                    longitude: parseFloat(document.getElementById('createLongitude').value),
                    description: document.getElementById('createDescription').value,
                    tags: document.getElementById('createTags').value.split(',').map(tag => tag.trim()).filter(tag => tag)
                };

                // Validate required fields
                if (!formData.name || !formData.category || !formData.latitude || !formData.longitude) {
                    this.showToast('Lütfen tüm zorunlu alanları doldurun', 'error');
                    return;
                }

                // Collect ratings
                const ratings = {};
                const ratingCategories = ['tarihi', 'sanat_kultur', 'doga', 'eglence', 'alisveris', 'spor', 'macera', 'rahatlatici', 'yemek', 'gece_hayati'];
                ratingCategories.forEach(category => {
                    const ratingElement = document.getElementById(`create_rating_${category}`);
                    if (ratingElement) {
                        ratings[category] = parseInt(ratingElement.value);
                    }
                });

                try {
                    // Create POI
                    const poiResponse = await this.authenticatedFetch('/api/poi', {
                        method: 'POST',
                        headers: {
                            'Content-Type': 'application/json',
                        },
                        body: JSON.stringify(formData)
                    });

                    if (!poiResponse.ok) {
                        throw new Error('POI oluşturulamadı');
                    }

                    const newPOI = await poiResponse.json();

                    // Save ratings if POI was created successfully
                    if (newPOI.id) {
                        try {
                            await this.authenticatedFetch(`/api/poi/${newPOI.id}/ratings`, {
                                method: 'PUT',
                                headers: {
                                    'Content-Type': 'application/json',
                                },
                                body: JSON.stringify(ratings)
                            });
                        } catch (error) {
                            console.warn('Ratings could not be saved:', error);
                        }
                    }

                    // Close modal
                    const modal = bootstrap.Modal.getInstance(document.getElementById('createPOIModal'));
                    modal.hide();

                    // Clear form
                    document.getElementById('createPOIForm').reset();
                    this.setupCreateRatingSliders(); // Reset sliders

                    // Refresh POI list
                    await this.loadPOIs();

                    this.showToast('POI başarıyla oluşturuldu!', 'success');

                } catch (error) {
                    console.error('POI creation error:', error);
                    this.showToast('POI oluşturulurken hata oluştu: ' + error.message, 'error');
                }
            }

            // Media Management Methods
            async loadPOIMedia(poiId) {
                if (!poiId) return;

                try {
                    const response = await this.authenticatedFetch(`/api/poi/${poiId}/media`);
                    if (!response.ok) return;

                    const data = await response.json();
                    const mediaFiles = data.media || [];

                    // Update detail view media gallery
                    this.displayMediaGallery(mediaFiles);

                    // Update edit form current media
                    this.displayCurrentMedia(mediaFiles, poiId);

                } catch (error) {
                    console.error('Error loading POI media:', error);
                }
            }

            displayMediaGallery(mediaFiles) {
                const mediaSection = document.getElementById('poiMediaSection');
                const mediaGallery = document.getElementById('poiMediaGallery');

                if (!mediaSection || !mediaGallery) return;

                if (mediaFiles.length === 0) {
                    mediaSection.style.display = 'none';
                    return;
                }

                mediaSection.style.display = 'block';

                mediaGallery.innerHTML = mediaFiles.map(media => {
                    const previewPath = media.preview_path || media.thumbnail_path || media.path;
                    const isImage = media.media_type === 'image';

                    return `
                        <div class="media-gallery-item" onclick="showMediaModal('/${media.path}', '${media.filename}', '${media.media_type}')">
                            ${isImage ?
                            `<img src="/${previewPath}" class="media-gallery-preview" alt="${media.filename}">` :
                            `<div class="media-gallery-placeholder">
                                    ${this.getMediaTypeIcon(media.media_type)}
                                </div>`
                        }
                            <div class="media-type-badge">${this.getMediaTypeIcon(media.media_type)}</div>
                        </div>
                    `;
                }).join('');
            }

            displayCurrentMedia(mediaFiles, poiId) {
                const container = document.getElementById('currentMedia');
                if (!container) return;

                if (mediaFiles.length === 0) {
                    container.innerHTML = '<div class="text-center text-muted py-3">Henüz medya dosyası eklenmemiş.</div>';
                    return;
                }

                // Group media by type
                const groupedMedia = {};
                mediaFiles.forEach(media => {
                    const type = media.media_type || 'unknown';
                    if (!groupedMedia[type]) groupedMedia[type] = [];
                    groupedMedia[type].push(media);
                });

                let mediaHtml = '';

                Object.keys(groupedMedia).forEach(mediaType => {
                    const typeIcon = this.getMediaTypeIcon(mediaType);
                    const typeLabel = {
                        'image': 'Görseller',
                        'video': 'Videolar',
                        'audio': 'Ses Dosyaları',
                        'model_3d': '3D Modeller',
                        'unknown': 'Diğer'
                    }[mediaType] || mediaType.toUpperCase();

                    mediaHtml += `
                        <div class="media-type-section">
                            <h6 class="media-type-title">${typeIcon} ${typeLabel} (${groupedMedia[mediaType].length})</h6>
                            <div class="current-media-grid">
                    `;

                    groupedMedia[mediaType].forEach(media => {
                        const previewPath = media.preview_path || media.thumbnail_path || media.path;
                        const isImage = mediaType === 'image';

                        mediaHtml += `
                            <div class="media-item-card">
                                <button class="media-delete-btn" onclick="deleteMediaFile('${poiId}', '${media.filename}')" title="Sil">
                                    <i class="fas fa-times"></i>
                                </button>
                                
                                ${isImage ?
                                `<img src="/${previewPath}" class="media-preview" alt="${media.filename}" 
                                          onclick="showMediaModal('/${media.path}', '${media.filename}', '${mediaType}')">` :
                                `<div class="media-placeholder" onclick="showMediaModal('/${media.path}', '${media.filename}', '${mediaType}')">
                                        ${this.getMediaTypeIcon(mediaType)}
                                        <div class="media-format">${media.format?.toUpperCase() || ''}</div>
                                    </div>`
                            }
                                
                                <div class="media-type-badge">${this.getMediaTypeIcon(mediaType)}</div>
                                
                                <div class="media-item-info">
                                    <div class="media-item-name">${media.filename}</div>
                                    <div class="media-item-size">${(media.size / 1024).toFixed(0)}KB</div>
                                </div>
                            </div>
                        `;
                    });

                    mediaHtml += `
                            </div>
                        </div>
                    `;
                });

                container.innerHTML = mediaHtml;
            }

            getMediaTypeIcon(mediaType) {
                const icons = {
                    'image': '📸',
                    'video': '🎥',
                    'audio': '🎵',
                    'model_3d': '🧊',
                    'unknown': '📄'
                };
                return icons[mediaType] || '📄';
            }

            getMediaMaxSize(mediaType) {
                const sizes = {
                    'image': 15,
                    'video': 100,
                    'audio': 50,
                    'model_3d': 50
                };
                return sizes[mediaType] || 15;
            }

            async uploadPOIMedia() {
                if (!this.selectedPOI) {
                    this.showToast('Önce bir POI seçin', 'error');
                    return;
                }

                const fileInput = document.getElementById('mediaFile');
                const mediaTypeSelect = document.getElementById('mediaType');
                const mediaCaption = document.getElementById('mediaCaption').value;
                const isPrimary = document.getElementById('isPrimaryMedia').checked;

                if (!fileInput.files || fileInput.files.length === 0) {
                    this.showToast('Lütfen bir medya dosyası seçin', 'error');
                    return;
                }

                const file = fileInput.files[0];
                const filename = file.name.toLowerCase();

                // Auto-detect media type
                let mediaType = mediaTypeSelect.value;
                if (mediaType === 'auto') {
                    if (filename.match(/\.(jpg|jpeg|png|gif|webp|bmp|tiff)$/)) {
                        mediaType = 'image';
                    } else if (filename.match(/\.(mp4|avi|mov|wmv|flv|webm|mkv|m4v)$/)) {
                        mediaType = 'video';
                    } else if (filename.match(/\.(mp3|wav|ogg|m4a|aac|flac)$/)) {
                        mediaType = 'audio';
                    } else if (filename.match(/\.(glb|gltf|obj|fbx|dae|ply|stl)$/)) {
                        mediaType = 'model_3d';
                    } else {
                        this.showToast('Dosya türü tespit edilemedi. Lütfen medya türünü manuel olarak seçin.', 'error');
                        return;
                    }
                }

                // File size check
                const maxSize = this.getMediaMaxSize(mediaType) * 1024 * 1024;
                if (file.size > maxSize) {
                    this.showToast(`Dosya boyutu ${this.getMediaMaxSize(mediaType)}MB'dan küçük olmalıdır.\n\nSeçilen dosya: ${(file.size / 1024 / 1024).toFixed(1)}MB`, 'error');
                    return;
                }

                const formData = new FormData();
                formData.append('media', file);
                formData.append('caption', mediaCaption);
                formData.append('is_primary', isPrimary);

                try {
                    const response = await this.authenticatedFetch(`/api/poi/${this.selectedPOI.id}/media`, {
                        method: 'POST',
                        body: formData
                    });

                    if (!response.ok) {
                        const error = await response.json();
                        throw new Error(error.error || 'Medya yükleme başarısız');
                    }

                    const result = await response.json();

                    if (result.media && result.media.compression_ratio && result.media.compression_ratio !== "0%") {
                        this.showToast(`${this.getMediaTypeIcon(mediaType)} ${mediaType.toUpperCase()} başarıyla yüklendi!\n📦 Boyut azalması: ${result.media.compression_ratio}`, 'success');
                    } else {
                        this.showToast(`${this.getMediaTypeIcon(mediaType)} ${mediaType.toUpperCase()} başarıyla yüklendi!`, 'success');
                    }

                    // Clear form fields
                    fileInput.value = '';
                    document.getElementById('mediaCaption').value = '';
                    document.getElementById('isPrimaryMedia').checked = false;
                    mediaTypeSelect.value = 'auto';

                    // Reload media
                    await this.loadPOIMedia(this.selectedPOI.id);

                } catch (error) {
                    console.error('Media upload error:', error);
                    this.showToast('Medya yükleme hatası: ' + error.message, 'error');
                }
            }

            showMediaModal(mediaPath, filename, mediaType) {
                const modal = document.createElement('div');
                modal.className = 'modal fade';

                let modalContent = '';
                if (mediaType === 'image') {
                    modalContent = `<img src="${mediaPath}" class="img-fluid rounded-3 shadow-lg" alt="${filename}" style="max-height: 70vh;">`;
                } else if (mediaType === 'video') {
                    modalContent = `
                        <video controls class="w-100 rounded-3 shadow-lg" style="max-height: 70vh;">
                            <source src="${mediaPath}" type="video/mp4">
                            Tarayıcınız video oynatmayı desteklemiyor.
                        </video>`;
                } else if (mediaType === 'audio') {
                    modalContent = `
                        <div class="text-center p-4">
                            <i class="fas fa-music fa-3x text-primary mb-3"></i>
                            <h5>${filename}</h5>
                            <audio controls class="w-100 mt-3">
                                <source src="${mediaPath}">
                                Tarayıcınız ses oynatmayı desteklemiyor.
                            </audio>
                        </div>`;
                } else if (mediaType === 'model_3d') {
                    modalContent = `
                        <div class="text-center p-4">
                            <i class="fas fa-cube fa-3x text-primary mb-3"></i>
                            <h5>${filename}</h5>
                            <p class="text-muted">3D model dosyası - indirip uygun bir uygulamada görüntüleyebilirsiniz.</p>
                        </div>`;
                } else {
                    modalContent = `
                        <div class="text-center p-4">
                            <i class="fas fa-file fa-3x text-primary mb-3"></i>
                            <h5>${filename}</h5>
                            <p class="text-muted">Medya dosyası</p>
                        </div>`;
                }

                modal.innerHTML = `
                    <div class="modal-dialog modal-lg">
                        <div class="modal-content">
                            <div class="modal-header">
                                <h5 class="modal-title fw-bold"><i class="fas fa-file me-2"></i>${filename}</h5>
                                <button type="button" class="btn-close" data-bs-dismiss="modal"></button>
                            </div>
                            <div class="modal-body text-center p-4">
                                ${modalContent}
                            </div>
                            <div class="modal-footer justify-content-center">
                                <a href="${mediaPath}" target="_blank" class="btn btn-primary">
                                    <i class="fas fa-external-link-alt me-1"></i> Yeni Sekmede Aç/İndir
                                </a>
                                <button type="button" class="btn btn-secondary" data-bs-dismiss="modal">
                                    <i class="fas fa-times me-1"></i> Kapat
                                </button>
                            </div>
                        </div>
                    </div>
                `;

                document.body.appendChild(modal);
                const bsModal = new bootstrap.Modal(modal);
                bsModal.show();

                modal.addEventListener('hidden.bs.modal', () => {
                    modal.remove();
                });
            }

            async deleteMediaFile(poiId, filename) {
                if (!confirm(`'${filename}' dosyasını silmek istediğinizden emin misiniz?`)) {
                    return;
                }

                try {
                    const response = await this.authenticatedFetch(`/api/poi/${poiId}/media/${filename}`, {
                        method: 'DELETE'
                    });

                    if (!response.ok) {
                        const error = await response.json();
                        throw new Error(error.error || 'Dosya silinemedi');
                    }

                    this.showToast('Medya dosyası başarıyla silindi', 'success');

                    // Reload media
                    await this.loadPOIMedia(poiId);

                } catch (error) {
                    console.error('Media delete error:', error);
                    this.showToast('Medya silme hatası: ' + error.message, 'error');
                }
            }

            showToast(message, type = 'info') {
                // Simple toast notification
                const toast = document.createElement('div');
                toast.style.cssText = `
                    position: fixed;
                    top: 20px;
                    right: 20px;
                    padding: 12px 20px;
                    border-radius: 8px;
                    color: white;
                    font-weight: 600;
                    z-index: 10000;
                    animation: slideIn 0.3s ease;
                `;

                switch (type) {
                    case 'success':
                        toast.style.background = 'var(--poi-success)';
                        break;
                    case 'error':
                        toast.style.background = 'var(--poi-danger)';
                        break;
                    default:
                        toast.style.background = 'var(--poi-info)';
                }

                toast.textContent = message;
                document.body.appendChild(toast);

                setTimeout(() => {
                    toast.remove();
                }, 3000);
            }

            displayPOIRatings(poi) {
                const ratingsSection = document.getElementById('poiRatingsSection');
                const ratingsContainer = document.getElementById('poiRatingsContainer');

                if (!ratingsSection || !ratingsContainer) return;

                // Rating categories from poi_manager_ui.html
                const ratingCategories = {
                    'tarihi': { name: '🏛️ Tarihi', color: '#8B4513' },
                    'sanat_kultur': { name: '🎨 Sanat ve Kültür', color: '#9B59B6' },
                    'doga': { name: '🌿 Doğa', color: '#27AE60' },
                    'eglence': { name: '🎪 Eğlence', color: '#E74C3C' },
                    'alisveris': { name: '🛍️ Alışveriş', color: '#F39C12' },
                    'spor': { name: '⚽ Spor', color: '#34495E' },
                    'macera': { name: '🏔️ Macera', color: '#D35400' },
                    'rahatlatici': { name: '😌 Rahatlatıcı', color: '#16A085' },
                    'yemek': { name: '🍽️ Yemek', color: '#E67E22' },
                    'gece_hayati': { name: '🌙 Gece Hayatı', color: '#8E44AD' }
                };

                if (poi.ratings && typeof poi.ratings === 'object') {
                    ratingsSection.style.display = 'block';

                    let totalRating = 0;
                    let ratingCount = 0;
                    let ratingsHTML = '';

                    Object.entries(ratingCategories).forEach(([key, category]) => {
                        const rating = poi.ratings[key] || 0;
                        if (rating > 0) {
                            totalRating += rating;
                            ratingCount++;
                        }

                        ratingsHTML += `
                            <div class="rating-item-display">
                                <div class="rating-label" style="color: ${category.color}">
                                    ${category.name}
                                </div>
                                <div class="rating-bar-container">
                                    <div class="rating-bar-bg">
                                        <div class="rating-bar-fill" style="width: ${rating}%; background: ${category.color}"></div>
                                    </div>
                                    <span class="rating-value">${rating}</span>
                                </div>
                            </div>
                        `;
                    });

                    const averageRating = ratingCount > 0 ? Math.round(totalRating / ratingCount) : 0;

                    ratingsContainer.innerHTML = `
                        <div class="ratings-summary">
                            <div class="average-rating">
                                <div class="average-score">${averageRating}</div>
                                <div class="average-label">Ortalama Puan</div>
                                <div class="rating-stars">
                                    ${this.generateStars(averageRating)}
                                </div>
                            </div>
                        </div>
                        <div class="ratings-breakdown">
                            ${ratingsHTML}
                        </div>
                    `;
                } else {
                    ratingsSection.style.display = 'none';
                }
            }

            generateStars(rating) {
                const starCount = Math.round(rating / 20); // Convert 0-100 to 0-5 stars
                let starsHTML = '';

                for (let i = 1; i <= 5; i++) {
                    if (i <= starCount) {
                        starsHTML += '<i class="fas fa-star"></i>';
                    } else {
                        starsHTML += '<i class="far fa-star"></i>';
                    }
                }

                return starsHTML;
            }

            generatePopupRating(poi) {
                if (!poi.ratings || typeof poi.ratings !== 'object') {
                    return '';
                }

                let totalRating = 0;
                let ratingCount = 0;

                Object.values(poi.ratings).forEach(rating => {
                    if (typeof rating === 'number' && rating > 0) {
                        totalRating += rating;
                        ratingCount++;
                    }
                });

                if (ratingCount === 0) {
                    return '';
                }

                const averageRating = Math.round(totalRating / ratingCount);
                const stars = this.generateStars(averageRating);

                return `
                    <div class="poi-popup-rating">
                        <span class="poi-popup-stars">${stars}</span>
                        <span>${averageRating}/100</span>
                    </div>
                `;
            }

            updateRatingDisplay(category, value) {
                const displayElement = document.getElementById(`rating_${category}_display`);
                const sliderElement = document.getElementById(`rating_${category}`);

                if (displayElement) {
                    displayElement.textContent = value;
                }

                if (sliderElement) {
                    // Update slider background gradient
                    const ratingCategories = {
                        tarihi: '#8B4513',
                        sanat_kultur: '#9B59B6',
                        doga: '#27AE60',
                        eglence: '#E74C3C',
                        alisveris: '#F39C12',
                        spor: '#34495E',
                        macera: '#D35400',
                        rahatlatici: '#16A085',
                        yemek: '#E67E22',
                        gece_hayati: '#8E44AD'
                    };

                    const color = ratingCategories[category] || 'var(--poi-primary)';
                    sliderElement.style.background = `linear-gradient(to right, ${color} 0%, ${color} ${value}%, var(--poi-border) ${value}%, var(--poi-border) 100%)`;
                }
            }

            // Authentication Methods
            async checkAuthStatus() {
                console.log('🔐 Checking auth status...');

                try {
                    const response = await fetch('/auth/status', {
<<<<<<< HEAD
                        credentials: 'include',
                        cache: 'no-store'
=======
                        credentials: 'include'
>>>>>>> 16e3b46e
                    });
                    console.log('🔐 Auth status response:', response.status, response.ok);

                    if (response.ok) {
                        const data = await response.json();
                        console.log('🔐 Auth status data:', data);

                        if (data.authenticated) {
                            this.csrfToken = data.csrf_token;
                            console.log('🔐 Authentication successful, CSRF token:', this.csrfToken);
                            this.updateSessionStatus(data.session_info);
                            return true;
                        } else {
                            console.log('🔐 Not authenticated');
                        }
                    } else {
                        console.log('🔐 Auth status request failed');
                    }

                    // If not authenticated, redirect to login with return URL (avoid redirect loop)
                    const currentPath = window.location.pathname + window.location.search;
                    const loginUrl = `/auth/login?next=${encodeURIComponent(currentPath)}`;
                    const lastRedirectAt = Number(sessionStorage.getItem('authRedirectAt') || 0);
                    const now = Date.now();
                    if (now - lastRedirectAt > 10000) { // at most once per 10s
                        console.log('🔐 Redirecting to login...', loginUrl);
                        sessionStorage.setItem('authRedirectAt', String(now));
                        window.location.href = loginUrl;
                    } else {
                        console.warn('⏳ Suppressing repeated login redirect to avoid loop.');
                        this.showError('Oturum doğrulaması başarısız. Lütfen tekrar giriş yapın.');
                    }
                    return false;
                } catch (error) {
                    console.error('🔐 Auth status check failed:', error);
                    const currentPath = window.location.pathname + window.location.search;
                    const loginUrl = `/auth/login?next=${encodeURIComponent(currentPath)}`;
                    const lastRedirectAt = Number(sessionStorage.getItem('authRedirectAt') || 0);
                    const now = Date.now();
                    if (now - lastRedirectAt > 10000) {
                        sessionStorage.setItem('authRedirectAt', String(now));
                        window.location.href = loginUrl;
                    } else {
                        this.showError('Oturum kontrolü başarısız. Lütfen daha sonra tekrar deneyin.');
                    }
                    return false;
                }
            }

            updateSessionStatus(sessionInfo) {
                let statusElement = document.getElementById('sessionStatus');
                // Create the session status element if it's missing to avoid null access
                if (!statusElement) {
                    try {
                        const container = document.querySelector('.session-info') || document.querySelector('.header-actions');
                        if (container) {
                            const wrapper = document.createElement('span');
                            wrapper.id = 'sessionStatus';
                            wrapper.className = 'badge bg-secondary';
                            wrapper.textContent = 'Bilinmiyor';
                            container.appendChild(wrapper);
                            statusElement = wrapper;
                        }
                    } catch (e) {
                        console.warn('Session status container not found, skipping status update');
                    }
                }

                if (!statusElement) {
                    return; // No place to render; do not throw
                }

                if (sessionInfo) {
                    statusElement.textContent = 'Aktif';
                    statusElement.className = 'badge bg-success';

                    // Update session timeout warning if needed
                    if (sessionInfo.expires_at) {
                        const expiresAt = new Date(sessionInfo.expires_at);
                        const now = new Date();
                        const timeLeft = expiresAt - now;

                        if (timeLeft <= 0) {
                            statusElement.textContent = 'Süresi Doldu';
                            statusElement.className = 'badge bg-danger';
                            // Redirect to login (guard against loops)
                            setTimeout(() => {
                                const currentPath = window.location.pathname + window.location.search;
                                const loginUrl = `/auth/login?next=${encodeURIComponent(currentPath)}`;
                                const lastRedirectAt = Number(sessionStorage.getItem('authRedirectAt') || 0);
                                const now = Date.now();
                                if (now - lastRedirectAt > 10000) {
                                    sessionStorage.setItem('authRedirectAt', String(now));
                                    window.location.href = loginUrl;
                                }
                            }, 1000);
                        } else if (timeLeft < 5 * 60 * 1000) { // Less than 5 minutes
                            statusElement.textContent = 'Yakında Dolacak';
                            statusElement.className = 'badge bg-warning';
                        }
                    }
                } else {
                    statusElement.textContent = 'Bilinmiyor';
                    statusElement.className = 'badge bg-secondary';
                }
            }

            async logout() {
                console.log('🔐 Logging out...');

                try {
                    const response = await fetch('/auth/logout', {
                        method: 'POST',
                        headers: {
                            'Content-Type': 'application/json',
                            'X-CSRFToken': this.csrfToken
                        }
                    });

                    if (response.ok) {
                        this.showToast('Başarıyla çıkış yapıldı', 'success');
                        setTimeout(() => {
                            window.location.href = '/auth/login';
                        }, 1000);
                    } else {
                        throw new Error('Logout failed');
                    }
                } catch (error) {
                    console.error('🔐 Logout failed:', error);
                    this.showToast('Çıkış yapılırken hata oluştu', 'error');
                    // Force redirect even if logout request failed
                    setTimeout(() => {
                        window.location.href = '/auth/login';
                    }, 2000);
                }
            }

            async refreshCSRFToken() {
                try {
                    const response = await fetch('/auth/csrf-token');
                    if (response.ok) {
                        const data = await response.json();
                        this.csrfToken = data.csrf_token;
                        return this.csrfToken;
                    }
                } catch (error) {
                    console.error('CSRF token refresh failed:', error);
                }
                return null;
            }

            // Enhanced fetch function with authentication
            async authenticatedFetch(url, options = {}) {
                // Add CSRF token to requests that modify data
                if (options.method && ['POST', 'PUT', 'DELETE'].includes(options.method.toUpperCase())) {
                    if (!this.csrfToken) {
                        await this.refreshCSRFToken();
                    }

                    options.headers = {
                        ...options.headers,
                        'X-CSRFToken': this.csrfToken
                    };
                }

                // Add credentials
                options.credentials = 'include';

                const response = await fetch(url, options);

                // Handle authentication errors
                if (response.status === 401) {
                    this.showToast('Oturum süresi doldu, yeniden giriş yapılıyor...', 'warning');
                    setTimeout(() => {
                        const currentPath = window.location.pathname + window.location.search;
                        const loginUrl = `/auth/login?next=${encodeURIComponent(currentPath)}`;
                        const lastRedirectAt = Number(sessionStorage.getItem('authRedirectAt') || 0);
                        const now = Date.now();
                        if (now - lastRedirectAt > 10000) {
                            sessionStorage.setItem('authRedirectAt', String(now));
                            window.location.href = loginUrl;
                        }
                    }, 2000);
                    throw new Error('Authentication required');
                }

                return response;
            }
        }

        // Global functions for HTML onclick handlers
        function logout() {
            if (window.poiManager) {
                window.poiManager.logout();
            }
        }

        function showPasswordChangeModal() {
            const existing = document.getElementById('passwordChangeModal');
            if (existing) {
                const modal = new bootstrap.Modal(existing);
                modal.show();
                return;
            }

            const modal = document.createElement('div');
            modal.className = 'modal fade';
            modal.id = 'passwordChangeModal';
            modal.innerHTML = `
                <div class="modal-dialog">
                    <div class="modal-content">
                        <div class="modal-header">
                            <h5 class="modal-title"><i class="fas fa-key me-2"></i>Şifre Değiştir</h5>
                            <button type="button" class="btn-close" data-bs-dismiss="modal"></button>
                        </div>
                        <div class="modal-body">
                            <form id="passwordChangeForm">
                                <div class="mb-3">
                                    <label for="currentPassword" class="form-label"><i class="fas fa-lock me-1"></i>Mevcut Şifre</label>
                                    <div class="input-group">
                                        <input type="password" class="form-control" id="currentPassword" name="current_password" required>
                                        <button class="btn btn-outline-secondary" type="button" onclick="togglePasswordVisibility('currentPassword', this)"><i class="fas fa-eye"></i></button>
                                    </div>
                                </div>
                                <div class="mb-3">
                                    <label for="newPassword" class="form-label"><i class="fas fa-key me-1"></i>Yeni Şifre</label>
                                    <div class="input-group">
                                        <input type="password" class="form-control" id="newPassword" name="new_password" required>
                                        <button class="btn btn-outline-secondary" type="button" onclick="togglePasswordVisibility('newPassword', this)"><i class="fas fa-eye"></i></button>
                                    </div>
                                    <small class="text-muted d-block mt-1">Şifre en az 8 karakter olmalı ve büyük/küçük harf, rakam ve özel karakter içermelidir.</small>
                                    <div id="passwordStrength" class="mt-2"></div>
                                </div>
                                <div class="mb-3">
                                    <label for="confirmPassword" class="form-label"><i class="fas fa-check me-1"></i>Yeni Şifre Tekrar</label>
                                    <div class="input-group">
                                        <input type="password" class="form-control" id="confirmPassword" name="confirm_password" required>
                                        <button class="btn btn-outline-secondary" type="button" onclick="togglePasswordVisibility('confirmPassword', this)"><i class="fas fa-eye"></i></button>
                                    </div>
                                    <div id="passwordMatch" class="mt-1"></div>
                                </div>
                            </form>
                        </div>
                        <div class="modal-footer">
                            <button type="button" class="btn btn-secondary" data-bs-dismiss="modal">İptal</button>
                            <button type="button" id="changePasswordSubmitBtn" class="btn btn-primary" onclick="changePassword()"><i class="fas fa-save me-1"></i>Değiştir</button>
                        </div>
                    </div>
                </div>
            `;

            document.body.appendChild(modal);
            const bsModal = new bootstrap.Modal(modal);
            bsModal.show();

            const newPasswordInput = modal.querySelector('#newPassword');
            const confirmPasswordInput = modal.querySelector('#confirmPassword');
            if (newPasswordInput) newPasswordInput.addEventListener('input', () => validatePasswordStrength(newPasswordInput.value));
            if (confirmPasswordInput) confirmPasswordInput.addEventListener('input', checkPasswordMatch);
        }

        function togglePasswordVisibility(inputId, button) {
            const input = document.getElementById(inputId);
            const icon = button.querySelector('i');
            if (!input || !icon) return;
            if (input.type === 'password') {
                input.type = 'text';
                icon.className = 'fas fa-eye-slash';
            } else {
                input.type = 'password';
                icon.className = 'fas fa-eye';
            }
        }

        function validatePasswordStrength(password) {
            const strengthDiv = document.getElementById('passwordStrength');
            if (!strengthDiv) return;
            let score = 0;
            const feedback = [];
            if (password.length >= 8) score += 1; else feedback.push('En az 8 karakter');
            if (/[A-Z]/.test(password)) score += 1; else feedback.push('Büyük harf');
            if (/[a-z]/.test(password)) score += 1; else feedback.push('Küçük harf');
            if (/\d/.test(password)) score += 1; else feedback.push('Rakam');
            if (/[!@#$%^&*()_+\-=[\]{}|;:,.<>?]/.test(password)) score += 1; else feedback.push('Özel karakter');
            let strengthText = '';
            let strengthClass = '';
            if (score === 5) { strengthText = '<i class="fas fa-check-circle text-success me-1"></i>Güçlü şifre'; strengthClass = 'text-success'; }
            else if (score >= 3) { strengthText = '<i class="fas fa-exclamation-circle text-warning me-1"></i>Orta güçlükte'; strengthClass = 'text-warning'; }
            else { strengthText = '<i class="fas fa-times-circle text-danger me-1"></i>Zayıf şifre'; strengthClass = 'text-danger'; }
            strengthDiv.className = strengthClass;
            strengthDiv.innerHTML = strengthText + (feedback.length ? ` <small class="text-muted">(${feedback.join(', ')})</small>` : '');
            checkPasswordMatch();
        }

        function checkPasswordMatch() {
            const newPassword = document.getElementById('newPassword')?.value;
            const confirmPassword = document.getElementById('confirmPassword')?.value;
            const matchDiv = document.getElementById('passwordMatch');
            if (!matchDiv || confirmPassword === undefined) return;
            if (!confirmPassword) { matchDiv.innerHTML = ''; return; }
            if (newPassword === confirmPassword) {
                matchDiv.className = 'text-success';
                matchDiv.innerHTML = '<i class="fas fa-check-circle me-1"></i>Eşleşti';
            } else {
                matchDiv.className = 'text-danger';
                matchDiv.innerHTML = '<i class="fas fa-times-circle me-1"></i>Eşleşmiyor';
            }
        }

        async function changePassword() {
            const form = document.getElementById('passwordChangeForm');
            const submitBtn = document.getElementById('changePasswordSubmitBtn');
            if (!form) return;
            const formData = new FormData(form);
            const currentPassword = formData.get('current_password');
            const newPassword = formData.get('new_password');
            const confirmPassword = formData.get('confirm_password');
            if (!currentPassword || !newPassword || !confirmPassword) {
                window.poiManager?.showToast('Lütfen tüm alanları doldurun', 'error');
                return;
            }
            if (newPassword !== confirmPassword) {
                window.poiManager?.showToast('Yeni şifre ve tekrarı eşleşmiyor', 'error');
                return;
            }
            if (newPassword.length < 8) {
                window.poiManager?.showToast('Yeni şifre en az 8 karakter olmalıdır', 'error');
                return;
            }
            submitBtn.disabled = true;
            submitBtn.innerHTML = '<i class="fas fa-spinner fa-spin me-1"></i>Değiştiriliyor...';
            try {
                const response = await fetch('/auth/change-password', {
                    method: 'POST',
                    headers: {
                        'Content-Type': 'application/json',
                        'X-CSRFToken': window.poiManager?.csrfToken || ''
                    },
                    credentials: 'include',
                    body: JSON.stringify({
                        current_password: currentPassword,
                        new_password: newPassword,
                        confirm_password: confirmPassword
                    })
                });
                if (response.ok) {
                    window.poiManager?.showToast('Şifre başarıyla değiştirildi. Yeniden giriş yapılıyor...', 'success');
                    const modal = bootstrap.Modal.getInstance(document.getElementById('passwordChangeModal'));
                    if (modal) modal.hide();
                    setTimeout(() => { window.location.href = '/auth/login'; }, 1200);
                } else {
                    const data = await response.json().catch(() => ({}));
                    window.poiManager?.showToast('Şifre değiştirilemedi: ' + (data.error || response.statusText), 'error');
                }
            } catch (err) {
                window.poiManager?.showToast('İstek hatası: ' + err.message, 'error');
            } finally {
                submitBtn.disabled = false;
                submitBtn.innerHTML = '<i class="fas fa-save me-1"></i>Değiştir';
            }
        }

        function showCreatePOIModal() {
            if (window.poiManager) {
                window.poiManager.showCreatePOIModal();
            }
        }

        function createPOI() {
            if (window.poiManager) {
                window.poiManager.createPOI();
            }
        }

        function uploadPOIMedia() {
            if (window.poiManager) {
                window.poiManager.uploadPOIMedia();
            }
        }

        function showMediaModal(mediaPath, filename, mediaType) {
            if (window.poiManager) {
                window.poiManager.showMediaModal(mediaPath, filename, mediaType);
            }
        }

        function deleteMediaFile(poiId, filename) {
            if (window.poiManager) {
                window.poiManager.deleteMediaFile(poiId, filename);
            }
        }

        // Initialize the application
        document.addEventListener('DOMContentLoaded', () => {
            window.poiManager = new POIManager();
            // Mark current page for NavigationManager active detection
            if (window.navigationManager) {
                window.navigationManager.currentPage = 'poi-management';
                window.navigationManager.refresh();
            }
        });

        // Map fullscreen toggle (parity with poi_manager_ui)
        function toggleMapFullscreen() {
            const mapEl = document.getElementById('map');
            const btn = document.getElementById('toggleFullscreenBtn');
            mapEl.classList.toggle('fullscreen');
            document.body.classList.toggle('map-fullscreen');
            if (window.poiManager?.map) {
                setTimeout(() => {
                    window.poiManager.map.invalidateSize();
                }, 200);
            }
            if (btn) {
                const icon = btn.querySelector('i');
                if (icon) {
                    icon.classList.toggle('fa-expand');
                    icon.classList.toggle('fa-compress');
                }
            }
        }
    </script>
    <script src="static/js/api-client.js"></script>
    <script src="static/js/navigation-manager.js"></script>
</body>

</html><|MERGE_RESOLUTION|>--- conflicted
+++ resolved
@@ -3632,12 +3632,9 @@
 
                 try {
                     const response = await fetch('/auth/status', {
-<<<<<<< HEAD
                         credentials: 'include',
                         cache: 'no-store'
-=======
-                        credentials: 'include'
->>>>>>> 16e3b46e
+
                     });
                     console.log('🔐 Auth status response:', response.status, response.ok);
 
