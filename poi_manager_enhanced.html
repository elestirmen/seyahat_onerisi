--- conflicted
+++ resolved
@@ -3634,10 +3634,7 @@
                     const response = await fetch('/auth/status', {
                         credentials: 'include',
                         cache: 'no-store'
-<<<<<<< HEAD
-=======
-
->>>>>>> ad00dbdc
+
                     });
                     console.log('🔐 Auth status response:', response.status, response.ok);
 
